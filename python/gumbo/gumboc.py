--- conflicted
+++ resolved
@@ -298,14 +298,8 @@
 
 
 class NodeType(Enum):
-<<<<<<< HEAD
-  _values_ = [
-          'DOCUMENT', 'ELEMENT', 'TEXT', 'CDATA',
-          'COMMENT', 'WHITESPACE', 'TEMPLATE']
-=======
   _values_ = ['DOCUMENT', 'ELEMENT', 'TEXT', 'CDATA',
               'COMMENT', 'WHITESPACE', 'TEMPLATE']
->>>>>>> 2e999ccd
 
 
 class NodeUnion(ctypes.Union):
