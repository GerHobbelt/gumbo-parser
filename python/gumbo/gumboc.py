--- conflicted
+++ resolved
@@ -359,11 +359,8 @@
       ('tab_stop', ctypes.c_int),
       ('stop_on_first_error', ctypes.c_bool),
       ('max_errors', ctypes.c_int),
-<<<<<<< HEAD
-=======
       ('fragment_context', Tag),
       ('fragment_namespace', Namespace),
->>>>>>> 2e999ccd
       ]
 
 
