--- conflicted
+++ resolved
@@ -58,12 +58,7 @@
 
 
 def _convert_element(source_node):
-<<<<<<< HEAD
-  if source_node.type not in (
-          gumboc.NodeType.ELEMENT, gumboc.NodeType.TEMPLATE):
-=======
   if source_node.type not in ( gumboc.NodeType.ELEMENT, gumboc.NodeType.TEMPLATE):
->>>>>>> 2e999ccd
     # If-statement instead of assert so it runs with -O
     raise AssertionError(
         '_convert_element only works with elements; found %r' %
