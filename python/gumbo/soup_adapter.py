--- conflicted
+++ resolved
@@ -51,23 +51,11 @@
   return lambda element: cls(_utf8(element.text))
 
 
-<<<<<<< HEAD
-_HANDLERS = [
-    _add_document,
-    _add_element,
-    _add_text(BeautifulSoup.NavigableString),
-    _add_text(BeautifulSoup.CData),
-    _add_text(BeautifulSoup.Comment),
-    _add_text(BeautifulSoup.NavigableString),
-    _add_element,
-    ]
-=======
 def _convert_attrs(attrs):
   # TODO(jdtang): Ideally attributes would pass along their positions as well,
   # but I can't extend the built in str objects with new attributes.  Maybe work
   # around this with a subclass in some way...
   return [(_utf8(attr.name), _utf8(attr.value)) for attr in attrs]
->>>>>>> 9b235730
 
 
 class _Converter(object):
