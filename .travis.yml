--- conflicted
+++ resolved
@@ -11,17 +11,10 @@
 # see: https://github.com/google/gumbo-parser/pull/390
 # see: https://github.com/google/gumbo-parser/pull/368
 install:
-<<<<<<< HEAD
-  - git clone --branch release-1.7.0 --depth 1 https://github.com/google/googletest.git gtest
-  - touch gtest/build-aux/config.h.in
-  - cd gtest && ../autogen.sh && cd ..
-  - sudo pip install BeautifulSoup
-=======
   - wget 'https://github.com/google/googletest/archive/release-1.8.0.zip'
   - unzip release-1.8.0.zip
   - ln -s googletest-release-1.8.0 gtest
   - sudo pip install bs4
->>>>>>> 2e999ccd
   - sudo pip install html5lib==0.95
 
 script:
