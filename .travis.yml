--- conflicted
+++ resolved
@@ -13,13 +13,8 @@
 install:
   - wget 'https://github.com/google/googletest/archive/release-1.8.0.zip'
   - unzip release-1.8.0.zip
-<<<<<<< HEAD
-  - ln -s googletest-release-1.8.0/googletest gtest
-  - sudo pip install BeautifulSoup
-=======
   - ln -s googletest-release-1.8.0 gtest
   - sudo pip install bs4
->>>>>>> 9b4e7764
   - sudo pip install html5lib==0.95
 
 script:
