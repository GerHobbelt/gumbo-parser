// Copyright 2013 Google Inc. All Rights Reserved.
//
// Licensed under the Apache License, Version 2.0 (the "License");
// you may not use this file except in compliance with the License.
// You may obtain a copy of the License at
//
//     http://www.apache.org/licenses/LICENSE-2.0
//
// Unless required by applicable law or agreed to in writing, software
// distributed under the License is distributed on an "AS IS" BASIS,
// WITHOUT WARRANTIES OR CONDITIONS OF ANY KIND, either express or implied.
// See the License for the specific language governing permissions and
// limitations under the License.
//
// Author: jdtang@google.com (Jonathan Tang)
//

#include <dirent.h>
#include <fstream>
#include <iostream>
#include <stdint.h>
#include <stdlib.h>
#include <string>
#include <time.h>
#include "gumbo.h"
#include "macros.h"

static const unsigned int kNumReps = 100;

<<<<<<< HEAD

#if defined(BUILD_MONOLITHIC)
#define main		gumbo_benchmark_main
#endif

int main(int argc, const char** argv) {
=======
int main(int argc, char** UNUSED_ARG(argv)) {
>>>>>>> 961f9c07
  if (argc != 1) {
    std::cout << "Usage: benchmarks\n";
    return EXIT_FAILURE;
  }

  DIR* dir;
  struct dirent* file;

<<<<<<< HEAD
  if ((dir = opendir("benchmarks")) == NULL) {
    std::cout << "Couldn't find 'benchmarks' directory.  "
              << "Run from root of distribution.\n";
    return EXIT_FAILURE;
=======
  if ((dir = opendir("test/benchmark")) == NULL) {
    std::cout <<
      "Couldn't find 'benchmarks' directory. "
      "Run from root of distribution.\n"
    ;
    exit(EXIT_FAILURE);
>>>>>>> 961f9c07
  }

  while ((file = readdir(dir)) != NULL) {
    std::string filename(file->d_name);
    if (filename.length() > 5 && filename.compare(filename.length() - 5, 5, ".html") == 0) {
      std::string full_filename = "test/benchmark/" + filename;
      std::ifstream in(full_filename.c_str(), std::ios::in | std::ios::binary);
      if (!in) {
        std::cout << "File " << full_filename << " couldn't be read!\n";
        return EXIT_FAILURE;
      }

      std::string contents;
      in.seekg(0, std::ios::end);
      contents.resize(in.tellg());
      in.seekg(0, std::ios::beg);
      in.read(&contents[0], contents.size());
      in.close();

      const char *const str = contents.c_str();
      const size_t len = contents.length();
      GumboOptions options = kGumboDefaultOptions;
      options.max_errors = 0;

      const clock_t start_time = clock();
      for (unsigned int i = kNumReps; i != 0; i--) {
        GumboOutput* output = gumbo_parse_with_options(&options, str, len);
        gumbo_destroy_output(output);
      }
      const clock_t end_time = clock();

      std::cout
        << filename
        << ": "
        << (1000000 * (end_time - start_time) / (kNumReps * CLOCKS_PER_SEC))
        << " microseconds.\n";
    }
  }
  closedir(dir);

  return EXIT_SUCCESS;
}<|MERGE_RESOLUTION|>--- conflicted
+++ resolved
@@ -27,16 +27,12 @@
 
 static const unsigned int kNumReps = 100;
 
-<<<<<<< HEAD
 
 #if defined(BUILD_MONOLITHIC)
 #define main		gumbo_benchmark_main
 #endif
 
 int main(int argc, const char** argv) {
-=======
-int main(int argc, char** UNUSED_ARG(argv)) {
->>>>>>> 961f9c07
   if (argc != 1) {
     std::cout << "Usage: benchmarks\n";
     return EXIT_FAILURE;
@@ -45,19 +41,12 @@
   DIR* dir;
   struct dirent* file;
 
-<<<<<<< HEAD
-  if ((dir = opendir("benchmarks")) == NULL) {
-    std::cout << "Couldn't find 'benchmarks' directory.  "
-              << "Run from root of distribution.\n";
-    return EXIT_FAILURE;
-=======
   if ((dir = opendir("test/benchmark")) == NULL) {
     std::cout <<
       "Couldn't find 'benchmarks' directory. "
       "Run from root of distribution.\n"
     ;
-    exit(EXIT_FAILURE);
->>>>>>> 961f9c07
+    return EXIT_FAILURE;
   }
 
   while ((file = readdir(dir)) != NULL) {
