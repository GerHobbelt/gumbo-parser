--- conflicted
+++ resolved
@@ -15,24 +15,14 @@
 //
 // Author: jdtang@google.com (Jonathan Tang)
 
-<<<<<<< HEAD
-#include "tokenizer.h"
-#include "gumbo.h"          // getGumboTagNamesList()
-
-=======
->>>>>>> 961f9c07
 #include <stdio.h>
 
 #include "gtest/gtest.h"
 #include "test_utils.h"
 
-<<<<<<< HEAD
-=======
 #include "tokenizer.h"
 #include "error.h"
 
-extern const char* kGumboTagNames[];
->>>>>>> 961f9c07
 
 namespace {
 
@@ -163,7 +153,6 @@
   GumboToken token_;
 };
 
-<<<<<<< HEAD
 TEST_F(GumboTokenizerTest, TagEnumIncludesAllTags) {
   EXPECT_EQ(150, GUMBO_TAG_UNKNOWN);
 
@@ -172,9 +161,6 @@
 
   EXPECT_STREQ("", gumbo_normalized_tagname(GUMBO_TAG_UNKNOWN));
 
-=======
-TEST(GumboTagEnumTest, TagEnumIncludesAllTags) {
->>>>>>> 961f9c07
   EXPECT_EQ(0, GUMBO_TAG_HTML);
   for (unsigned int i = 0; i < (unsigned int) GUMBO_TAG_UNKNOWN; i++) {
     const char* tagname = gumbo_normalized_tagname((GumboTag)i);
@@ -185,7 +171,6 @@
   EXPECT_STREQ("", gumbo_normalized_tagname(GUMBO_TAG_UNKNOWN));
   EXPECT_STREQ("html", gumbo_normalized_tagname(GUMBO_TAG_HTML));
   EXPECT_STREQ("a", gumbo_normalized_tagname(GUMBO_TAG_A));
-<<<<<<< HEAD
   //EXPECT_STREQ("dialog", gumbo_normalized_tagname(GUMBO_TAG_DIALOG));
   EXPECT_STREQ("template", gumbo_normalized_tagname(GUMBO_TAG_TEMPLATE));
 }
@@ -213,10 +198,21 @@
   SetInput("<a");
   EXPECT_TRUE(gumbo_lex(&parser_, &token_));
   EXPECT_EQ(GUMBO_TOKEN_EOF, token_.type);
-=======
+}
+
+TEST(GumboTagEnumTest, TagEnumIncludesAllTags) {
+  EXPECT_EQ(0, GUMBO_TAG_HTML);
+  for (unsigned int i = 0; i < (unsigned int) GUMBO_TAG_UNKNOWN; i++) {
+    const char* tagname = gumbo_normalized_tagname((GumboTag)i);
+    EXPECT_FALSE(tagname == NULL);
+    EXPECT_FALSE(tagname[0] == '\0');
+    EXPECT_TRUE(strlen(tagname) < 15);
+  }
+  EXPECT_STREQ("", gumbo_normalized_tagname(GUMBO_TAG_UNKNOWN));
+  EXPECT_STREQ("html", gumbo_normalized_tagname(GUMBO_TAG_HTML));
+  EXPECT_STREQ("a", gumbo_normalized_tagname(GUMBO_TAG_A));
   EXPECT_STREQ("dialog", gumbo_normalized_tagname(GUMBO_TAG_DIALOG));
   EXPECT_STREQ("template", gumbo_normalized_tagname(GUMBO_TAG_TEMPLATE));
->>>>>>> 961f9c07
 }
 
 TEST(GumboTagEnumTest, TagLookupCaseSensitivity) {
