// Copyright 2011 Google Inc. All Rights Reserved.
//
// Licensed under the Apache License, Version 2.0 (the "License");
// you may not use this file except in compliance with the License.
// You may obtain a copy of the License at
//
//     https://www.apache.org/licenses/LICENSE-2.0
//
// Unless required by applicable law or agreed to in writing, software
// distributed under the License is distributed on an "AS IS" BASIS,
// WITHOUT WARRANTIES OR CONDITIONS OF ANY KIND, either express or implied.
// See the License for the specific language governing permissions and
// limitations under the License.
//
// Author: jdtang@google.com (Jonathan Tang)

<<<<<<< HEAD
#include "gumbo.h"
#include "string_buffer.h"

=======
>>>>>>> 961f9c07
#include <string>
#include "gumbo.h"
#include "gtest/gtest.h"
#include "test_utils.h"

namespace {

class GumboParserTest : public ::testing::Test {
 protected:
  GumboParserTest()
<<<<<<< HEAD
      : options_(kGumboDefaultOptions), output_(NULL), root_(NULL), input_rpt_({0}) {
    InitLeakDetection(&options_, &malloc_stats_);
  }
=======
    : options_(kGumboDefaultOptions), output_(NULL), root_(NULL)
  {}
>>>>>>> 961f9c07

  virtual ~GumboParserTest() {
    if (input_rpt_.data != nullptr) {
      options_.deallocator(options_.userdata, input_rpt_.data);
    }
    if (output_) {
      gumbo_destroy_output(output_);
    }
  }

  virtual void Parse(const char* input) {
    if (output_) {
      gumbo_destroy_output(output_);
    }

    output_ = gumbo_parse_with_options(&options_, input, strlen(input));
    // The naming inconsistency is because these tests were initially written
    // when gumbo_parse returned the document element instead of an GumboOutput
    // structure.
    root_ = output_->document;
  }

  virtual void ParseFragment(
      const char* input,
      const char* context,
      GumboNamespaceEnum context_ns,
      const char* encoding = NULL,
      bool form_ancestor = false
  ) {
    if (output_) {
      gumbo_destroy_output(output_);
    }

    options_.fragment_context = context;
    options_.fragment_namespace = context_ns;
    options_.fragment_encoding = encoding;
    options_.fragment_context_has_form_ancestor = form_ancestor;
    output_ = gumbo_parse_with_options(&options_, input, strlen(input));
    root_ = output_->document;
  }

  virtual void Parse(const std::string& input) {
    // This overload is so we can test/demonstrate that computing offsets from
    // the .data() member of an STL string works properly.
    if (output_) {
      gumbo_destroy_output(output_);
    }

    output_ = gumbo_parse_with_options(&options_, input.data(), input.length());
    root_ = output_->document;
    SanityCheckPointers(input.data(), input.length(), output_->root, 0);
  }

<<<<<<< HEAD
  const char* string_repeat(const char* s, size_t count) {
    size_t slen = strlen(s);
    //gumbo_string_buffer_init(parser, &text);
    size_t new_size = (count * slen) + 1;
    if (input_rpt_.data != nullptr) {
      options_.deallocator(options_.userdata, input_rpt_.data);
    }
    input_rpt_.capacity = (count * slen) + 1;
    input_rpt_.data = (char *)options_.allocator(options_.userdata, input_rpt_.capacity);
    input_rpt_.length = 0;

    char* p = input_rpt_.data;
    for (size_t i = 0; i < count; i++, p += slen) {
      memcpy(p, s, slen);
    }
    *p = '\0';
    return input_rpt_.data;
  }

  MallocStats malloc_stats_;
=======
>>>>>>> 961f9c07
  GumboOptions options_;
  GumboOutput* output_;
  GumboNode* root_;
  GumboStringBuffer input_rpt_;
};

TEST_F(GumboParserTest, TreeDepthLimitEnforced) {
<<<<<<< HEAD
  const char* input = string_repeat("<div>", kGumboDefaultOptions.max_tree_depth);

  // Can't use Parse() here, since it asserts that status is GUMBO_STATUS_OK
  Parse(input);

=======
  std::string input;
  for (size_t i = 0; i < kGumboDefaultOptions.max_tree_depth; ++i)
    input.append("<div>");
  Parse(input);
>>>>>>> 961f9c07
  ASSERT_EQ(GUMBO_STATUS_TREE_TOO_DEEP, output_->status);
  ASSERT_TRUE(root_);
  ASSERT_EQ(GUMBO_NODE_DOCUMENT, root_->type);
  EXPECT_EQ(GUMBO_INSERTION_BY_PARSER, root_->parse_flags);

<<<<<<< HEAD
  GumboNode* html = GetChild(root_, 0);
  ASSERT_EQ(GUMBO_NODE_ELEMENT, html->type);
  EXPECT_EQ(GUMBO_TAG_HTML, html->v.element.tag);
  ASSERT_EQ(2, GetChildCount(html));

  GumboNode* head = GetChild(html, 0);
  ASSERT_EQ(GUMBO_NODE_ELEMENT, head->type);
  EXPECT_EQ(GUMBO_TAG_HEAD, head->v.element.tag);
  EXPECT_EQ(0, GetChildCount(head));

  GumboNode* body = GetChild(html, 1);
  ASSERT_EQ(GUMBO_NODE_ELEMENT, body->type);
  EXPECT_EQ(GUMBO_TAG_BODY, body->v.element.tag);
  ASSERT_EQ(1, GetChildCount(body));

  int depth;
  GumboNode* content = body;
  // depth starts at 2, because the parser-inserted <html>
  // and <body> nodes make the tree 2 nodes deep to start with.
  for (depth = 2;; depth++) {
    content = GetChild(content, 0);
    ASSERT_EQ(GUMBO_NODE_ELEMENT, content->type);
    ASSERT_EQ(GUMBO_TAG_DIV, content->v.element.tag);
    auto child_count = GetChildCount(content);
    if (child_count == 0) 
      break;
    ASSERT_EQ(1, GetChildCount(content));
  }
  ASSERT_EQ(kGumboDefaultOptions.max_tree_depth, depth);
}

TEST_F(GumboParserTest, CustomTreeDepthLimit) {
  options_.max_tree_depth = 800;

  // 798 nested divs should parse as normal and not hit the depth
  // limit set above
  const char* div798 = string_repeat("<div>", 798);
  Parse(div798);
  ASSERT_EQ(GUMBO_STATUS_OK, output_->status);

  GumboNode* html = GetChild(root_, 0);
  ASSERT_EQ(GUMBO_NODE_ELEMENT, html->type);
  EXPECT_EQ(GUMBO_TAG_HTML, html->v.element.tag);
  ASSERT_EQ(2, GetChildCount(html));

  GumboNode* head = GetChild(html, 0);
  ASSERT_EQ(GUMBO_NODE_ELEMENT, head->type);
  EXPECT_EQ(GUMBO_TAG_HEAD, head->v.element.tag);
  EXPECT_EQ(0, GetChildCount(head));

  GumboNode* body = GetChild(html, 1);
  ASSERT_EQ(GUMBO_NODE_ELEMENT, body->type);
  EXPECT_EQ(GUMBO_TAG_BODY, body->v.element.tag);
  ASSERT_EQ(1, GetChildCount(body));

  int depth;
  GumboNode* content = body;
  for (depth = 1;; depth++) {
    content = GetChild(content, 0);
    ASSERT_EQ(GUMBO_NODE_ELEMENT, content->type);
    ASSERT_EQ(GUMBO_TAG_DIV, content->v.element.tag);
    auto child_count = GetChildCount(content);
    if (child_count == 0)
      break;
    ASSERT_EQ(1, GetChildCount(content));
  }
  ASSERT_EQ(798, depth);

  // 799 nested divs exceeds the limit, because the parser-inserted
  // <html> and <body> nodes make the tree 801 nodes deep.
  const char* div799 = string_repeat("<div>", 799);
  Parse(div799);
  ASSERT_EQ(GUMBO_STATUS_TREE_TOO_DEEP, output_->status);

  html = GetChild(root_, 0);
  ASSERT_EQ(GUMBO_NODE_ELEMENT, html->type);
  EXPECT_EQ(GUMBO_TAG_HTML, html->v.element.tag);
  ASSERT_EQ(2, GetChildCount(html));

  head = GetChild(html, 0);
  ASSERT_EQ(GUMBO_NODE_ELEMENT, head->type);
  EXPECT_EQ(GUMBO_TAG_HEAD, head->v.element.tag);
  EXPECT_EQ(0, GetChildCount(head));

  body = GetChild(html, 1);
  ASSERT_EQ(GUMBO_NODE_ELEMENT, body->type);
  EXPECT_EQ(GUMBO_TAG_BODY, body->v.element.tag);
  ASSERT_EQ(1, GetChildCount(body));

  content = body;
  for (depth = 1;; depth++) {
    content = GetChild(content, 0);
    ASSERT_EQ(GUMBO_NODE_ELEMENT, content->type);
    ASSERT_EQ(GUMBO_TAG_DIV, content->v.element.tag);
    auto child_count = GetChildCount(content);
    if (child_count == 0) 
      break;
    ASSERT_EQ(1, GetChildCount(content));
  }
  ASSERT_EQ(800, depth + 1);
=======
  GumboNode* body;
  GetAndAssertBody(root_, &body);
}

TEST_F(GumboParserTest, NoTreeDepthLimit) {
  std::string input;
  for (size_t i = 0; i < kGumboDefaultOptions.max_tree_depth; ++i)
    input.append("<div>");
  GumboOptions options = kGumboDefaultOptions;
  options.max_tree_depth = -1;
  output_ = gumbo_parse_with_options(&options, input.data(), input.length());
  root_ = output_->document;
  ASSERT_EQ(GUMBO_STATUS_OK, output_->status);
  ASSERT_TRUE(root_);
  ASSERT_EQ(GUMBO_NODE_DOCUMENT, root_->type);
  EXPECT_EQ(GUMBO_INSERTION_BY_PARSER, root_->parse_flags);

  GumboNode* body;
  GetAndAssertBody(root_, &body);
>>>>>>> 961f9c07
}

TEST_F(GumboParserTest, NullDocument) {
  Parse("");
  ASSERT_EQ(GUMBO_STATUS_OK, output_->status);
  ASSERT_TRUE(root_);
  ASSERT_EQ(GUMBO_NODE_DOCUMENT, root_->type);
  EXPECT_EQ(GUMBO_INSERTION_BY_PARSER, root_->parse_flags);

  GumboNode* html = GetChild(root_, 0);
  ASSERT_EQ(GUMBO_NODE_ELEMENT, html->type);
  EXPECT_EQ(GUMBO_TAG_HTML, html->v.element.tag);
  ASSERT_EQ(2, GetChildCount(html));

  GumboNode* head = GetChild(html, 0);
  ASSERT_EQ(GUMBO_NODE_ELEMENT, head->type);
  EXPECT_EQ(GUMBO_TAG_HEAD, head->v.element.tag);
  EXPECT_EQ(0, GetChildCount(head));

  GumboNode* body = GetChild(html, 1);
  ASSERT_EQ(GUMBO_NODE_ELEMENT, body->type);
  EXPECT_EQ(GUMBO_TAG_BODY, body->v.element.tag);
  ASSERT_EQ(0, GetChildCount(body));
}

TEST_F(GumboParserTest, ParseTwice) {
  Parse("");
  ASSERT_TRUE(root_);
  ASSERT_EQ(GUMBO_NODE_DOCUMENT, root_->type);

  std::string second_input("");
  Parse(second_input);
  ASSERT_TRUE(root_);
  ASSERT_EQ(GUMBO_NODE_DOCUMENT, root_->type);

  GumboNode* html = GetChild(root_, 0);
  ASSERT_EQ(GUMBO_NODE_ELEMENT, html->type);
  EXPECT_EQ(GUMBO_TAG_HTML, html->v.element.tag);
  ASSERT_EQ(2, GetChildCount(html));

  GumboNode* head = GetChild(html, 0);
  ASSERT_EQ(GUMBO_NODE_ELEMENT, head->type);
  EXPECT_EQ(GUMBO_TAG_HEAD, head->v.element.tag);
  EXPECT_EQ(0, GetChildCount(head));

  GumboNode* body = GetChild(html, 1);
  ASSERT_EQ(GUMBO_NODE_ELEMENT, body->type);
  EXPECT_EQ(GUMBO_TAG_BODY, body->v.element.tag);
  ASSERT_EQ(0, GetChildCount(body));
}

TEST_F(GumboParserTest, OneChar) {
  std::string input("T");
  Parse(input);
  ASSERT_TRUE(root_);
  ASSERT_EQ(GUMBO_NODE_DOCUMENT, root_->type);
  EXPECT_EQ(GUMBO_INSERTION_BY_PARSER, root_->parse_flags);
  ASSERT_EQ(1, GetChildCount(root_));

  GumboNode* html = GetChild(root_, 0);
  ASSERT_EQ(GUMBO_NODE_ELEMENT, html->type);
  EXPECT_TRUE(html->parse_flags & GUMBO_INSERTION_BY_PARSER);
  EXPECT_TRUE(html->parse_flags & GUMBO_INSERTION_IMPLICIT_END_TAG);
  EXPECT_TRUE(html->parse_flags & GUMBO_INSERTION_IMPLIED);
  EXPECT_EQ(GUMBO_TAG_HTML, html->v.element.tag);
  ASSERT_EQ(2, GetChildCount(html));

  GumboNode* head = GetChild(html, 0);
  ASSERT_EQ(GUMBO_NODE_ELEMENT, head->type);
  EXPECT_EQ(GUMBO_TAG_HEAD, head->v.element.tag);
  EXPECT_EQ(0, GetChildCount(head));

  GumboNode* body = GetChild(html, 1);
  ASSERT_EQ(GUMBO_NODE_ELEMENT, body->type);
  EXPECT_EQ(GUMBO_TAG_BODY, body->v.element.tag);
  ASSERT_EQ(1, GetChildCount(body));
  EXPECT_EQ(1, body->v.element.start_pos.line);
  EXPECT_EQ(1, body->v.element.start_pos.column);
  EXPECT_EQ(0, body->v.element.start_pos.offset);
  EXPECT_EQ(1, body->v.element.end_pos.line);
  EXPECT_EQ(2, body->v.element.end_pos.column);
  EXPECT_EQ(1, body->v.element.end_pos.offset);

  GumboNode* text = GetChild(body, 0);
  ASSERT_EQ(GUMBO_NODE_TEXT, text->type);
  EXPECT_STREQ("T", text->v.text.text);
  EXPECT_EQ(1, text->v.text.start_pos.line);
  EXPECT_EQ(1, text->v.text.start_pos.column);
  EXPECT_EQ(0, text->v.text.start_pos.offset);
  EXPECT_EQ(input.data(), text->v.text.original_text.data);
  EXPECT_EQ(1, text->v.text.original_text.length);
}

TEST_F(GumboParserTest, TextOnly) {
  Parse("Test");
  EXPECT_EQ(1, output_->errors.length);  // No doctype.
  ASSERT_EQ(1, GetChildCount(root_));

  GumboNode* html = GetChild(root_, 0);
  ASSERT_EQ(GUMBO_NODE_ELEMENT, html->type);
  EXPECT_EQ(GUMBO_TAG_HTML, html->v.element.tag);
  ASSERT_EQ(2, GetChildCount(html));

  GumboNode* head = GetChild(html, 0);
  ASSERT_EQ(GUMBO_NODE_ELEMENT, head->type);
  EXPECT_EQ(GUMBO_TAG_HEAD, head->v.element.tag);
  EXPECT_EQ(0, GetChildCount(head));

  GumboNode* body = GetChild(html, 1);
  ASSERT_EQ(GUMBO_NODE_ELEMENT, body->type);
  EXPECT_EQ(GUMBO_TAG_BODY, body->v.element.tag);
  ASSERT_EQ(1, GetChildCount(body));

  GumboNode* text = GetChild(body, 0);
  ASSERT_EQ(GUMBO_NODE_TEXT, text->type);
  EXPECT_STREQ("Test", text->v.text.text);
}

TEST_F(GumboParserTest, SelfClosingTagError) {
  Parse("<div/>");
  // No DOCTYPE
  // Tag cannot be self-closing
  // EOF with div still open
  EXPECT_EQ(3, output_->errors.length);
}

TEST_F(GumboParserTest, SelfClosingTagWithComplexProcessing) {
  Parse("<br/>");
  ASSERT_EQ(1, output_->errors.length); // No doctype.
  ASSERT_EQ(1, GetChildCount(root_));

  GumboNode* html = GetChild(root_, 0);
  ASSERT_EQ(GUMBO_NODE_ELEMENT, html->type);
  EXPECT_EQ(GUMBO_TAG_HTML, html->v.element.tag);
  ASSERT_EQ(2, GetChildCount(html));

  GumboNode* head = GetChild(html, 0);
  ASSERT_EQ(GUMBO_NODE_ELEMENT, head->type);
  EXPECT_EQ(GUMBO_TAG_HEAD, head->v.element.tag);
  EXPECT_EQ(0, GetChildCount(head));

  GumboNode* body = GetChild(html, 1);
  ASSERT_EQ(GUMBO_NODE_ELEMENT, body->type);
  EXPECT_EQ(GUMBO_TAG_BODY, body->v.element.tag);
  ASSERT_EQ(1, GetChildCount(body));

  GumboNode* br = GetChild(body, 0);
  ASSERT_EQ(GUMBO_NODE_ELEMENT, br->type);
  EXPECT_EQ(GUMBO_TAG_BR, br->v.element.tag);
}

TEST_F(GumboParserTest, UnexpectedEndBreak) {
  Parse("</br><div></div>");

  GumboNode* body;
  GetAndAssertBody(root_, &body);
  ASSERT_EQ(2, GetChildCount(body));

  GumboNode* br = GetChild(body, 0);
  ASSERT_EQ(GUMBO_NODE_ELEMENT, br->type);
  EXPECT_EQ(GUMBO_TAG_BR, br->v.element.tag);
  ASSERT_EQ(0, GetChildCount(br));

  GumboNode* div = GetChild(body, 1);
  ASSERT_EQ(GUMBO_NODE_ELEMENT, div->type);
  EXPECT_EQ(GUMBO_TAG_DIV, div->v.element.tag);
  ASSERT_EQ(0, GetChildCount(div));
}

TEST_F(GumboParserTest, CaseSensitiveAttributes) {
  Parse("<div class=CamelCase>");
  GumboNode* body;
  GetAndAssertBody(root_, &body);
  ASSERT_EQ(1, GetChildCount(body));

  GumboNode* div = GetChild(body, 0);
  GumboVector* attributes = &div->v.element.attributes;
  ASSERT_EQ(1, attributes->length);

  GumboAttribute* clas = static_cast<GumboAttribute*>(attributes->data[0]);
  EXPECT_EQ(GUMBO_ATTR_NAMESPACE_NONE, clas->attr_namespace);
  EXPECT_STREQ("class", clas->name);
  EXPECT_STREQ("CamelCase", clas->value);
}

TEST_F(GumboParserTest, ExplicitHtmlStructure) {
  Parse(
      "<!doctype html>\n<html>"
      "<head><title>Foo</title></head>\n"
      "<body><div class=bar>Test</div></body></html>");
  ASSERT_EQ(1, GetChildCount(root_));
  EXPECT_EQ(0, output_->errors.length);

  ASSERT_EQ(GUMBO_NODE_DOCUMENT, root_->type);
  EXPECT_STREQ("html", root_->v.document.name);
  EXPECT_STREQ("", root_->v.document.public_identifier);
  EXPECT_STREQ("", root_->v.document.system_identifier);

  GumboNode* html = GetChild(root_, 0);
  ASSERT_EQ(GUMBO_NODE_ELEMENT, html->type);
  EXPECT_EQ(GUMBO_INSERTION_NORMAL, html->parse_flags);
  EXPECT_EQ(GUMBO_TAG_HTML, html->v.element.tag);
  EXPECT_EQ(2, html->v.element.start_pos.line);
  EXPECT_EQ(1, html->v.element.start_pos.column);
  EXPECT_EQ(16, html->v.element.start_pos.offset);
  EXPECT_EQ(3, html->v.element.end_pos.line);
  EXPECT_EQ(39, html->v.element.end_pos.column);
  EXPECT_EQ(92, html->v.element.end_pos.offset);
  EXPECT_EQ("<html>", ToString(html->v.element.original_tag));
  EXPECT_EQ("</html>", ToString(html->v.element.original_end_tag));
  ASSERT_EQ(3, GetChildCount(html));

  GumboNode* head = GetChild(html, 0);
  EXPECT_EQ(GUMBO_INSERTION_NORMAL, head->parse_flags);
  ASSERT_EQ(GUMBO_NODE_ELEMENT, head->type);
  EXPECT_EQ(GUMBO_TAG_HEAD, head->v.element.tag);
  EXPECT_EQ(html, head->parent);
  EXPECT_EQ(0, head->index_within_parent);
  EXPECT_EQ(1, GetChildCount(head));

  GumboNode* body = GetChild(html, 2);
  EXPECT_EQ(GUMBO_INSERTION_NORMAL, body->parse_flags);
  ASSERT_EQ(GUMBO_NODE_ELEMENT, body->type);
  EXPECT_EQ(GUMBO_TAG_BODY, body->v.element.tag);
  EXPECT_EQ(html, body->parent);
  EXPECT_EQ(3, body->v.element.start_pos.line);
  EXPECT_EQ(1, body->v.element.start_pos.column);
  EXPECT_EQ(54, body->v.element.start_pos.offset);
  EXPECT_EQ(3, body->v.element.end_pos.line);
  EXPECT_EQ(32, body->v.element.end_pos.column);
  EXPECT_EQ(85, body->v.element.end_pos.offset);
  EXPECT_EQ("<body>", ToString(body->v.element.original_tag));
  EXPECT_EQ("</body>", ToString(body->v.element.original_end_tag));
  EXPECT_EQ(2, body->index_within_parent);
  ASSERT_EQ(1, GetChildCount(body));

  GumboNode* div = GetChild(body, 0);
  ASSERT_EQ(GUMBO_NODE_ELEMENT, div->type);
  EXPECT_EQ(GUMBO_TAG_DIV, div->v.element.tag);
  EXPECT_EQ(body, div->parent);
  EXPECT_EQ(0, div->index_within_parent);
  ASSERT_EQ(1, GetChildCount(div));

  ASSERT_EQ(1, GetAttributeCount(div));
  GumboAttribute* clas = GetAttribute(div, 0);
  EXPECT_STREQ("class", clas->name);
  EXPECT_EQ("class", ToString(clas->original_name));
  EXPECT_STREQ("bar", clas->value);
  EXPECT_EQ("bar", ToString(clas->original_value));

  GumboNode* text = GetChild(div, 0);
  ASSERT_EQ(GUMBO_NODE_TEXT, text->type);
  EXPECT_STREQ("Test", text->v.text.text);
}

TEST_F(GumboParserTest, Whitespace) {
  Parse("<ul>\n  <li>Text\n</ul>");

  GumboNode* body;
  GetAndAssertBody(root_, &body);
  ASSERT_EQ(1, GetChildCount(body));

  GumboNode* ul = GetChild(body, 0);
  ASSERT_EQ(GUMBO_NODE_ELEMENT, ul->type);
  EXPECT_EQ(GUMBO_TAG_UL, ul->v.element.tag);
  ASSERT_EQ(2, GetChildCount(ul));

  GumboNode* whitespace = GetChild(ul, 0);
  ASSERT_EQ(GUMBO_NODE_WHITESPACE, whitespace->type);
  EXPECT_STREQ("\n  ", whitespace->v.text.text);

  GumboNode* li = GetChild(ul, 1);
  ASSERT_EQ(GUMBO_NODE_ELEMENT, li->type);
  EXPECT_EQ(GUMBO_TAG_LI, li->v.element.tag);
  ASSERT_EQ(1, GetChildCount(li));

  GumboNode* text = GetChild(li, 0);
  ASSERT_EQ(GUMBO_NODE_TEXT, text->type);
  EXPECT_STREQ("Text\n", text->v.text.text);
}

TEST_F(GumboParserTest, DuplicateAttributes) {
  std::string text("<input checked=\"false\" checked=true id=foo id='bar'>");
  Parse(text);

  GumboNode* body;
  GetAndAssertBody(root_, &body);
  ASSERT_EQ(1, GetChildCount(body));

  GumboNode* input = GetChild(body, 0);
  EXPECT_EQ(GUMBO_INSERTION_IMPLICIT_END_TAG, input->parse_flags);
  ASSERT_EQ(GUMBO_NODE_ELEMENT, input->type);
  EXPECT_EQ(GUMBO_TAG_INPUT, input->v.element.tag);
  EXPECT_EQ(0, GetChildCount(input));
  ASSERT_EQ(2, GetAttributeCount(input));

  GumboAttribute* checked = GetAttribute(input, 0);
  EXPECT_STREQ("checked", checked->name);
  EXPECT_STREQ("false", checked->value);
  EXPECT_EQ(1, checked->name_start.line);
  EXPECT_EQ(8, checked->name_start.column);
  EXPECT_EQ(15, checked->name_end.column);
  EXPECT_EQ(16, checked->value_start.column);
  EXPECT_EQ(23, checked->value_end.column);
  EXPECT_EQ(7, checked->original_name.data - text.data());
  EXPECT_EQ(7, checked->original_name.length);
  EXPECT_EQ(15, checked->original_value.data - text.data());
  EXPECT_EQ(7, checked->original_value.length);

  GumboAttribute* id = GetAttribute(input, 1);
  EXPECT_STREQ("id", id->name);
  EXPECT_STREQ("foo", id->value);

  // TODO(jdtang): Run some assertions on the parse error that's added.
}

TEST_F(GumboParserTest, LinkTagsInHead) {
  Parse(
      "<html>\n"
      "  <head>\n"
      "    <title>Sample title></title>\n\n"
      "    <link rel=stylesheet>\n"
      "    <link rel=author>\n"
      "  </head>\n"
      "  <body>Foo</body>");
  ASSERT_EQ(1, GetChildCount(root_));

  GumboNode* html = GetChild(root_, 0);
  ASSERT_EQ(GUMBO_NODE_ELEMENT, html->type);
  EXPECT_EQ(GUMBO_INSERTION_IMPLICIT_END_TAG, html->parse_flags);
  EXPECT_EQ(GUMBO_TAG_HTML, html->v.element.tag);
  ASSERT_EQ(3, GetChildCount(html));

  GumboNode* head = GetChild(html, 0);
  ASSERT_EQ(GUMBO_NODE_ELEMENT, head->type);
  EXPECT_EQ(GUMBO_INSERTION_NORMAL, head->parse_flags);
  EXPECT_EQ(GUMBO_TAG_HEAD, head->v.element.tag);
  EXPECT_EQ(7, GetChildCount(head));

  GumboNode* text1 = GetChild(head, 2);
  ASSERT_EQ(GUMBO_NODE_WHITESPACE, text1->type);
  EXPECT_STREQ("\n\n    ", text1->v.text.text);

  GumboNode* link1 = GetChild(head, 3);
  ASSERT_EQ(GUMBO_NODE_ELEMENT, link1->type);
  EXPECT_EQ(GUMBO_TAG_LINK, link1->v.element.tag);
  EXPECT_EQ(GUMBO_INSERTION_IMPLICIT_END_TAG, link1->parse_flags);
  EXPECT_EQ(0, GetChildCount(link1));

  GumboNode* text2 = GetChild(head, 4);
  ASSERT_EQ(GUMBO_NODE_WHITESPACE, text2->type);
  EXPECT_STREQ("\n    ", text2->v.text.text);

  GumboNode* link2 = GetChild(head, 5);
  ASSERT_EQ(GUMBO_NODE_ELEMENT, link2->type);
  EXPECT_EQ(GUMBO_TAG_LINK, link2->v.element.tag);
  EXPECT_EQ(GUMBO_INSERTION_IMPLICIT_END_TAG, link2->parse_flags);
  EXPECT_EQ(0, GetChildCount(link2));

  GumboNode* text3 = GetChild(head, 6);
  ASSERT_EQ(GUMBO_NODE_WHITESPACE, text3->type);
  EXPECT_STREQ("\n  ", text3->v.text.text);

  GumboNode* body = GetChild(html, 2);
  ASSERT_EQ(GUMBO_NODE_ELEMENT, body->type);
  EXPECT_EQ(GUMBO_INSERTION_NORMAL, body->parse_flags);
  EXPECT_EQ(GUMBO_TAG_BODY, body->v.element.tag);
  ASSERT_EQ(1, GetChildCount(body));
}

TEST_F(GumboParserTest, WhitespaceBeforeHtml) {
  Parse("<!doctype html>\n<html>Test</html>");
  ASSERT_EQ(1, GetChildCount(root_));

  GumboNode* body = GetChild(GetChild(root_, 0), 1);
  ASSERT_EQ(GUMBO_NODE_ELEMENT, body->type);
  EXPECT_EQ(GUMBO_TAG_BODY, GetTag(body));
  ASSERT_EQ(1, GetChildCount(body));

  GumboNode* text = GetChild(body, 0);
  ASSERT_EQ(GUMBO_NODE_TEXT, text->type);
  EXPECT_STREQ("Test", text->v.text.text);
}

TEST_F(GumboParserTest, TextAfterHtml) {
  Parse("<html>Test</html> after doc");
  GumboNode* body;
  GetAndAssertBody(root_, &body);

  ASSERT_EQ(GUMBO_NODE_ELEMENT, body->type);
  EXPECT_EQ(GUMBO_TAG_BODY, GetTag(body));
  ASSERT_EQ(1, GetChildCount(body));

  GumboNode* text = GetChild(body, 0);
  ASSERT_EQ(GUMBO_NODE_TEXT, text->type);
  EXPECT_STREQ("Test after doc", text->v.text.text);
}

TEST_F(GumboParserTest, WhitespaceInHead) {
  Parse("<html>  Test</html>");

  GumboNode* html = GetChild(root_, 0);
  EXPECT_EQ(GUMBO_NODE_ELEMENT, html->type);
  EXPECT_EQ(GUMBO_TAG_HTML, GetTag(html));
  EXPECT_EQ(2, GetChildCount(html));

  GumboNode* head = GetChild(html, 0);
  EXPECT_EQ(GUMBO_NODE_ELEMENT, head->type);
  EXPECT_EQ(GUMBO_TAG_HEAD, GetTag(head));
  EXPECT_EQ(0, GetChildCount(head));

  GumboNode* body = GetChild(html, 1);
  EXPECT_EQ(GUMBO_NODE_ELEMENT, body->type);
  EXPECT_EQ(GUMBO_TAG_BODY, GetTag(body));

  GumboNode* text = GetChild(body, 0);
  ASSERT_EQ(GUMBO_NODE_TEXT, text->type);
  EXPECT_STREQ("Test", text->v.text.text);
}

TEST_F(GumboParserTest, Doctype) {
  Parse("<!doctype html>Test");
  GumboDocument* doc = &root_->v.document;
  EXPECT_EQ(1, doc->children.length);
  EXPECT_EQ(GUMBO_DOCTYPE_NO_QUIRKS, doc->doc_type_quirks_mode);

  EXPECT_STREQ("html", doc->name);
  EXPECT_STREQ("", doc->public_identifier);
  EXPECT_STREQ("", doc->system_identifier);
}

TEST_F(GumboParserTest, InvalidDoctype) {
  Parse("Test<!doctype root_element SYSTEM \"DTD_location\">");

  // Default doc token; the declared one is ignored.
  GumboDocument* doc = &root_->v.document;
  EXPECT_EQ(1, doc->children.length);
  EXPECT_EQ(GUMBO_DOCTYPE_QUIRKS, doc->doc_type_quirks_mode);

  EXPECT_STREQ("", doc->name);
  EXPECT_STREQ("", doc->public_identifier);
  EXPECT_STREQ("", doc->system_identifier);

  GumboNode* body;
  GetAndAssertBody(root_, &body);
  ASSERT_EQ(GUMBO_NODE_ELEMENT, body->type);
  EXPECT_EQ(GUMBO_TAG_BODY, GetTag(body));
  ASSERT_EQ(1, GetChildCount(body));

  GumboNode* text = GetChild(body, 0);
  ASSERT_EQ(GUMBO_NODE_TEXT, text->type);
  EXPECT_STREQ("Test", text->v.text.text);
}

TEST_F(GumboParserTest, SingleComment) {
  Parse("<!-- comment -->");
  GumboNode* comment = GetChild(root_, 0);
  ASSERT_EQ(GUMBO_NODE_COMMENT, comment->type);
  EXPECT_STREQ(" comment ", comment->v.text.text);
}

TEST_F(GumboParserTest, CommentInText) {
  Parse("Start <!-- comment --> end");
  GumboNode* body;
  GetAndAssertBody(root_, &body);
  ASSERT_EQ(3, GetChildCount(body));

  GumboNode* start = GetChild(body, 0);
  ASSERT_EQ(GUMBO_NODE_TEXT, start->type);
  EXPECT_STREQ("Start ", start->v.text.text);

  GumboNode* comment = GetChild(body, 1);
  ASSERT_EQ(GUMBO_NODE_COMMENT, comment->type);
  EXPECT_EQ(body, comment->parent);
  EXPECT_EQ(1, comment->index_within_parent);
  EXPECT_STREQ(" comment ", comment->v.text.text);

  GumboNode* end = GetChild(body, 2);
  ASSERT_EQ(GUMBO_NODE_TEXT, end->type);
  EXPECT_STREQ(" end", end->v.text.text);
}

TEST_F(GumboParserTest, CommentBeforeNode) {
  Parse("<!--This is a comment-->\n<h1>hello world!</h1>");
  GumboNode* comment = GetChild(root_, 0);
  ASSERT_EQ(GUMBO_NODE_COMMENT, comment->type);
  EXPECT_STREQ("This is a comment", comment->v.text.text);
  EXPECT_EQ(
      "<!--This is a comment-->", ToString(comment->v.text.original_text));

  // Newline is ignored per the rules for "initial" insertion mode.

  GumboNode* body;
  GetAndAssertBody(root_, &body);
  ASSERT_EQ(1, GetChildCount(body));

  GumboNode* h1 = GetChild(body, 0);
  ASSERT_EQ(GUMBO_NODE_ELEMENT, h1->type);
  EXPECT_EQ(GUMBO_TAG_H1, h1->v.element.tag);
}

TEST_F(GumboParserTest, CommentInVerbatimMode) {
  Parse("<body> <div id='onegoogle'>Text</div>  </body><!-- comment \n\n-->");

  GumboNode* html = GetChild(root_, 0);
  EXPECT_EQ(GUMBO_NODE_ELEMENT, html->type);
  EXPECT_EQ(GUMBO_TAG_HTML, GetTag(html));
  EXPECT_EQ(GUMBO_INSERTION_BY_PARSER | GUMBO_INSERTION_IMPLIED |
                GUMBO_INSERTION_IMPLICIT_END_TAG,
      html->parse_flags);
  EXPECT_EQ(3, GetChildCount(html));

  GumboNode* body = GetChild(html, 1);
  EXPECT_EQ(GUMBO_NODE_ELEMENT, body->type);
  EXPECT_EQ(GUMBO_TAG_BODY, GetTag(body));
  EXPECT_EQ(GUMBO_INSERTION_NORMAL, body->parse_flags);
  EXPECT_EQ(3, GetChildCount(body));

  GumboNode* comment = GetChild(html, 2);
  ASSERT_EQ(GUMBO_NODE_COMMENT, comment->type);
  EXPECT_EQ(GUMBO_INSERTION_NORMAL, comment->parse_flags);
  EXPECT_STREQ(" comment \n\n", comment->v.text.text);
}

TEST_F(GumboParserTest, UnknownTag) {
  Parse("<foo>1<p>2</FOO>");
  GumboNode* body;
  GetAndAssertBody(root_, &body);
  ASSERT_EQ(1, GetChildCount(body));

  GumboNode* foo = GetChild(body, 0);
  ASSERT_EQ(GUMBO_NODE_ELEMENT, foo->type);
  EXPECT_EQ(GUMBO_TAG_UNKNOWN, GetTag(foo));
  EXPECT_EQ("<foo>", ToString(foo->v.element.original_tag));
  // According to the spec, the misplaced end tag is ignored, and so we return
  // an empty original_end_tag text. We may want to extend our error-reporting
  // a bit so that we close off the tag that it *would have closed*, had the
  // HTML been correct, along with a parse flag that says the end tag was in the
  // wrong place.
  EXPECT_EQ("", ToString(foo->v.element.original_end_tag));
}

TEST_F(GumboParserTest, UnknownTag2) {
  Parse("<div><sarcasm><div></div></sarcasm></div>");
  GumboNode* body;
  GetAndAssertBody(root_, &body);
  ASSERT_EQ(1, GetChildCount(body));

  GumboNode* div = GetChild(body, 0);
  ASSERT_EQ(1, GetChildCount(div));
  GumboNode* sarcasm = GetChild(div, 0);
  ASSERT_EQ(GUMBO_NODE_ELEMENT, sarcasm->type);
  EXPECT_EQ(GUMBO_TAG_UNKNOWN, GetTag(sarcasm));
  EXPECT_EQ("<sarcasm>", ToString(sarcasm->v.element.original_tag));
  EXPECT_EQ("</sarcasm>", ToString(sarcasm->v.element.original_end_tag));
}

TEST_F(GumboParserTest, InvalidEndTag) {
  Parse("<a><img src=foo.jpg></img></a>");
  GumboNode* body;
  GetAndAssertBody(root_, &body);
  ASSERT_EQ(1, GetChildCount(body));

  GumboNode* a = GetChild(body, 0);
  ASSERT_EQ(GUMBO_NODE_ELEMENT, a->type);
  EXPECT_EQ(GUMBO_TAG_A, GetTag(a));
  ASSERT_EQ(1, GetChildCount(a));

  GumboNode* img = GetChild(a, 0);
  ASSERT_EQ(GUMBO_NODE_ELEMENT, img->type);
  EXPECT_EQ(GUMBO_TAG_IMG, GetTag(img));
  ASSERT_EQ(0, GetChildCount(img));
}

TEST_F(GumboParserTest, Tables) {
  Parse(
      "<html><table>\n"
      "  <tr><br /></invalid-tag>\n"
      "    <th>One</th>\n"
      "    <td>Two</td>\n"
      "  </tr>\n"
      "  <iframe></iframe>"
      "</table><tr></tr><div></div></html>");
  GumboNode* body;
  GetAndAssertBody(root_, &body);
  ASSERT_EQ(4, GetChildCount(body));

  GumboNode* br = GetChild(body, 0);
  ASSERT_EQ(GUMBO_NODE_ELEMENT, br->type);
  EXPECT_EQ(GUMBO_TAG_BR, GetTag(br));
  EXPECT_EQ(body, br->parent);
  EXPECT_EQ(0, br->index_within_parent);
  ASSERT_EQ(0, GetChildCount(br));

  GumboNode* iframe = GetChild(body, 1);
  ASSERT_EQ(GUMBO_NODE_ELEMENT, iframe->type);
  EXPECT_EQ(GUMBO_TAG_IFRAME, GetTag(iframe));
  ASSERT_EQ(0, GetChildCount(iframe));

  GumboNode* table = GetChild(body, 2);
  ASSERT_EQ(GUMBO_NODE_ELEMENT, table->type);
  EXPECT_EQ(GUMBO_TAG_TABLE, GetTag(table));
  EXPECT_EQ(body, table->parent);
  EXPECT_EQ(2, table->index_within_parent);
  ASSERT_EQ(2, GetChildCount(table));

  GumboNode* table_text = GetChild(table, 0);
  ASSERT_EQ(GUMBO_NODE_WHITESPACE, table_text->type);
  EXPECT_STREQ("\n  ", table_text->v.text.text);

  GumboNode* tbody = GetChild(table, 1);
  ASSERT_EQ(GUMBO_NODE_ELEMENT, tbody->type);
  EXPECT_EQ(GUMBO_TAG_TBODY, GetTag(tbody));
  ASSERT_EQ(2, GetChildCount(tbody));
  // Second node is whitespace.

  GumboNode* tr = GetChild(tbody, 0);
  ASSERT_EQ(GUMBO_NODE_ELEMENT, tr->type);
  EXPECT_EQ(GUMBO_TAG_TR, GetTag(tr));
  ASSERT_EQ(5, GetChildCount(tr));  // Including whitespace.

  GumboNode* tr_text = GetChild(tr, 0);
  ASSERT_EQ(GUMBO_NODE_WHITESPACE, tr_text->type);
  EXPECT_EQ(tr, tr_text->parent);
  EXPECT_EQ(0, tr_text->index_within_parent);
  EXPECT_STREQ("\n    ", tr_text->v.text.text);

  GumboNode* th = GetChild(tr, 1);
  ASSERT_EQ(GUMBO_NODE_ELEMENT, th->type);
  EXPECT_EQ(GUMBO_TAG_TH, GetTag(th));
  EXPECT_EQ(tr, th->parent);
  EXPECT_EQ(1, th->index_within_parent);
  ASSERT_EQ(1, GetChildCount(th));

  GumboNode* th_text = GetChild(th, 0);
  ASSERT_EQ(GUMBO_NODE_TEXT, th_text->type);
  EXPECT_STREQ("One", th_text->v.text.text);

  GumboNode* td = GetChild(tr, 3);
  ASSERT_EQ(GUMBO_NODE_ELEMENT, td->type);
  EXPECT_EQ(GUMBO_TAG_TD, GetTag(td));
  ASSERT_EQ(1, GetChildCount(td));

  GumboNode* td_text = GetChild(td, 0);
  ASSERT_EQ(GUMBO_NODE_TEXT, td_text->type);
  EXPECT_STREQ("Two", td_text->v.text.text);

  GumboNode* td2_text = GetChild(td, 0);
  ASSERT_EQ(GUMBO_NODE_TEXT, td2_text->type);
  EXPECT_STREQ("Two", td2_text->v.text.text);

  GumboNode* div = GetChild(body, 3);
  ASSERT_EQ(GUMBO_NODE_ELEMENT, div->type);
  EXPECT_EQ(GUMBO_TAG_DIV, GetTag(div));
  ASSERT_EQ(0, GetChildCount(div));
}

TEST_F(GumboParserTest, StartParagraphInTable) {
  Parse("<table><P></tr></td>foo</table>");

  GumboNode* body;
  GetAndAssertBody(root_, &body);
  ASSERT_EQ(2, GetChildCount(body));

  GumboNode* paragraph = GetChild(body, 0);
  ASSERT_EQ(GUMBO_NODE_ELEMENT, paragraph->type);
  EXPECT_EQ(GUMBO_TAG_P, GetTag(paragraph));
  EXPECT_EQ(body, paragraph->parent);
  EXPECT_EQ(0, paragraph->index_within_parent);
  ASSERT_EQ(1, GetChildCount(paragraph));

  GumboNode* text = GetChild(paragraph, 0);
  ASSERT_EQ(GUMBO_NODE_TEXT, text->type);
  EXPECT_STREQ("foo", text->v.text.text);

  GumboNode* table = GetChild(body, 1);
  ASSERT_EQ(GUMBO_NODE_ELEMENT, table->type);
  EXPECT_EQ(GUMBO_TAG_TABLE, GetTag(table));
  EXPECT_EQ(body, table->parent);
  EXPECT_EQ(1, table->index_within_parent);
  ASSERT_EQ(0, GetChildCount(table));
}

TEST_F(GumboParserTest, EndParagraphInTable) {
  Parse("<table></p></table>");

  GumboNode* body;
  GetAndAssertBody(root_, &body);
  ASSERT_EQ(2, GetChildCount(body));

  GumboNode* paragraph = GetChild(body, 0);
  ASSERT_EQ(GUMBO_NODE_ELEMENT, paragraph->type);
  EXPECT_EQ(GUMBO_TAG_P, GetTag(paragraph));
  EXPECT_EQ(body, paragraph->parent);
  EXPECT_EQ(0, paragraph->index_within_parent);
  ASSERT_EQ(0, GetChildCount(paragraph));

  GumboNode* table = GetChild(body, 1);
  ASSERT_EQ(GUMBO_NODE_ELEMENT, table->type);
  EXPECT_EQ(GUMBO_TAG_TABLE, GetTag(table));
  EXPECT_EQ(body, table->parent);
  EXPECT_EQ(1, table->index_within_parent);
  ASSERT_EQ(0, GetChildCount(table));
}

TEST_F(GumboParserTest, UnknownTagInTable) {
  Parse("<table><foo>bar</table>");

  GumboNode* body;
  GetAndAssertBody(root_, &body);
  ASSERT_EQ(2, GetChildCount(body));

  GumboNode* foo = GetChild(body, 0);
  ASSERT_EQ(GUMBO_NODE_ELEMENT, foo->type);
  EXPECT_EQ(GUMBO_TAG_UNKNOWN, GetTag(foo));
  EXPECT_EQ("<foo>", ToString(foo->v.element.original_tag));
  EXPECT_EQ(body, foo->parent);
  EXPECT_EQ(0, foo->index_within_parent);
  ASSERT_EQ(1, GetChildCount(foo));

  GumboNode* bar = GetChild(foo, 0);
  ASSERT_EQ(GUMBO_NODE_TEXT, bar->type);
  EXPECT_STREQ("bar", bar->v.text.text);

  GumboNode* table = GetChild(body, 1);
  ASSERT_EQ(GUMBO_NODE_ELEMENT, table->type);
  EXPECT_EQ(GUMBO_TAG_TABLE, GetTag(table));
  EXPECT_EQ(body, table->parent);
  EXPECT_EQ(1, table->index_within_parent);
  ASSERT_EQ(0, GetChildCount(table));
}

TEST_F(GumboParserTest, UnclosedTableTags) {
  Parse(
      "<html><table>\n"
      "  <tr>\n"
      "    <td>One\n"
      "    <td>Two\n"
      "  <tr><td>Row2\n"
      "  <tr><td>Row3\n"
      "</table>\n"
      "</html>");
  GumboNode* body;
  GetAndAssertBody(root_, &body);
  ASSERT_EQ(2, GetChildCount(body));

  GumboNode* table = GetChild(body, 0);
  ASSERT_EQ(GUMBO_NODE_ELEMENT, table->type);
  EXPECT_EQ(GUMBO_TAG_TABLE, GetTag(table));
  ASSERT_EQ(2, GetChildCount(table));

  GumboNode* table_text = GetChild(table, 0);
  ASSERT_EQ(GUMBO_NODE_WHITESPACE, table_text->type);
  EXPECT_STREQ("\n  ", table_text->v.text.text);

  GumboNode* tbody = GetChild(table, 1);
  ASSERT_EQ(GUMBO_NODE_ELEMENT, tbody->type);
  EXPECT_EQ(GUMBO_TAG_TBODY, GetTag(tbody));
  ASSERT_EQ(3, GetChildCount(tbody));

  GumboNode* tr = GetChild(tbody, 0);
  ASSERT_EQ(GUMBO_NODE_ELEMENT, tr->type);
  EXPECT_EQ(GUMBO_TAG_TR, GetTag(tr));
  ASSERT_EQ(3, GetChildCount(tr));

  GumboNode* tr_text = GetChild(tr, 0);
  ASSERT_EQ(GUMBO_NODE_WHITESPACE, tr_text->type);
  EXPECT_STREQ("\n    ", tr_text->v.text.text);

  GumboNode* td1 = GetChild(tr, 1);
  ASSERT_EQ(GUMBO_NODE_ELEMENT, td1->type);
  EXPECT_EQ(GUMBO_TAG_TD, GetTag(td1));
  ASSERT_EQ(1, GetChildCount(td1));

  GumboNode* td1_text = GetChild(td1, 0);
  ASSERT_EQ(GUMBO_NODE_TEXT, td1_text->type);
  EXPECT_STREQ("One\n    ", td1_text->v.text.text);

  GumboNode* td2 = GetChild(tr, 2);
  ASSERT_EQ(GUMBO_NODE_ELEMENT, td2->type);
  EXPECT_EQ(GUMBO_TAG_TD, GetTag(td2));
  ASSERT_EQ(1, GetChildCount(td2));

  GumboNode* td2_text = GetChild(td2, 0);
  ASSERT_EQ(GUMBO_NODE_TEXT, td2_text->type);
  EXPECT_STREQ("Two\n  ", td2_text->v.text.text);

  GumboNode* tr3 = GetChild(tbody, 2);
  ASSERT_EQ(GUMBO_NODE_ELEMENT, tr3->type);
  EXPECT_EQ(GUMBO_TAG_TR, GetTag(tr3));
  ASSERT_EQ(1, GetChildCount(tr3));

  GumboNode* body_text = GetChild(body, 1);
  ASSERT_EQ(GUMBO_NODE_WHITESPACE, body_text->type);
  EXPECT_STREQ("\n", body_text->v.text.text);
}

TEST_F(GumboParserTest, MisnestedTable) {
  Parse("<table><tr><div><td></div></table>");

  GumboNode* body;
  GetAndAssertBody(root_, &body);
  ASSERT_EQ(2, GetChildCount(body));

  GumboNode* div = GetChild(body, 0);
  ASSERT_EQ(GUMBO_NODE_ELEMENT, div->type);
  EXPECT_EQ(GUMBO_TAG_DIV, GetTag(div));
  ASSERT_EQ(0, GetChildCount(div));

  GumboNode* table = GetChild(body, 1);
  ASSERT_EQ(GUMBO_NODE_ELEMENT, table->type);
  EXPECT_EQ(GUMBO_TAG_TABLE, GetTag(table));
  ASSERT_EQ(1, GetChildCount(table));

  GumboNode* tbody = GetChild(table, 0);
  ASSERT_EQ(GUMBO_NODE_ELEMENT, tbody->type);
  EXPECT_EQ(GUMBO_TAG_TBODY, GetTag(tbody));
  ASSERT_EQ(1, GetChildCount(tbody));

  GumboNode* tr = GetChild(tbody, 0);
  ASSERT_EQ(GUMBO_NODE_ELEMENT, tr->type);
  EXPECT_EQ(GUMBO_TAG_TR, GetTag(tr));
  ASSERT_EQ(1, GetChildCount(tr));

  GumboNode* td = GetChild(tr, 0);
  ASSERT_EQ(GUMBO_NODE_ELEMENT, td->type);
  EXPECT_EQ(GUMBO_TAG_TD, GetTag(td));
  ASSERT_EQ(0, GetChildCount(td));
}

TEST_F(GumboParserTest, MisnestedTable2) {
  Parse("<table><td>Cell1<table><th>Cell2<tr>Cell3</table>");

  GumboNode* body;
  GetAndAssertBody(root_, &body);
  ASSERT_EQ(1, GetChildCount(body));

  GumboNode* table1 = GetChild(body, 0);
  ASSERT_EQ(GUMBO_NODE_ELEMENT, table1->type);
  EXPECT_EQ(GUMBO_TAG_TABLE, GetTag(table1));
  ASSERT_EQ(1, GetChildCount(table1));

  GumboNode* tbody1 = GetChild(table1, 0);
  ASSERT_EQ(GUMBO_NODE_ELEMENT, tbody1->type);
  EXPECT_EQ(GUMBO_TAG_TBODY, GetTag(tbody1));
  ASSERT_EQ(1, GetChildCount(tbody1));

  GumboNode* tr1 = GetChild(tbody1, 0);
  ASSERT_EQ(GUMBO_NODE_ELEMENT, tr1->type);
  EXPECT_EQ(GUMBO_TAG_TR, GetTag(tr1));
  ASSERT_EQ(1, GetChildCount(tr1));

  GumboNode* td1 = GetChild(tr1, 0);
  ASSERT_EQ(GUMBO_NODE_ELEMENT, td1->type);
  EXPECT_EQ(GUMBO_TAG_TD, GetTag(td1));
  ASSERT_EQ(3, GetChildCount(td1));

  GumboNode* cell1 = GetChild(td1, 0);
  ASSERT_EQ(GUMBO_NODE_TEXT, cell1->type);
  EXPECT_STREQ("Cell1", cell1->v.text.text);

  // Foster-parented out of the inner <tr>
  GumboNode* cell3 = GetChild(td1, 1);
  ASSERT_EQ(GUMBO_NODE_TEXT, cell3->type);
  EXPECT_STREQ("Cell3", cell3->v.text.text);

  GumboNode* table2 = GetChild(td1, 2);
  ASSERT_EQ(GUMBO_NODE_ELEMENT, table2->type);
  EXPECT_EQ(GUMBO_TAG_TABLE, GetTag(table2));
  ASSERT_EQ(1, GetChildCount(table2));

  GumboNode* tbody2 = GetChild(table2, 0);
  ASSERT_EQ(GUMBO_NODE_ELEMENT, tbody2->type);
  EXPECT_EQ(GUMBO_TAG_TBODY, GetTag(tbody2));
  ASSERT_EQ(2, GetChildCount(tbody2));

  GumboNode* tr2 = GetChild(tbody2, 0);
  ASSERT_EQ(GUMBO_NODE_ELEMENT, tr2->type);
  EXPECT_EQ(GUMBO_TAG_TR, GetTag(tr2));
  ASSERT_EQ(1, GetChildCount(tr2));

  GumboNode* th = GetChild(tr2, 0);
  ASSERT_EQ(GUMBO_NODE_ELEMENT, th->type);
  EXPECT_EQ(GUMBO_TAG_TH, GetTag(th));
  ASSERT_EQ(1, GetChildCount(th));

  GumboNode* cell2 = GetChild(th, 0);
  ASSERT_EQ(GUMBO_NODE_TEXT, cell2->type);
  EXPECT_STREQ("Cell2", cell2->v.text.text);

  GumboNode* tr3 = GetChild(tbody2, 1);
  ASSERT_EQ(GUMBO_NODE_ELEMENT, tr3->type);
  EXPECT_EQ(GUMBO_TAG_TR, GetTag(tr3));
  ASSERT_EQ(0, GetChildCount(tr3));
}

TEST_F(GumboParserTest, Select) {
  Parse("<select><option>One<option>Two</select><div></div>");

  GumboNode* body;
  GetAndAssertBody(root_, &body);
  ASSERT_EQ(2, GetChildCount(body));

  GumboNode* select = GetChild(body, 0);
  ASSERT_EQ(GUMBO_NODE_ELEMENT, select->type);
  EXPECT_EQ(GUMBO_TAG_SELECT, GetTag(select));
  ASSERT_EQ(2, GetChildCount(select));

  GumboNode* option1 = GetChild(select, 0);
  ASSERT_EQ(GUMBO_NODE_ELEMENT, option1->type);
  EXPECT_EQ(GUMBO_TAG_OPTION, GetTag(option1));
  ASSERT_EQ(1, GetChildCount(option1));

  GumboNode* option2 = GetChild(select, 1);
  ASSERT_EQ(GUMBO_NODE_ELEMENT, option2->type);
  EXPECT_EQ(GUMBO_TAG_OPTION, GetTag(option2));
  ASSERT_EQ(1, GetChildCount(option2));

  GumboNode* div = GetChild(body, 1);
  ASSERT_EQ(GUMBO_NODE_ELEMENT, div->type);
  EXPECT_EQ(GUMBO_TAG_DIV, GetTag(div));
  ASSERT_EQ(0, GetChildCount(div));
}

TEST_F(GumboParserTest, ComplicatedSelect) {
  Parse(
      "<select><div class=foo></div><optgroup><option>Option"
      "</option><input></optgroup></select>");

  GumboNode* body;
  GetAndAssertBody(root_, &body);
  ASSERT_EQ(2, GetChildCount(body));

  GumboNode* select = GetChild(body, 0);
  ASSERT_EQ(GUMBO_NODE_ELEMENT, select->type);
  EXPECT_EQ(GUMBO_TAG_SELECT, GetTag(select));
  ASSERT_EQ(1, GetChildCount(select));

  GumboNode* optgroup = GetChild(select, 0);
  ASSERT_EQ(GUMBO_NODE_ELEMENT, optgroup->type);
  EXPECT_EQ(GUMBO_TAG_OPTGROUP, GetTag(optgroup));
  ASSERT_EQ(1, GetChildCount(optgroup));

  GumboNode* option = GetChild(optgroup, 0);
  ASSERT_EQ(GUMBO_NODE_ELEMENT, option->type);
  EXPECT_EQ(GUMBO_TAG_OPTION, GetTag(option));
  ASSERT_EQ(1, GetChildCount(option));

  GumboNode* text = GetChild(option, 0);
  ASSERT_EQ(GUMBO_NODE_TEXT, text->type);
  EXPECT_STREQ("Option", text->v.text.text);

  GumboNode* input = GetChild(body, 1);
  ASSERT_EQ(GUMBO_NODE_ELEMENT, input->type);
  EXPECT_EQ(GUMBO_TAG_INPUT, GetTag(input));
  ASSERT_EQ(0, GetChildCount(input));
}

TEST_F(GumboParserTest, DoubleSelect) {
  Parse("<select><select><div></div>");

  GumboNode* body;
  GetAndAssertBody(root_, &body);
  ASSERT_EQ(2, GetChildCount(body));

  GumboNode* select = GetChild(body, 0);
  ASSERT_EQ(GUMBO_NODE_ELEMENT, select->type);
  EXPECT_EQ(GUMBO_TAG_SELECT, GetTag(select));
  ASSERT_EQ(0, GetChildCount(select));

  GumboNode* div = GetChild(body, 1);
  ASSERT_EQ(GUMBO_NODE_ELEMENT, div->type);
  EXPECT_EQ(GUMBO_TAG_DIV, GetTag(div));
  ASSERT_EQ(0, GetChildCount(div));
}

TEST_F(GumboParserTest, InputInSelect) {
  Parse("<select><input /><div></div>");

  GumboNode* body;
  GetAndAssertBody(root_, &body);
  ASSERT_EQ(3, GetChildCount(body));

  GumboNode* select = GetChild(body, 0);
  ASSERT_EQ(GUMBO_NODE_ELEMENT, select->type);
  EXPECT_EQ(GUMBO_TAG_SELECT, GetTag(select));
  ASSERT_EQ(0, GetChildCount(select));

  GumboNode* input = GetChild(body, 1);
  ASSERT_EQ(GUMBO_NODE_ELEMENT, input->type);
  EXPECT_EQ(GUMBO_TAG_INPUT, GetTag(input));
  ASSERT_EQ(0, GetChildCount(input));

  GumboNode* div = GetChild(body, 2);
  ASSERT_EQ(GUMBO_NODE_ELEMENT, div->type);
  EXPECT_EQ(GUMBO_TAG_DIV, GetTag(div));
  ASSERT_EQ(0, GetChildCount(div));
}

TEST_F(GumboParserTest, SelectInTable) {
  Parse("<table><td><select><option value=1></table>");

  GumboNode* body;
  GetAndAssertBody(root_, &body);
  ASSERT_EQ(1, GetChildCount(body));

  GumboNode* table = GetChild(body, 0);
  ASSERT_EQ(GUMBO_NODE_ELEMENT, table->type);
  EXPECT_EQ(GUMBO_TAG_TABLE, GetTag(table));
  ASSERT_EQ(1, GetChildCount(table));

  GumboNode* tbody = GetChild(table, 0);
  ASSERT_EQ(GUMBO_NODE_ELEMENT, tbody->type);
  EXPECT_EQ(GUMBO_TAG_TBODY, GetTag(tbody));
  ASSERT_EQ(1, GetChildCount(tbody));

  GumboNode* tr = GetChild(tbody, 0);
  ASSERT_EQ(GUMBO_NODE_ELEMENT, tr->type);
  EXPECT_EQ(GUMBO_TAG_TR, GetTag(tr));
  ASSERT_EQ(1, GetChildCount(tr));

  GumboNode* td = GetChild(tr, 0);
  ASSERT_EQ(GUMBO_NODE_ELEMENT, td->type);
  EXPECT_EQ(GUMBO_TAG_TD, GetTag(td));
  ASSERT_EQ(1, GetChildCount(td));

  GumboNode* select = GetChild(td, 0);
  ASSERT_EQ(GUMBO_NODE_ELEMENT, select->type);
  EXPECT_EQ(GUMBO_TAG_SELECT, GetTag(select));
  ASSERT_EQ(1, GetChildCount(select));

  GumboNode* option = GetChild(select, 0);
  ASSERT_EQ(GUMBO_NODE_ELEMENT, option->type);
  EXPECT_EQ(GUMBO_TAG_OPTION, GetTag(option));
  ASSERT_EQ(0, GetChildCount(option));
}

TEST_F(GumboParserTest, ImplicitColgroup) {
  Parse("<table><col /><col /></table>");

  GumboNode* body;
  GetAndAssertBody(root_, &body);
  ASSERT_EQ(1, GetChildCount(body));

  GumboNode* table = GetChild(body, 0);
  ASSERT_EQ(GUMBO_NODE_ELEMENT, table->type);
  EXPECT_EQ(GUMBO_TAG_TABLE, GetTag(table));
  ASSERT_EQ(1, GetChildCount(table));

  GumboNode* colgroup = GetChild(table, 0);
  ASSERT_EQ(GUMBO_NODE_ELEMENT, colgroup->type);
  EXPECT_EQ(GUMBO_TAG_COLGROUP, GetTag(colgroup));
  ASSERT_EQ(2, GetChildCount(colgroup));

  GumboNode* col1 = GetChild(colgroup, 0);
  ASSERT_EQ(GUMBO_NODE_ELEMENT, col1->type);
  EXPECT_EQ(GUMBO_TAG_COL, GetTag(col1));
  ASSERT_EQ(0, GetChildCount(col1));

  GumboNode* col2 = GetChild(colgroup, 0);
  ASSERT_EQ(GUMBO_NODE_ELEMENT, col2->type);
  EXPECT_EQ(GUMBO_TAG_COL, GetTag(col2));
  ASSERT_EQ(0, GetChildCount(col2));
}

TEST_F(GumboParserTest, Form) {
  Parse("<form><input type=hidden /></form>After form");

  GumboNode* body;
  GetAndAssertBody(root_, &body);
  ASSERT_EQ(2, GetChildCount(body));

  GumboNode* form = GetChild(body, 0);
  ASSERT_EQ(GUMBO_NODE_ELEMENT, form->type);
  EXPECT_EQ(GUMBO_TAG_FORM, GetTag(form));
  ASSERT_EQ(1, GetChildCount(form));

  GumboNode* input = GetChild(form, 0);
  ASSERT_EQ(GUMBO_NODE_ELEMENT, input->type);
  EXPECT_EQ(GUMBO_TAG_INPUT, GetTag(input));
  ASSERT_EQ(0, GetChildCount(input));

  GumboNode* text = GetChild(body, 1);
  ASSERT_EQ(GUMBO_NODE_TEXT, text->type);
  EXPECT_STREQ("After form", text->v.text.text);
}

// See: https://github.com/google/gumbo-parser/issues/350
TEST_F(GumboParserTest, FormEndPos) {
  Parse(" <form><input type=hidden /></form>");

  GumboNode* body;
  GetAndAssertBody(root_, &body);
  ASSERT_EQ(1, GetChildCount(body));

  GumboNode* form = GetChild(body, 0);
  ASSERT_EQ(GUMBO_NODE_ELEMENT, form->type);
  EXPECT_EQ(GUMBO_TAG_FORM, GetTag(form));
  ASSERT_EQ(1, GetChildCount(form));

  ASSERT_EQ(form->v.element.start_pos.offset, 1);
  ASSERT_EQ(form->v.element.end_pos.offset, 28);
}

TEST_F(GumboParserTest, NestedForm) {
  Parse("<form><label>Label</label><form><input id=input2></form>After form");

  GumboNode* body;
  GetAndAssertBody(root_, &body);
  ASSERT_EQ(2, GetChildCount(body));

  GumboNode* form = GetChild(body, 0);
  ASSERT_EQ(GUMBO_NODE_ELEMENT, form->type);
  EXPECT_EQ(GUMBO_TAG_FORM, GetTag(form));
  ASSERT_EQ(2, GetChildCount(form));

  GumboNode* label = GetChild(form, 0);
  ASSERT_EQ(GUMBO_NODE_ELEMENT, label->type);
  EXPECT_EQ(GUMBO_TAG_LABEL, GetTag(label));
  ASSERT_EQ(1, GetChildCount(label));

  GumboNode* input = GetChild(form, 1);
  ASSERT_EQ(GUMBO_NODE_ELEMENT, input->type);
  EXPECT_EQ(GUMBO_TAG_INPUT, GetTag(input));
  ASSERT_EQ(0, GetChildCount(input));

  GumboNode* text = GetChild(body, 1);
  ASSERT_EQ(GUMBO_NODE_TEXT, text->type);
  EXPECT_STREQ("After form", text->v.text.text);
}

TEST_F(GumboParserTest, MisnestedFormInTable) {
  // Parse of this is somewhat weird. The first <form> is opened outside the
  // table, so when </form> checks to see if there's a form in scope, it stops
  // at the <table> boundary and returns null. The form pointer is nulled out
  // anyway, though, which means that the second form (parsed in the table body
  // state) ends up creating an element. It's immediately popped off
  // the stack, but the form element pointer remains set to that node (which is
  // not on the stack of open elements). The final </form> tag triggers the
  // "does not have node in scope" clause and is ignored. (Note that this is
  // different from "has a form element in scope" - the first form is still in
  // scope at that point, but the form pointer does not point to it.) Then the
  // original <form> element is closed implicitly when the table cell is closed.
  Parse(
      "<table><tr><td>"
      "<form><table><tr><td></td></tr></form>"
      "<form></tr></table></form>"
      "</td></tr></table");

  GumboNode* body;
  GetAndAssertBody(root_, &body);
  ASSERT_EQ(1, GetChildCount(body));

  GumboNode* table1 = GetChild(body, 0);
  ASSERT_EQ(GUMBO_NODE_ELEMENT, table1->type);
  EXPECT_EQ(GUMBO_TAG_TABLE, GetTag(table1));
  ASSERT_EQ(1, GetChildCount(table1));

  GumboNode* tbody1 = GetChild(table1, 0);
  ASSERT_EQ(GUMBO_NODE_ELEMENT, tbody1->type);
  EXPECT_EQ(GUMBO_TAG_TBODY, GetTag(tbody1));
  ASSERT_EQ(1, GetChildCount(tbody1));

  GumboNode* tr1 = GetChild(tbody1, 0);
  ASSERT_EQ(GUMBO_NODE_ELEMENT, tr1->type);
  EXPECT_EQ(GUMBO_TAG_TR, GetTag(tr1));
  ASSERT_EQ(1, GetChildCount(tr1));

  GumboNode* td1 = GetChild(tr1, 0);
  ASSERT_EQ(GUMBO_NODE_ELEMENT, td1->type);
  EXPECT_EQ(GUMBO_TAG_TD, GetTag(td1));
  ASSERT_EQ(1, GetChildCount(td1));

  GumboNode* form1 = GetChild(td1, 0);
  ASSERT_EQ(GUMBO_NODE_ELEMENT, form1->type);
  EXPECT_EQ(GUMBO_TAG_FORM, GetTag(form1));
  ASSERT_EQ(1, GetChildCount(form1));

  GumboNode* table2 = GetChild(form1, 0);
  ASSERT_EQ(GUMBO_NODE_ELEMENT, table2->type);
  EXPECT_EQ(GUMBO_TAG_TABLE, GetTag(table2));
  ASSERT_EQ(1, GetChildCount(table2));

  GumboNode* tbody2 = GetChild(table2, 0);
  ASSERT_EQ(GUMBO_NODE_ELEMENT, tbody2->type);
  EXPECT_EQ(GUMBO_TAG_TBODY, GetTag(tbody2));
  ASSERT_EQ(2, GetChildCount(tbody2));

  GumboNode* tr2 = GetChild(tbody2, 0);
  ASSERT_EQ(GUMBO_NODE_ELEMENT, tr2->type);
  EXPECT_EQ(GUMBO_TAG_TR, GetTag(tr2));
  ASSERT_EQ(1, GetChildCount(tr2));

  GumboNode* form2 = GetChild(tbody2, 1);
  ASSERT_EQ(GUMBO_NODE_ELEMENT, form2->type);
  EXPECT_EQ(GUMBO_TAG_FORM, GetTag(form2));
  ASSERT_EQ(0, GetChildCount(form2));
}

TEST_F(GumboParserTest, NestedRawtextTags) {
  Parse(
      "<noscript><noscript jstag=false>"
      "<style>div{text-align:center}</style></noscript>");

  GumboNode* html = GetChild(root_, 0);
  ASSERT_EQ(GUMBO_NODE_ELEMENT, html->type);
  EXPECT_EQ(GUMBO_TAG_HTML, GetTag(html));
  EXPECT_EQ(GUMBO_INSERTION_BY_PARSER | GUMBO_INSERTION_IMPLICIT_END_TAG |
                GUMBO_INSERTION_IMPLIED,
      html->parse_flags);
  ASSERT_EQ(2, GetChildCount(html));

  GumboNode* head = GetChild(html, 0);
  ASSERT_EQ(GUMBO_NODE_ELEMENT, head->type);
  EXPECT_EQ(GUMBO_TAG_HEAD, GetTag(head));
  EXPECT_EQ(GUMBO_INSERTION_BY_PARSER | GUMBO_INSERTION_IMPLICIT_END_TAG |
                GUMBO_INSERTION_IMPLIED,
      head->parse_flags);
  ASSERT_EQ(1, GetChildCount(head));

  GumboNode* noscript = GetChild(head, 0);
  ASSERT_EQ(GUMBO_NODE_ELEMENT, noscript->type);
  EXPECT_EQ(GUMBO_TAG_NOSCRIPT, GetTag(noscript));
  ASSERT_EQ(1, GetChildCount(noscript));

  GumboNode* style = GetChild(noscript, 0);
  ASSERT_EQ(GUMBO_NODE_ELEMENT, style->type);
  EXPECT_EQ(GUMBO_TAG_STYLE, GetTag(style));
  ASSERT_EQ(1, GetChildCount(style));

  GumboNode* text = GetChild(style, 0);
  ASSERT_EQ(GUMBO_NODE_TEXT, text->type);
  EXPECT_STREQ("div{text-align:center}", text->v.text.text);
}

TEST_F(GumboParserTest, RawtextInBody) {
  Parse("<body><noembed jsif=false></noembed>");

  GumboNode* body;
  GetAndAssertBody(root_, &body);
  ASSERT_EQ(1, GetChildCount(body));

  GumboNode* noembed = GetChild(body, 0);
  ASSERT_EQ(GUMBO_NODE_ELEMENT, noembed->type);
  EXPECT_EQ(GUMBO_TAG_NOEMBED, GetTag(noembed));
  EXPECT_EQ(1, GetAttributeCount(noembed));
}

TEST_F(GumboParserTest, MetaBeforeHead) {
  Parse (
    "<html><meta http-equiv='content-type' "
    "content='text/html; charset=UTF-8' /><head></head>"
  );

  GumboNode* body;
  GetAndAssertBody(root_, &body);
  // Testing for a memory leak here, but
  // TODO(jdtang): Flesh out structural asserts.
}

TEST_F(GumboParserTest, NoahsArkClause) {
  Parse (
    "<p><font size=4><font color=red><font size=4><font size=4>"
    "<font size=4><font size=4><font size=4><font color=red><p>X"
  );

  GumboNode* body;
  GetAndAssertBody(root_, &body);
  ASSERT_EQ(2, GetChildCount(body));

  GumboNode* p1 = GetChild(body, 0);
  ASSERT_EQ(GUMBO_NODE_ELEMENT, p1->type);
  EXPECT_EQ(GUMBO_TAG_P, p1->v.element.tag);
  ASSERT_EQ(1, GetChildCount(p1));

  GumboNode* size1 = GetChild(p1, 0);
  GumboNode* red1 = GetChild(size1, 0);
  ASSERT_EQ(GUMBO_NODE_ELEMENT, red1->type);
  EXPECT_EQ(GUMBO_TAG_FONT, red1->v.element.tag);
  ASSERT_EQ(1, GetAttributeCount(red1));
  GumboAttribute* red1_attr = GetAttribute(red1, 0);
  EXPECT_STREQ("color", red1_attr->name);
  EXPECT_STREQ("red", red1_attr->value);
  ASSERT_EQ(1, GetChildCount(red1));

  GumboNode* p2 = GetChild(body, 1);
  ASSERT_EQ(GUMBO_NODE_ELEMENT, p2->type);
  EXPECT_EQ(GUMBO_TAG_P, p2->v.element.tag);
  ASSERT_EQ(1, GetChildCount(p2));

  GumboNode* red2 = GetChild(p2, 0);
  ASSERT_EQ(GUMBO_NODE_ELEMENT, red2->type);
  EXPECT_EQ(GUMBO_TAG_FONT, red2->v.element.tag);
  ASSERT_EQ(1, GetAttributeCount(red2));
  GumboAttribute* red2_attr = GetAttribute(red2, 0);
  EXPECT_STREQ("color", red2_attr->name);
  EXPECT_STREQ("red", red2_attr->value);
  ASSERT_EQ(1, GetChildCount(red2));
}

TEST_F(GumboParserTest, AdoptionAgency1) {
  // https://html.spec.whatwg.org/multipage/parsing.html#misnested-tags:-b-i-/b-/i
  Parse("<p>1<b>2<i>3</b>4</i>5</p>");
  ASSERT_EQ(1, GetChildCount(root_));

  GumboNode* html = GetChild(root_, 0);
  ASSERT_EQ(GUMBO_NODE_ELEMENT, html->type);
  EXPECT_EQ(GUMBO_INSERTION_BY_PARSER | GUMBO_INSERTION_IMPLICIT_END_TAG |
                GUMBO_INSERTION_IMPLIED,
      html->parse_flags);
  EXPECT_EQ(GUMBO_TAG_HTML, html->v.element.tag);
  ASSERT_EQ(2, GetChildCount(html));

  GumboNode* body = GetChild(html, 1);
  ASSERT_EQ(GUMBO_NODE_ELEMENT, body->type);
  EXPECT_EQ(GUMBO_INSERTION_BY_PARSER | GUMBO_INSERTION_IMPLICIT_END_TAG |
                GUMBO_INSERTION_IMPLIED,
      body->parse_flags);
  EXPECT_EQ(GUMBO_TAG_BODY, body->v.element.tag);
  ASSERT_EQ(1, GetChildCount(body));

  GumboNode* p = GetChild(body, 0);
  ASSERT_EQ(GUMBO_NODE_ELEMENT, p->type);
  EXPECT_EQ(GUMBO_INSERTION_NORMAL, p->parse_flags);
  EXPECT_EQ(GUMBO_TAG_P, p->v.element.tag);
  ASSERT_EQ(4, GetChildCount(p));

  GumboNode* text1 = GetChild(p, 0);
  ASSERT_EQ(GUMBO_NODE_TEXT, text1->type);
  EXPECT_EQ(GUMBO_INSERTION_NORMAL, text1->parse_flags);
  EXPECT_STREQ("1", text1->v.text.text);

  GumboNode* b = GetChild(p, 1);
  ASSERT_EQ(GUMBO_NODE_ELEMENT, b->type);
  EXPECT_EQ(GUMBO_INSERTION_NORMAL, b->parse_flags);
  EXPECT_EQ(GUMBO_TAG_B, b->v.element.tag);
  ASSERT_EQ(2, GetChildCount(b));

  GumboNode* text2 = GetChild(b, 0);
  ASSERT_EQ(GUMBO_NODE_TEXT, text2->type);
  EXPECT_EQ(GUMBO_INSERTION_NORMAL, text2->parse_flags);
  EXPECT_STREQ("2", text2->v.text.text);

  GumboNode* i = GetChild(b, 1);
  ASSERT_EQ(GUMBO_NODE_ELEMENT, i->type);
  EXPECT_EQ(GUMBO_INSERTION_IMPLICIT_END_TAG, i->parse_flags);
  EXPECT_EQ(GUMBO_TAG_I, i->v.element.tag);
  ASSERT_EQ(1, GetChildCount(i));

  GumboNode* text3 = GetChild(i, 0);
  ASSERT_EQ(GUMBO_NODE_TEXT, text3->type);
  EXPECT_EQ(GUMBO_INSERTION_NORMAL, text2->parse_flags);
  EXPECT_STREQ("3", text3->v.text.text);

  GumboNode* i2 = GetChild(p, 2);
  ASSERT_EQ(GUMBO_NODE_ELEMENT, i2->type);
  EXPECT_EQ(GUMBO_INSERTION_BY_PARSER |
                GUMBO_INSERTION_RECONSTRUCTED_FORMATTING_ELEMENT,
      i2->parse_flags);
  EXPECT_EQ(GUMBO_TAG_I, i2->v.element.tag);
  ASSERT_EQ(1, GetChildCount(i2));

  GumboNode* text4 = GetChild(i2, 0);
  ASSERT_EQ(GUMBO_NODE_TEXT, text4->type);
  EXPECT_EQ(GUMBO_INSERTION_NORMAL, text2->parse_flags);
  EXPECT_STREQ("4", text4->v.text.text);

  GumboNode* text5 = GetChild(p, 3);
  ASSERT_EQ(GUMBO_NODE_TEXT, text5->type);
  EXPECT_EQ(GUMBO_INSERTION_NORMAL, text2->parse_flags);
  EXPECT_STREQ("5", text5->v.text.text);
}

TEST_F(GumboParserTest, AdoptionAgency2) {
  // https://html.spec.whatwg.org/multipage/parsing.html#misnested-tags:-b-p-/b-/p
  Parse("<b>1<p>2</b>3</p>");
  ASSERT_EQ(1, GetChildCount(root_));

  GumboNode* html = GetChild(root_, 0);
  ASSERT_EQ(GUMBO_NODE_ELEMENT, html->type);
  EXPECT_EQ(GUMBO_INSERTION_BY_PARSER | GUMBO_INSERTION_IMPLICIT_END_TAG |
                GUMBO_INSERTION_IMPLIED,
      html->parse_flags);
  EXPECT_EQ(GUMBO_TAG_HTML, html->v.element.tag);
  ASSERT_EQ(2, GetChildCount(html));

  GumboNode* body = GetChild(html, 1);
  ASSERT_EQ(GUMBO_NODE_ELEMENT, body->type);
  EXPECT_EQ(GUMBO_INSERTION_BY_PARSER | GUMBO_INSERTION_IMPLICIT_END_TAG |
                GUMBO_INSERTION_IMPLIED,
      body->parse_flags);
  EXPECT_EQ(GUMBO_TAG_BODY, body->v.element.tag);
  ASSERT_EQ(2, GetChildCount(body));

  GumboNode* b = GetChild(body, 0);
  ASSERT_EQ(GUMBO_NODE_ELEMENT, b->type);
  EXPECT_EQ(GUMBO_INSERTION_IMPLICIT_END_TAG, b->parse_flags);
  EXPECT_EQ(GUMBO_TAG_B, b->v.element.tag);
  ASSERT_EQ(1, GetChildCount(b));

  GumboNode* text1 = GetChild(b, 0);
  ASSERT_EQ(GUMBO_NODE_TEXT, text1->type);
  EXPECT_EQ(GUMBO_INSERTION_NORMAL, text1->parse_flags);
  EXPECT_STREQ("1", text1->v.text.text);

  GumboNode* p = GetChild(body, 1);
  ASSERT_EQ(GUMBO_NODE_ELEMENT, p->type);
  EXPECT_EQ(GUMBO_INSERTION_ADOPTION_AGENCY_MOVED, p->parse_flags);
  EXPECT_EQ(GUMBO_TAG_P, p->v.element.tag);
  ASSERT_EQ(2, GetChildCount(p));

  GumboNode* b2 = GetChild(p, 0);
  ASSERT_EQ(GUMBO_NODE_ELEMENT, b2->type);
  EXPECT_EQ(GUMBO_INSERTION_ADOPTION_AGENCY_CLONED | GUMBO_INSERTION_BY_PARSER,
      b2->parse_flags);
  EXPECT_EQ(GUMBO_TAG_B, b2->v.element.tag);
  ASSERT_EQ(1, GetChildCount(b2));

  GumboNode* text2 = GetChild(b2, 0);
  ASSERT_EQ(GUMBO_NODE_TEXT, text2->type);
  EXPECT_EQ(GUMBO_INSERTION_NORMAL, text2->parse_flags);
  EXPECT_STREQ("2", text2->v.text.text);

  GumboNode* text3 = GetChild(p, 1);
  ASSERT_EQ(GUMBO_NODE_TEXT, text3->type);
  EXPECT_EQ(GUMBO_INSERTION_NORMAL, text2->parse_flags);
  EXPECT_STREQ("3", text3->v.text.text);
}

TEST_F(GumboParserTest, AdoptionAgency3) {
  Parse("<div><a><b><u><i><code><div></a>");
}

TEST_F(GumboParserTest, ImplicitlyCloseLists) {
  Parse(
      "<ul>\n"
      "  <li>First\n"
      "  <li>Second\n"
      "</ul>");

  GumboNode* body;
  GetAndAssertBody(root_, &body);
  ASSERT_EQ(1, GetChildCount(body));

  GumboNode* ul = GetChild(body, 0);
  ASSERT_EQ(GUMBO_NODE_ELEMENT, ul->type);
  EXPECT_EQ(GUMBO_TAG_UL, GetTag(ul));
  ASSERT_EQ(3, GetChildCount(ul));

  GumboNode* text = GetChild(ul, 0);
  ASSERT_EQ(GUMBO_NODE_WHITESPACE, text->type);
  EXPECT_EQ(GUMBO_INSERTION_NORMAL, text->parse_flags);
  EXPECT_STREQ("\n  ", text->v.text.text);

  GumboNode* li1 = GetChild(ul, 1);
  ASSERT_EQ(GUMBO_NODE_ELEMENT, li1->type);
  EXPECT_EQ(GUMBO_TAG_LI, GetTag(li1));
  ASSERT_EQ(1, GetChildCount(li1));

  GumboNode* li2 = GetChild(ul, 2);
  ASSERT_EQ(GUMBO_NODE_ELEMENT, li2->type);
  EXPECT_EQ(GUMBO_TAG_LI, GetTag(li2));
  ASSERT_EQ(1, GetChildCount(li2));
}

TEST_F(GumboParserTest, CData) {
  Parse("<svg><![CDATA[this is text]]></svg>");

  GumboNode* body;
  GetAndAssertBody(root_, &body);
  ASSERT_EQ(1, GetChildCount(body));

  GumboNode* svg = GetChild(body, 0);
  ASSERT_EQ(1, GetChildCount(svg));

  GumboNode* cdata = GetChild(svg, 0);
  ASSERT_EQ(GUMBO_NODE_CDATA, cdata->type);
  EXPECT_STREQ("this is text", cdata->v.text.text);
}

TEST_F(GumboParserTest, CDataUnsafe) {
  // Can't use Parse() because of the strlen
  output_ =
      gumbo_parse_with_options(&options_, "<svg><![CDATA[\0filler\0text\0]]>",
          sizeof("<svg><![CDATA[\0filler\0text\0]]>") - 1);
  root_ = output_->document;

  GumboNode* body;
  GetAndAssertBody(root_, &body);
  ASSERT_EQ(1, GetChildCount(body));

  GumboNode* svg = GetChild(body, 0);
  ASSERT_EQ(1, GetChildCount(svg));

  GumboNode* cdata = GetChild(svg, 0);
  ASSERT_EQ(GUMBO_NODE_CDATA, cdata->type);
  // \xEF\xBF\xBD = unicode replacement char
  EXPECT_STREQ(
      "\xEF\xBF\xBD"
      "filler\xEF\xBF\xBD"
      "text\xEF\xBF\xBD",
      cdata->v.text.text);
}

TEST_F(GumboParserTest, CDataInBody) {
  Parse("<div><![CDATA[this is text]]></div>");

  GumboNode* body;
  GetAndAssertBody(root_, &body);
  ASSERT_EQ(1, GetChildCount(body));

  GumboNode* div = GetChild(body, 0);
  ASSERT_EQ(1, GetChildCount(div));

  GumboNode* cdata = GetChild(div, 0);
  ASSERT_EQ(GUMBO_NODE_COMMENT, cdata->type);
  EXPECT_STREQ("[CDATA[this is text]]", cdata->v.text.text);
}

TEST_F(GumboParserTest, CDataInHTMLFragment) {
  ParseFragment("<![CDATA[this is text]]>", "div", GUMBO_NAMESPACE_HTML);
  EXPECT_EQ(1, GetChildCount(root_));
  GumboNode* html = GetChild(root_, 0);
  ASSERT_EQ(GUMBO_NODE_ELEMENT, html->type);
  EXPECT_EQ(GUMBO_TAG_HTML, html->v.element.tag);
  EXPECT_EQ(1, GetChildCount(html));

  ASSERT_EQ(1, GetChildCount(html));
  GumboNode* cdata = GetChild(html, 0);
  ASSERT_EQ(GUMBO_NODE_COMMENT, cdata->type);
  EXPECT_STREQ("[CDATA[this is text]]", cdata->v.text.text);
}

TEST_F(GumboParserTest, CDataInSVGFragment) {
  ParseFragment("<![CDATA[this is text]]>", "svg", GUMBO_NAMESPACE_SVG);
  EXPECT_EQ(1, GetChildCount(root_));
  GumboNode* html = GetChild(root_, 0);
  ASSERT_EQ(GUMBO_NODE_ELEMENT, html->type);
  EXPECT_EQ(GUMBO_TAG_HTML, html->v.element.tag);
  EXPECT_EQ(1, GetChildCount(html));

  ASSERT_EQ(1, GetChildCount(html));
  GumboNode* cdata = GetChild(html, 0);
  ASSERT_EQ(GUMBO_NODE_CDATA, cdata->type);
  EXPECT_STREQ("this is text", cdata->v.text.text);
}

TEST_F(GumboParserTest, FormattingTagsInHeading) {
  Parse("<h2>This is <b>old</h2>text");

  GumboNode* body;
  GetAndAssertBody(root_, &body);
  ASSERT_EQ(2, GetChildCount(body));

  GumboNode* h2 = GetChild(body, 0);
  ASSERT_EQ(GUMBO_NODE_ELEMENT, h2->type);
  EXPECT_EQ(GUMBO_TAG_H2, GetTag(h2));
  ASSERT_EQ(2, GetChildCount(h2));

  GumboNode* text1 = GetChild(h2, 0);
  ASSERT_EQ(GUMBO_NODE_TEXT, text1->type);
  EXPECT_EQ(GUMBO_INSERTION_NORMAL, text1->parse_flags);
  EXPECT_STREQ("This is ", text1->v.text.text);

  GumboNode* b = GetChild(h2, 1);
  ASSERT_EQ(GUMBO_NODE_ELEMENT, b->type);
  EXPECT_EQ(GUMBO_TAG_B, GetTag(b));
  EXPECT_EQ(GUMBO_INSERTION_IMPLICIT_END_TAG, b->parse_flags);
  ASSERT_EQ(1, GetChildCount(b));

  GumboNode* text2 = GetChild(b, 0);
  ASSERT_EQ(GUMBO_NODE_TEXT, text2->type);
  EXPECT_EQ(GUMBO_INSERTION_NORMAL, text2->parse_flags);
  EXPECT_STREQ("old", text2->v.text.text);

  GumboNode* b2 = GetChild(body, 1);
  ASSERT_EQ(GUMBO_NODE_ELEMENT, b2->type);
  EXPECT_EQ(GUMBO_TAG_B, GetTag(b2));
  EXPECT_EQ(GUMBO_INSERTION_IMPLICIT_END_TAG | GUMBO_INSERTION_BY_PARSER |
                GUMBO_INSERTION_RECONSTRUCTED_FORMATTING_ELEMENT,
      b2->parse_flags);
  ASSERT_EQ(1, GetChildCount(b2));

  GumboNode* text3 = GetChild(b2, 0);
  ASSERT_EQ(GUMBO_NODE_TEXT, text3->type);
  EXPECT_EQ(GUMBO_INSERTION_NORMAL, text3->parse_flags);
  EXPECT_STREQ("text", text3->v.text.text);
}

TEST_F(GumboParserTest, ExtraReconstruction) {
  Parse("<span><b></span></p>");

  GumboNode* body;
  GetAndAssertBody(root_, &body);
  ASSERT_EQ(2, GetChildCount(body));

  EXPECT_EQ(GUMBO_TAG_SPAN, GetTag(GetChild(body, 0)));
  EXPECT_EQ(GUMBO_TAG_P, GetTag(GetChild(body, 1)));
}

TEST_F(GumboParserTest, LinkifiedHeading) {
  Parse("<li><h3><a href=#foo>Text</a></h3><div>Summary</div>");

  GumboNode* body;
  GetAndAssertBody(root_, &body);
  ASSERT_EQ(1, GetChildCount(body));

  GumboNode* li = GetChild(body, 0);
  ASSERT_EQ(GUMBO_NODE_ELEMENT, li->type);
  EXPECT_EQ(GUMBO_TAG_LI, GetTag(li));
  ASSERT_EQ(2, GetChildCount(li));

  GumboNode* h3 = GetChild(li, 0);
  ASSERT_EQ(GUMBO_NODE_ELEMENT, h3->type);
  EXPECT_EQ(GUMBO_TAG_H3, GetTag(h3));
  ASSERT_EQ(1, GetChildCount(h3));

  GumboNode* anchor = GetChild(h3, 0);
  ASSERT_EQ(GUMBO_NODE_ELEMENT, anchor->type);
  EXPECT_EQ(GUMBO_TAG_A, GetTag(anchor));
  ASSERT_EQ(1, GetChildCount(anchor));

  GumboNode* div = GetChild(li, 1);
  ASSERT_EQ(GUMBO_NODE_ELEMENT, div->type);
  EXPECT_EQ(GUMBO_TAG_DIV, GetTag(div));
  ASSERT_EQ(1, GetChildCount(div));
}

TEST_F(GumboParserTest, MisnestedHeading) {
  Parse(
      "<h1>"
      "  <section>"
      "    <h2>"
      "      <dl><dt>List"
      "    </h1>"
      "  </section>"
      "  Heading1"
      "<h3>Heading3</h4>"
      "After</h3> text");
  // The parse of this is pretty weird: according to the spec, it should be:
  // <html>
  //   <head></head>
  //   <body>
  //     <h1>
  //       <section>
  //         <h2><dl><dt>List</dt></dl></h2>
  //       </section>
  //       Heading1
  //     </h1>
  //     <h3>Heading3</h3>
  //     After text
  //   </body>
  // </html>
  // Explanation:
  // <html>, <head>, and <body> tags are implied. The opening <h1> and <section
  // tags function as expected. Because the current node is <section>, the <h2>
  // does *not* close the existing <h1>, and then we enter a definition list.
  // The closing </h1>, even though it's misnested, causes the <dt> to be closed
  // implicitly, then also closes the <dl> and <h2> as a parse error. <h1> is
  // still open, and so "Heading1" goes into it. Because the current node is a
  // heading tag, <h3> closes it (as a parse error) and reopens a new <h3> node,
  // which is closed by the </h4> tag. The remaining text goes straight into
  // the <body>; since no heading is open, the </h3> tag is ignored and the
  // second run is condensed into the first.
  // TODO(jdtang): Make sure that parse_flags are set appropriately for this.
  GumboNode* body;
  GetAndAssertBody(root_, &body);
  ASSERT_EQ(3, GetChildCount(body));

  GumboNode* h1 = GetChild(body, 0);
  ASSERT_EQ(GUMBO_NODE_ELEMENT, h1->type);
  EXPECT_EQ(GUMBO_TAG_H1, GetTag(h1));
  ASSERT_EQ(3, GetChildCount(h1));
  // Child 1 is whitespace, as it is for many of these nodes.

  GumboNode* section = GetChild(h1, 1);
  ASSERT_EQ(GUMBO_NODE_ELEMENT, section->type);
  EXPECT_EQ(GUMBO_TAG_SECTION, GetTag(section));
  ASSERT_EQ(3, GetChildCount(section));

  GumboNode* h2 = GetChild(section, 1);
  ASSERT_EQ(GUMBO_NODE_ELEMENT, h2->type);
  EXPECT_EQ(GUMBO_TAG_H2, GetTag(h2));
  ASSERT_EQ(2, GetChildCount(h2));

  GumboNode* dl = GetChild(h2, 1);
  ASSERT_EQ(GUMBO_NODE_ELEMENT, dl->type);
  EXPECT_EQ(GUMBO_TAG_DL, GetTag(dl));
  ASSERT_EQ(1, GetChildCount(dl));

  GumboNode* dt = GetChild(dl, 0);
  ASSERT_EQ(GUMBO_NODE_ELEMENT, dt->type);
  EXPECT_EQ(GUMBO_TAG_DT, GetTag(dt));
  ASSERT_EQ(1, GetChildCount(dt));

  GumboNode* text1 = GetChild(dt, 0);
  ASSERT_EQ(GUMBO_NODE_TEXT, text1->type);
  EXPECT_EQ(GUMBO_INSERTION_NORMAL, text1->parse_flags);
  EXPECT_STREQ("List    ", text1->v.text.text);

  GumboNode* text2 = GetChild(h1, 2);
  ASSERT_EQ(GUMBO_NODE_TEXT, text2->type);
  EXPECT_EQ(GUMBO_INSERTION_NORMAL, text2->parse_flags);
  EXPECT_STREQ("  Heading1", text2->v.text.text);

  GumboNode* h3 = GetChild(body, 1);
  ASSERT_EQ(GUMBO_NODE_ELEMENT, h3->type);
  EXPECT_EQ(GUMBO_TAG_H3, GetTag(h3));
  EXPECT_EQ(1, GetChildCount(h3));

  GumboNode* text3 = GetChild(h3, 0);
  ASSERT_EQ(GUMBO_NODE_TEXT, text3->type);
  EXPECT_EQ(GUMBO_INSERTION_NORMAL, text3->parse_flags);
  EXPECT_STREQ("Heading3", text3->v.text.text);

  GumboNode* text4 = GetChild(body, 2);
  ASSERT_EQ(GUMBO_NODE_TEXT, text4->type);
  EXPECT_EQ(GUMBO_INSERTION_NORMAL, text4->parse_flags);
  EXPECT_STREQ("After text", text4->v.text.text);
}

TEST_F(GumboParserTest, DoubleBody) {
  Parse("<body class=first><body class=second id=merged>Text</body></body>");

  GumboNode* body;
  GetAndAssertBody(root_, &body);
  ASSERT_EQ(1, GetChildCount(body));
  ASSERT_EQ(2, GetAttributeCount(body));

  GumboAttribute* clas = GetAttribute(body, 0);
  EXPECT_STREQ("class", clas->name);
  EXPECT_STREQ("first", clas->value);

  GumboAttribute* id = GetAttribute(body, 1);
  EXPECT_STREQ("id", id->name);
  EXPECT_STREQ("merged", id->value);

  GumboNode* text = GetChild(body, 0);
  ASSERT_EQ(GUMBO_NODE_TEXT, text->type);
  EXPECT_EQ(GUMBO_INSERTION_NORMAL, text->parse_flags);
  EXPECT_STREQ("Text", text->v.text.text);
}

TEST_F(GumboParserTest, ThInMathMl) {
  Parse("<math><th><mI><table></table><tr></table><div><tr>0");
  GumboNode* body;
  GetAndAssertBody(root_, &body);
  ASSERT_EQ(1, GetChildCount(body));

  GumboNode* math = GetChild(body, 0);
  ASSERT_EQ(GUMBO_NODE_ELEMENT, math->type);
  EXPECT_EQ(GUMBO_TAG_MATH, math->v.element.tag);
  EXPECT_EQ(GUMBO_NAMESPACE_MATHML, math->v.element.tag_namespace);
  ASSERT_EQ(1, GetChildCount(math));

  GumboNode* th = GetChild(math, 0);
  ASSERT_EQ(GUMBO_NODE_ELEMENT, th->type);
  EXPECT_EQ(GUMBO_TAG_TH, th->v.element.tag);
  EXPECT_EQ(GUMBO_NAMESPACE_MATHML, th->v.element.tag_namespace);
  ASSERT_EQ(1, GetChildCount(th));

  GumboNode* mi = GetChild(th, 0);
  ASSERT_EQ(GUMBO_NODE_ELEMENT, mi->type);
  EXPECT_EQ(GUMBO_TAG_MI, mi->v.element.tag);
  EXPECT_EQ(GUMBO_NAMESPACE_MATHML, mi->v.element.tag_namespace);
  ASSERT_EQ(2, GetChildCount(mi));

  GumboNode* table = GetChild(mi, 0);
  ASSERT_EQ(GUMBO_NODE_ELEMENT, table->type);
  EXPECT_EQ(GUMBO_TAG_TABLE, table->v.element.tag);
  EXPECT_EQ(GUMBO_NAMESPACE_HTML, table->v.element.tag_namespace);
  ASSERT_EQ(0, GetChildCount(table));

  GumboNode* div = GetChild(mi, 1);
  ASSERT_EQ(GUMBO_NODE_ELEMENT, div->type);
  EXPECT_EQ(GUMBO_TAG_DIV, div->v.element.tag);
  EXPECT_EQ(GUMBO_NAMESPACE_HTML, div->v.element.tag_namespace);
  ASSERT_EQ(1, GetChildCount(div));

  GumboNode* text = GetChild(div, 0);
  ASSERT_EQ(GUMBO_NODE_TEXT, text->type);
  EXPECT_STREQ("0", text->v.text.text);
}

TEST_F(GumboParserTest, TdInMathml) {
  Parse("<table><th><math><td></tr>");
  GumboNode* body;
  GetAndAssertBody(root_, &body);
  ASSERT_EQ(1, GetChildCount(body));

  GumboNode* table = GetChild(body, 0);
  ASSERT_EQ(GUMBO_NODE_ELEMENT, table->type);
  EXPECT_EQ(GUMBO_TAG_TABLE, table->v.element.tag);
  EXPECT_EQ(GUMBO_NAMESPACE_HTML, table->v.element.tag_namespace);
  ASSERT_EQ(1, GetChildCount(table));

  GumboNode* tbody = GetChild(table, 0);
  ASSERT_EQ(GUMBO_NODE_ELEMENT, tbody->type);
  EXPECT_EQ(GUMBO_TAG_TBODY, tbody->v.element.tag);
  EXPECT_EQ(GUMBO_NAMESPACE_HTML, tbody->v.element.tag_namespace);
  ASSERT_EQ(1, GetChildCount(tbody));

  GumboNode* tr = GetChild(tbody, 0);
  ASSERT_EQ(GUMBO_NODE_ELEMENT, tr->type);
  EXPECT_EQ(GUMBO_TAG_TR, tr->v.element.tag);
  EXPECT_EQ(GUMBO_NAMESPACE_HTML, tr->v.element.tag_namespace);
  ASSERT_EQ(1, GetChildCount(tr));

  GumboNode* th = GetChild(tr, 0);
  ASSERT_EQ(GUMBO_NODE_ELEMENT, th->type);
  EXPECT_EQ(GUMBO_TAG_TH, th->v.element.tag);
  EXPECT_EQ(GUMBO_NAMESPACE_HTML, th->v.element.tag_namespace);
  ASSERT_EQ(1, GetChildCount(th));

  GumboNode* math = GetChild(th, 0);
  ASSERT_EQ(GUMBO_NODE_ELEMENT, math->type);
  EXPECT_EQ(GUMBO_TAG_MATH, math->v.element.tag);
  EXPECT_EQ(GUMBO_NAMESPACE_MATHML, math->v.element.tag_namespace);
  ASSERT_EQ(1, GetChildCount(math));

  GumboNode* td = GetChild(math, 0);
  ASSERT_EQ(GUMBO_NODE_ELEMENT, td->type);
  EXPECT_EQ(GUMBO_TAG_TD, td->v.element.tag);
  EXPECT_EQ(GUMBO_NAMESPACE_MATHML, td->v.element.tag_namespace);
  ASSERT_EQ(0, GetChildCount(td));
}

TEST_F(GumboParserTest, SelectInForeignContent) {
  Parse("<svg><select><foreignobject><select><select><select>");
}

TEST_F(GumboParserTest, TemplateInForeignContent) {
  Parse("<template><svg><template>");

  GumboNode* body;
  GetAndAssertBody(root_, &body);
  EXPECT_EQ(0, GetChildCount(body));

  GumboNode* html = GetChild(root_, 0);
  ASSERT_EQ(2, GetChildCount(html));

  GumboNode* head = GetChild(html, 0);
  ASSERT_EQ(1, GetChildCount(head));

  GumboNode* template_node = GetChild(head, 0);
  ASSERT_EQ(GUMBO_NODE_TEMPLATE, template_node->type);
  EXPECT_EQ(GUMBO_TAG_TEMPLATE, template_node->v.element.tag);
  ASSERT_EQ(1, GetChildCount(template_node));

  GumboNode* svg_node = GetChild(template_node, 0);
  ASSERT_EQ(GUMBO_NODE_ELEMENT, svg_node->type);
  EXPECT_EQ(GUMBO_TAG_SVG, svg_node->v.element.tag);
  EXPECT_EQ(GUMBO_NAMESPACE_SVG, svg_node->v.element.tag_namespace);
  ASSERT_EQ(1, GetChildCount(svg_node));

  GumboNode* svg_template = GetChild(svg_node, 0);
  ASSERT_EQ(GUMBO_NODE_ELEMENT, svg_template->type);
  EXPECT_EQ(GUMBO_TAG_TEMPLATE, svg_template->v.element.tag);
  EXPECT_EQ(GUMBO_NAMESPACE_SVG, svg_template->v.element.tag_namespace);
  EXPECT_EQ(0, GetChildCount(svg_template));
}

TEST_F(GumboParserTest, TemplateNull) {
  output_ = gumbo_parse_with_options(
      &options_, "<template>\0", sizeof("<template>\0") - 1);
  root_ = output_->document;

  GumboNode* body;
  GetAndAssertBody(root_, &body);
  EXPECT_EQ(0, GetChildCount(body));

  GumboNode* html = GetChild(root_, 0);
  ASSERT_EQ(2, GetChildCount(html));

  GumboNode* head = GetChild(html, 0);
  ASSERT_EQ(1, GetChildCount(head));

  GumboNode* template_node = GetChild(head, 0);
  ASSERT_EQ(GUMBO_NODE_TEMPLATE, template_node->type);
  EXPECT_EQ(GUMBO_TAG_TEMPLATE, template_node->v.element.tag);
  ASSERT_EQ(0, GetChildCount(template_node));
}

TEST_F(GumboParserTest, FragmentWithNamespace) {
  ParseFragment("<div></div>", "title", GUMBO_NAMESPACE_SVG);

  EXPECT_EQ(1, GetChildCount(root_));
  GumboNode* html = GetChild(root_, 0);
  ASSERT_EQ(GUMBO_NODE_ELEMENT, html->type);
  EXPECT_EQ(GUMBO_TAG_HTML, html->v.element.tag);
  EXPECT_EQ(1, GetChildCount(html));

  GumboNode* div = GetChild(html, 0);
  ASSERT_EQ(GUMBO_NODE_ELEMENT, div->type);
  EXPECT_EQ(GUMBO_TAG_DIV, div->v.element.tag);
  EXPECT_EQ(0, GetChildCount(div));
}

TEST_F(GumboParserTest, FragmentWithTwoNodes) {
  ParseFragment("<h1>Hi</h1><br>", "body", GUMBO_NAMESPACE_HTML);

  EXPECT_EQ(1, GetChildCount(root_));

  GumboNode* html = GetChild(root_, 0);
  ASSERT_EQ(GUMBO_NODE_ELEMENT, html->type);
  EXPECT_EQ(GUMBO_TAG_HTML, html->v.element.tag);
  EXPECT_EQ(2, GetChildCount(html));

  GumboNode* h1 = GetChild(html, 0);
  ASSERT_EQ(GUMBO_NODE_ELEMENT, h1->type);
  EXPECT_EQ(GUMBO_TAG_H1, h1->v.element.tag);
  EXPECT_EQ(1, GetChildCount(h1));

  GumboNode* br = GetChild(html, 1);
  ASSERT_EQ(GUMBO_NODE_ELEMENT, br->type);
  EXPECT_EQ(GUMBO_TAG_BR, br->v.element.tag);
  EXPECT_EQ(0, GetChildCount(br));
}

TEST_F(GumboParserTest, CrazyName) {
  Parse("<body><WhatAcrazyNAME></WhatAcrazyNAME>");

  GumboNode* body;
  GetAndAssertBody(root_, &body);
  ASSERT_EQ(1, GetChildCount(body));

  GumboNode* node = GetChild(body, 0);
  ASSERT_EQ(GUMBO_NODE_ELEMENT, node->type);
  ASSERT_EQ(std::string("whatacrazyname"), node->v.element.name);
}

TEST_F(GumboParserTest, SVGForeignObjectName) {
  Parse("<body><SVG><FOREIGNOBJECT></FOREIGNOBJECT></SVG>");

  GumboNode* body;
  GetAndAssertBody(root_, &body);
  ASSERT_EQ(1, GetChildCount(body));

  GumboNode* svg = GetChild(body, 0);
  ASSERT_EQ(GUMBO_NODE_ELEMENT, svg->type);
  ASSERT_EQ(GUMBO_TAG_SVG, svg->v.element.tag);
  ASSERT_EQ(std::string("svg"), svg->v.element.name);

  GumboNode* node = GetChild(svg, 0);
  ASSERT_EQ(GUMBO_NODE_ELEMENT, node->type);
  ASSERT_EQ(GUMBO_TAG_FOREIGNOBJECT, node->v.element.tag);
  ASSERT_EQ(std::string("foreignObject"), node->v.element.name);
}

TEST_F(GumboParserTest, NonSVGForeignObjectName) {
  Parse("<body><MATH><FOREIGNOBJECT></FOREIGNOBJECT></math>");

  GumboNode* body;
  GetAndAssertBody(root_, &body);
  ASSERT_EQ(1, GetChildCount(body));

  GumboNode* math = GetChild(body, 0);
  ASSERT_EQ(GUMBO_NODE_ELEMENT, math->type);
  ASSERT_EQ(GUMBO_TAG_MATH, math->v.element.tag);
  ASSERT_EQ(std::string("math"), math->v.element.name);

  GumboNode* node = GetChild(math, 0);
  ASSERT_EQ(GUMBO_NODE_ELEMENT, node->type);
  ASSERT_EQ(GUMBO_TAG_FOREIGNOBJECT, node->v.element.tag);
  // Note the lowercase o compared to above
  ASSERT_EQ(std::string("foreignobject"), node->v.element.name);
}

TEST_F(GumboParserTest, HTMLElementMismatch) {
  Parse("<!DOCTYPE html><foo><bar></foo><p>");

  GumboNode* body;
  GetAndAssertBody(root_, &body);
  ASSERT_EQ(2, GetChildCount(body));

  GumboNode* foo = GetChild(body, 0);
  // If foo becomes a tag at some point, change the example.
  ASSERT_EQ(GUMBO_TAG_UNKNOWN, foo->v.element.tag);
  EXPECT_EQ(std::string("foo"), foo->v.element.name);
  ASSERT_EQ(1, GetChildCount(foo));

  GumboNode* bar = GetChild(foo, 0);
  ASSERT_EQ(GUMBO_TAG_UNKNOWN, bar->v.element.tag);
  EXPECT_EQ(std::string("bar"), bar->v.element.name);

  GumboNode* p = GetChild(body, 1);
  EXPECT_EQ(std::string("p"), p->v.element.name);
}

TEST_F(GumboParserTest, ForeignElementMismatch) {
  Parse("<!DOCTYPE html><math><foo><bar></foo><extra /></math>");

  GumboNode* body;
  GetAndAssertBody(root_, &body);
  ASSERT_EQ(1, GetChildCount(body));

  GumboNode* math = GetChild(body, 0);
  ASSERT_EQ(std::string("math"), math->v.element.name);
  ASSERT_EQ(2, GetChildCount(math));

  GumboNode* foo = GetChild(math, 0);
  // If foo becomes a tag at some point, change the example.
  ASSERT_EQ(GUMBO_TAG_UNKNOWN, foo->v.element.tag);
  EXPECT_EQ(std::string("foo"), foo->v.element.name);
  ASSERT_EQ(1, GetChildCount(foo));

  GumboNode* bar = GetChild(foo, 0);
  ASSERT_EQ(GUMBO_TAG_UNKNOWN, bar->v.element.tag);
  EXPECT_EQ(std::string("bar"), bar->v.element.name);

  GumboNode* extra = GetChild(math, 1);
  EXPECT_EQ(std::string("extra"), extra->v.element.name);
}

TEST_F(GumboParserTest, FragmentAtAnnotationXML_text_html) {
  ParseFragment("<a></a>", "annotation-xml", GUMBO_NAMESPACE_MATHML, "text/html");

  ASSERT_EQ(1, GetChildCount(root_));
  GumboNode* html = GetChild(root_, 0);
  ASSERT_EQ(GUMBO_NODE_ELEMENT, html->type);
  EXPECT_EQ(GUMBO_TAG_HTML, html->v.element.tag);
  ASSERT_EQ(1, GetChildCount(html));

  GumboNode* a = GetChild(html, 0);
  ASSERT_EQ(GUMBO_NODE_ELEMENT, a->type);
  EXPECT_EQ(GUMBO_TAG_A, a->v.element.tag);
  EXPECT_EQ(GUMBO_NAMESPACE_HTML, a->v.element.tag_namespace);
  EXPECT_EQ(0, GetChildCount(a));
}

TEST_F(GumboParserTest, FragmentAtAnnotationXML_application_xhtml_xml) {
  ParseFragment("<a></a>", "annotation-xml", GUMBO_NAMESPACE_MATHML, "application/xhtml+xml");

  ASSERT_EQ(1, GetChildCount(root_));
  GumboNode* html = GetChild(root_, 0);
  ASSERT_EQ(GUMBO_NODE_ELEMENT, html->type);
  EXPECT_EQ(GUMBO_TAG_HTML, html->v.element.tag);
  ASSERT_EQ(1, GetChildCount(html));

  GumboNode* a = GetChild(html, 0);
  ASSERT_EQ(GUMBO_NODE_ELEMENT, a->type);
  EXPECT_EQ(GUMBO_TAG_A, a->v.element.tag);
  EXPECT_EQ(GUMBO_NAMESPACE_HTML, a->v.element.tag_namespace);
  EXPECT_EQ(0, GetChildCount(a));
}

TEST_F(GumboParserTest, FragmentAtAnnotationXML_other) {
  ParseFragment("<a></a>", "annotation-xml", GUMBO_NAMESPACE_MATHML, "not one of those");

  ASSERT_EQ(1, GetChildCount(root_));
  GumboNode* html = GetChild(root_, 0);
  ASSERT_EQ(GUMBO_NODE_ELEMENT, html->type);
  EXPECT_EQ(GUMBO_TAG_HTML, html->v.element.tag);
  ASSERT_EQ(1, GetChildCount(html));

  GumboNode* a = GetChild(html, 0);
  ASSERT_EQ(GUMBO_NODE_ELEMENT, a->type);
  EXPECT_EQ(GUMBO_TAG_A, a->v.element.tag);
  EXPECT_EQ(GUMBO_NAMESPACE_MATHML, a->v.element.tag_namespace);
  EXPECT_EQ(0, GetChildCount(a));
}

TEST_F(GumboParserTest, DoctypePrefixPublicId) {
  Parse("<!DOCTYPE html PUBLIC \"+//Silmaril//dtd html Pro v0r11 19970101//extra\">");
  EXPECT_EQ(std::string("+//Silmaril//dtd html Pro v0r11 19970101//extra"),
	    output_->document->v.document.public_identifier);
  EXPECT_EQ(GUMBO_DOCTYPE_QUIRKS, output_->document->v.document.doc_type_quirks_mode);
}

TEST_F(GumboParserTest, DoctypePublicIdHTML) {
  Parse("<!DOCTYPE html PUBLIC \"HTML\">");
  EXPECT_EQ(std::string("HTML"),
	    output_->document->v.document.public_identifier);
  EXPECT_EQ(GUMBO_DOCTYPE_QUIRKS, output_->document->v.document.doc_type_quirks_mode);
}

TEST_F(GumboParserTest, DoctypePublicIdHTMLblah) {
  Parse("<!DOCTYPE html PUBLIC \"HTMLblah\">");
  EXPECT_EQ(std::string("HTMLblah"),
	    output_->document->v.document.public_identifier);
  EXPECT_EQ(GUMBO_DOCTYPE_NO_QUIRKS, output_->document->v.document.doc_type_quirks_mode);
}

TEST_F(GumboParserTest, DoctypeLimitedQuirksPrefix) {
  Parse("<!DOCTYPE html PUBLIC \"-//W3C//DTD XHTML 1.0 Frameset//asdf\">");
  EXPECT_EQ(std::string("-//W3C//DTD XHTML 1.0 Frameset//asdf"),
	    output_->document->v.document.public_identifier);
  EXPECT_EQ(GUMBO_DOCTYPE_LIMITED_QUIRKS, output_->document->v.document.doc_type_quirks_mode);
}

TEST_F(GumboParserTest, DoctypeLimitedQuirks) {
  Parse("<!DOCTYPE html PUBLIC \"-//W3C//DTD XHTML 1.0 Frameset//\">");
  EXPECT_EQ(std::string("-//W3C//DTD XHTML 1.0 Frameset//"),
	    output_->document->v.document.public_identifier);
  EXPECT_EQ(GUMBO_DOCTYPE_LIMITED_QUIRKS, output_->document->v.document.doc_type_quirks_mode);
}

TEST_F(GumboParserTest, FragmentWithForm) {
  ParseFragment("<form><span></span></form>", "div", GUMBO_NAMESPACE_HTML, NULL, /* form */ true);
  EXPECT_EQ(2, output_->errors.length); // Nested forms errors (one per tag).

  ASSERT_EQ(1, GetChildCount(root_));
  GumboNode* html = GetChild(root_, 0);
  ASSERT_EQ(GUMBO_NODE_ELEMENT, html->type);
  EXPECT_EQ(GUMBO_TAG_HTML, html->v.element.tag);
  ASSERT_EQ(1, GetChildCount(html));

  GumboNode* span = GetChild(html, 0);
  ASSERT_EQ(GUMBO_NODE_ELEMENT, span->type);
  EXPECT_EQ(GUMBO_TAG_SPAN, span->v.element.tag);
  EXPECT_EQ(0, GetChildCount(span));
}

TEST_F(GumboParserTest, FragmentWithoutForm) {
  ParseFragment("<form><span></span></form>", "div", GUMBO_NAMESPACE_HTML, NULL, /* form */ false);
  EXPECT_EQ(0, output_->errors.length);

  ASSERT_EQ(1, GetChildCount(root_));
  GumboNode* html = GetChild(root_, 0);
  ASSERT_EQ(GUMBO_NODE_ELEMENT, html->type);
  EXPECT_EQ(GUMBO_TAG_HTML, html->v.element.tag);
  ASSERT_EQ(1, GetChildCount(html));

  GumboNode* form = GetChild(html, 0);
  ASSERT_EQ(GUMBO_NODE_ELEMENT, form->type);
  EXPECT_EQ(GUMBO_TAG_FORM, form->v.element.tag);
  ASSERT_EQ(1, GetChildCount(form));

  GumboNode* span = GetChild(form, 0);
  ASSERT_EQ(GUMBO_NODE_ELEMENT, span->type);
  EXPECT_EQ(GUMBO_TAG_SPAN, span->v.element.tag);
  EXPECT_EQ(0, GetChildCount(span));
}

}  // namespace<|MERGE_RESOLUTION|>--- conflicted
+++ resolved
@@ -14,12 +14,6 @@
 //
 // Author: jdtang@google.com (Jonathan Tang)
 
-<<<<<<< HEAD
-#include "gumbo.h"
-#include "string_buffer.h"
-
-=======
->>>>>>> 961f9c07
 #include <string>
 #include "gumbo.h"
 #include "gtest/gtest.h"
@@ -30,14 +24,9 @@
 class GumboParserTest : public ::testing::Test {
  protected:
   GumboParserTest()
-<<<<<<< HEAD
       : options_(kGumboDefaultOptions), output_(NULL), root_(NULL), input_rpt_({0}) {
     InitLeakDetection(&options_, &malloc_stats_);
   }
-=======
-    : options_(kGumboDefaultOptions), output_(NULL), root_(NULL)
-  {}
->>>>>>> 961f9c07
 
   virtual ~GumboParserTest() {
     if (input_rpt_.data != nullptr) {
@@ -91,7 +80,6 @@
     SanityCheckPointers(input.data(), input.length(), output_->root, 0);
   }
 
-<<<<<<< HEAD
   const char* string_repeat(const char* s, size_t count) {
     size_t slen = strlen(s);
     //gumbo_string_buffer_init(parser, &text);
@@ -111,9 +99,6 @@
     return input_rpt_.data;
   }
 
-  MallocStats malloc_stats_;
-=======
->>>>>>> 961f9c07
   GumboOptions options_;
   GumboOutput* output_;
   GumboNode* root_;
@@ -121,24 +106,30 @@
 };
 
 TEST_F(GumboParserTest, TreeDepthLimitEnforced) {
-<<<<<<< HEAD
-  const char* input = string_repeat("<div>", kGumboDefaultOptions.max_tree_depth);
-
-  // Can't use Parse() here, since it asserts that status is GUMBO_STATUS_OK
-  Parse(input);
-
-=======
   std::string input;
   for (size_t i = 0; i < kGumboDefaultOptions.max_tree_depth; ++i)
     input.append("<div>");
   Parse(input);
->>>>>>> 961f9c07
   ASSERT_EQ(GUMBO_STATUS_TREE_TOO_DEEP, output_->status);
   ASSERT_TRUE(root_);
   ASSERT_EQ(GUMBO_NODE_DOCUMENT, root_->type);
   EXPECT_EQ(GUMBO_INSERTION_BY_PARSER, root_->parse_flags);
 
-<<<<<<< HEAD
+  GumboNode* body;
+  GetAndAssertBody(root_, &body);
+}
+
+TEST_F(GumboParserTest, TreeDepthLimitEnforced) {
+  const char* input = string_repeat("<div>", kGumboDefaultOptions.max_tree_depth);
+
+  // Can't use Parse() here, since it asserts that status is GUMBO_STATUS_OK
+  Parse(input);
+
+  ASSERT_EQ(GUMBO_STATUS_TREE_TOO_DEEP, output_->status);
+  ASSERT_TRUE(root_);
+  ASSERT_EQ(GUMBO_NODE_DOCUMENT, root_->type);
+  EXPECT_EQ(GUMBO_INSERTION_BY_PARSER, root_->parse_flags);
+
   GumboNode* html = GetChild(root_, 0);
   ASSERT_EQ(GUMBO_NODE_ELEMENT, html->type);
   EXPECT_EQ(GUMBO_TAG_HTML, html->v.element.tag);
@@ -170,6 +161,24 @@
   ASSERT_EQ(kGumboDefaultOptions.max_tree_depth, depth);
 }
 
+TEST_F(GumboParserTest, NoTreeDepthLimit) {
+  std::string input;
+  for (size_t i = 0; i < kGumboDefaultOptions.max_tree_depth; ++i)
+    input.append("<div>");
+  GumboOptions options = kGumboDefaultOptions;
+  options.max_tree_depth = -1;
+  output_ = gumbo_parse_with_options(&options, input.data(), input.length());
+  root_ = output_->document;
+  ASSERT_EQ(GUMBO_STATUS_OK, output_->status);
+  ASSERT_TRUE(root_);
+  ASSERT_EQ(GUMBO_NODE_DOCUMENT, root_->type);
+  EXPECT_EQ(GUMBO_INSERTION_BY_PARSER, root_->parse_flags);
+
+  GumboNode* body;
+  GetAndAssertBody(root_, &body);
+}
+
+
 TEST_F(GumboParserTest, CustomTreeDepthLimit) {
   options_.max_tree_depth = 800;
 
@@ -239,27 +248,6 @@
     ASSERT_EQ(1, GetChildCount(content));
   }
   ASSERT_EQ(800, depth + 1);
-=======
-  GumboNode* body;
-  GetAndAssertBody(root_, &body);
-}
-
-TEST_F(GumboParserTest, NoTreeDepthLimit) {
-  std::string input;
-  for (size_t i = 0; i < kGumboDefaultOptions.max_tree_depth; ++i)
-    input.append("<div>");
-  GumboOptions options = kGumboDefaultOptions;
-  options.max_tree_depth = -1;
-  output_ = gumbo_parse_with_options(&options, input.data(), input.length());
-  root_ = output_->document;
-  ASSERT_EQ(GUMBO_STATUS_OK, output_->status);
-  ASSERT_TRUE(root_);
-  ASSERT_EQ(GUMBO_NODE_DOCUMENT, root_->type);
-  EXPECT_EQ(GUMBO_INSERTION_BY_PARSER, root_->parse_flags);
-
-  GumboNode* body;
-  GetAndAssertBody(root_, &body);
->>>>>>> 961f9c07
 }
 
 TEST_F(GumboParserTest, NullDocument) {
@@ -1345,6 +1333,23 @@
   GumboNode* text = GetChild(body, 1);
   ASSERT_EQ(GUMBO_NODE_TEXT, text->type);
   EXPECT_STREQ("After form", text->v.text.text);
+}
+
+// See: https://github.com/google/gumbo-parser/issues/350
+TEST_F(GumboParserTest, FormEndPos) {
+  Parse(" <form><input type=hidden /></form>");
+
+  GumboNode* body;
+  GetAndAssertBody(root_, &body);
+  ASSERT_EQ(1, GetChildCount(body));
+
+  GumboNode* form = GetChild(body, 0);
+  ASSERT_EQ(GUMBO_NODE_ELEMENT, form->type);
+  EXPECT_EQ(GUMBO_TAG_FORM, GetTag(form));
+  ASSERT_EQ(1, GetChildCount(form));
+
+  ASSERT_EQ(form->v.element.start_pos.offset, 1);
+  ASSERT_EQ(form->v.element.end_pos.offset, 28);
 }
 
 // See: https://github.com/google/gumbo-parser/issues/350
