// Copyright 2011 Google Inc. All Rights Reserved.
//
// Licensed under the Apache License, Version 2.0 (the "License");
// you may not use this file except in compliance with the License.
// You may obtain a copy of the License at
//
//     http://www.apache.org/licenses/LICENSE-2.0
//
// Unless required by applicable law or agreed to in writing, software
// distributed under the License is distributed on an "AS IS" BASIS,
// WITHOUT WARRANTIES OR CONDITIONS OF ANY KIND, either express or implied.
// See the License for the specific language governing permissions and
// limitations under the License.
//
// Author: jdtang@google.com (Jonathan Tang)

#include "gumbo.h"
#include "string_buffer.h"

#include <string>

#include "gtest/gtest.h"
#include "test_utils.h"

namespace {

class GumboParserTest : public ::testing::Test {
 protected:
  GumboParserTest()
      : options_(kGumboDefaultOptions), output_(NULL), root_(NULL), input_rpt_({0}) {
    InitLeakDetection(&options_, &malloc_stats_);
  }

  virtual ~GumboParserTest() {
    if (input_rpt_.data != nullptr) {
      options_.deallocator(options_.userdata, input_rpt_.data);
    }
    if (output_) {
      gumbo_destroy_output(&options_, output_);
    }
    EXPECT_EQ(malloc_stats_.objects_allocated, malloc_stats_.objects_freed);
  }

  virtual void Parse(const char* input) {
    if (output_) {
      gumbo_destroy_output(&options_, output_);
    }

    output_ = gumbo_parse_with_options(&options_, input, strlen(input));
    // The naming inconsistency is because these tests were initially written
    // when gumbo_parse returned the document element instead of an GumboOutput
    // structure.
    root_ = output_->document;
  }

  virtual void ParseFragment(
      const char* input, GumboTag context, GumboNamespaceEnum context_ns) {
    if (output_) {
      gumbo_destroy_output(&options_, output_);
    }

    options_.fragment_context = context;
    options_.fragment_namespace = context_ns;
    output_ = gumbo_parse_with_options(&options_, input, strlen(input));
    root_ = output_->document;
  }

  virtual void Parse(const std::string& input) {
    // This overload is so we can test/demonstrate that computing offsets from
    // the .data() member of an STL string works properly.
    if (output_) {
      gumbo_destroy_output(&options_, output_);
    }

    output_ = gumbo_parse_with_options(&options_, input.data(), input.length());
    root_ = output_->document;
    SanityCheckPointers(input.data(), input.length(), output_->root, 1000);
  }

  const char* string_repeat(const char* s, size_t count) {
    size_t slen = strlen(s);
    //gumbo_string_buffer_init(parser, &text);
    size_t new_size = (count * slen) + 1;
    if (input_rpt_.data != nullptr) {
      options_.deallocator(options_.userdata, input_rpt_.data);
    }
    input_rpt_.capacity = (count * slen) + 1;
    input_rpt_.data = (char *)options_.allocator(options_.userdata, input_rpt_.capacity);
    input_rpt_.length = 0;

    char* p = input_rpt_.data;
    for (size_t i = 0; i < count; i++, p += slen) {
      memcpy(p, s, slen);
    }
    *p = '\0';
    return input_rpt_.data;
  }

  MallocStats malloc_stats_;
  GumboOptions options_;
  GumboOutput* output_;
  GumboNode* root_;
  GumboStringBuffer input_rpt_;
};

TEST_F(GumboParserTest, TreeDepthLimitEnforced) {
  const char* input = string_repeat("<div>", kGumboDefaultOptions.max_tree_depth);

  // Can't use Parse() here, since it asserts that status is GUMBO_STATUS_OK
  Parse(input);

  ASSERT_EQ(GUMBO_STATUS_TREE_TOO_DEEP, output_->status);
  ASSERT_TRUE(root_);
  ASSERT_EQ(GUMBO_NODE_DOCUMENT, root_->type);
  EXPECT_EQ(GUMBO_INSERTION_BY_PARSER, root_->parse_flags);

  GumboNode* html = GetChild(root_, 0);
  ASSERT_EQ(GUMBO_NODE_ELEMENT, html->type);
  EXPECT_EQ(GUMBO_TAG_HTML, html->v.element.tag);
  ASSERT_EQ(2, GetChildCount(html));

  GumboNode* head = GetChild(html, 0);
  ASSERT_EQ(GUMBO_NODE_ELEMENT, head->type);
  EXPECT_EQ(GUMBO_TAG_HEAD, head->v.element.tag);
  EXPECT_EQ(0, GetChildCount(head));

  GumboNode* body = GetChild(html, 1);
  ASSERT_EQ(GUMBO_NODE_ELEMENT, body->type);
  EXPECT_EQ(GUMBO_TAG_BODY, body->v.element.tag);
  ASSERT_EQ(1, GetChildCount(body));

  int depth;
  GumboNode* content = body;
  // depth starts at 2, because the parser-inserted <html>
  // and <body> nodes make the tree 2 nodes deep to start with.
  for (depth = 2;; depth++) {
    content = GetChild(content, 0);
    ASSERT_EQ(GUMBO_NODE_ELEMENT, content->type);
    ASSERT_EQ(GUMBO_TAG_DIV, content->v.element.tag);
    auto child_count = GetChildCount(content);
    if (child_count == 0) 
      break;
    ASSERT_EQ(1, GetChildCount(content));
  }
  ASSERT_EQ(kGumboDefaultOptions.max_tree_depth, depth);
}

TEST_F(GumboParserTest, CustomTreeDepthLimit) {
  options_.max_tree_depth = 800;

  // 798 nested divs should parse as normal and not hit the depth
  // limit set above
  const char* div798 = string_repeat("<div>", 798);
  Parse(div798);
  ASSERT_EQ(GUMBO_STATUS_OK, output_->status);

  GumboNode* html = GetChild(root_, 0);
  ASSERT_EQ(GUMBO_NODE_ELEMENT, html->type);
  EXPECT_EQ(GUMBO_TAG_HTML, html->v.element.tag);
  ASSERT_EQ(2, GetChildCount(html));

  GumboNode* head = GetChild(html, 0);
  ASSERT_EQ(GUMBO_NODE_ELEMENT, head->type);
  EXPECT_EQ(GUMBO_TAG_HEAD, head->v.element.tag);
  EXPECT_EQ(0, GetChildCount(head));

  GumboNode* body = GetChild(html, 1);
  ASSERT_EQ(GUMBO_NODE_ELEMENT, body->type);
  EXPECT_EQ(GUMBO_TAG_BODY, body->v.element.tag);
  ASSERT_EQ(1, GetChildCount(body));

  int depth;
  GumboNode* content = body;
  for (depth = 1;; depth++) {
    content = GetChild(content, 0);
    ASSERT_EQ(GUMBO_NODE_ELEMENT, content->type);
    ASSERT_EQ(GUMBO_TAG_DIV, content->v.element.tag);
    auto child_count = GetChildCount(content);
    if (child_count == 0)
      break;
    ASSERT_EQ(1, GetChildCount(content));
  }
  ASSERT_EQ(798, depth);

  // 799 nested divs exceeds the limit, because the parser-inserted
  // <html> and <body> nodes make the tree 801 nodes deep.
  const char* div799 = string_repeat("<div>", 799);
  Parse(div799);
  ASSERT_EQ(GUMBO_STATUS_TREE_TOO_DEEP, output_->status);

  html = GetChild(root_, 0);
  ASSERT_EQ(GUMBO_NODE_ELEMENT, html->type);
  EXPECT_EQ(GUMBO_TAG_HTML, html->v.element.tag);
  ASSERT_EQ(2, GetChildCount(html));

  head = GetChild(html, 0);
  ASSERT_EQ(GUMBO_NODE_ELEMENT, head->type);
  EXPECT_EQ(GUMBO_TAG_HEAD, head->v.element.tag);
  EXPECT_EQ(0, GetChildCount(head));

  body = GetChild(html, 1);
  ASSERT_EQ(GUMBO_NODE_ELEMENT, body->type);
  EXPECT_EQ(GUMBO_TAG_BODY, body->v.element.tag);
  ASSERT_EQ(1, GetChildCount(body));

  content = body;
  for (depth = 1;; depth++) {
    content = GetChild(content, 0);
    ASSERT_EQ(GUMBO_NODE_ELEMENT, content->type);
    ASSERT_EQ(GUMBO_TAG_DIV, content->v.element.tag);
    auto child_count = GetChildCount(content);
    if (child_count == 0) 
      break;
    ASSERT_EQ(1, GetChildCount(content));
  }
  ASSERT_EQ(800, depth + 1);
}

TEST_F(GumboParserTest, NullDocument) {
  Parse("");
  ASSERT_TRUE(root_);
  ASSERT_EQ(GUMBO_NODE_DOCUMENT, root_->type);
  EXPECT_EQ(GUMBO_INSERTION_BY_PARSER, root_->parse_flags);

  GumboNode* html = GetChild(root_, 0);
  ASSERT_EQ(GUMBO_NODE_ELEMENT, html->type);
  EXPECT_EQ(GUMBO_TAG_HTML, html->v.element.tag);
  ASSERT_EQ(2, GetChildCount(html));

  GumboNode* head = GetChild(html, 0);
  ASSERT_EQ(GUMBO_NODE_ELEMENT, head->type);
  EXPECT_EQ(GUMBO_TAG_HEAD, head->v.element.tag);
  EXPECT_EQ(0, GetChildCount(head));

  GumboNode* body = GetChild(html, 1);
  ASSERT_EQ(GUMBO_NODE_ELEMENT, body->type);
  EXPECT_EQ(GUMBO_TAG_BODY, body->v.element.tag);
  ASSERT_EQ(0, GetChildCount(body));
}

TEST_F(GumboParserTest, ParseTwice) {
  Parse("");
  ASSERT_TRUE(root_);
  ASSERT_EQ(GUMBO_NODE_DOCUMENT, root_->type);

  std::string second_input("");
  Parse(second_input);
  ASSERT_TRUE(root_);
  ASSERT_EQ(GUMBO_NODE_DOCUMENT, root_->type);

  GumboNode* html = GetChild(root_, 0);
  ASSERT_EQ(GUMBO_NODE_ELEMENT, html->type);
  EXPECT_EQ(GUMBO_TAG_HTML, html->v.element.tag);
  ASSERT_EQ(2, GetChildCount(html));

  GumboNode* head = GetChild(html, 0);
  ASSERT_EQ(GUMBO_NODE_ELEMENT, head->type);
  EXPECT_EQ(GUMBO_TAG_HEAD, head->v.element.tag);
  EXPECT_EQ(0, GetChildCount(head));

  GumboNode* body = GetChild(html, 1);
  ASSERT_EQ(GUMBO_NODE_ELEMENT, body->type);
  EXPECT_EQ(GUMBO_TAG_BODY, body->v.element.tag);
  ASSERT_EQ(0, GetChildCount(body));
}

TEST_F(GumboParserTest, OneChar) {
  std::string input("T");
  Parse(input);
  ASSERT_TRUE(root_);
  ASSERT_EQ(GUMBO_NODE_DOCUMENT, root_->type);
  EXPECT_EQ(GUMBO_INSERTION_BY_PARSER, root_->parse_flags);
  ASSERT_EQ(1, GetChildCount(root_));

  GumboNode* html = GetChild(root_, 0);
  ASSERT_EQ(GUMBO_NODE_ELEMENT, html->type);
  EXPECT_TRUE(html->parse_flags & GUMBO_INSERTION_BY_PARSER);
  EXPECT_TRUE(html->parse_flags & GUMBO_INSERTION_IMPLICIT_END_TAG);
  EXPECT_TRUE(html->parse_flags & GUMBO_INSERTION_IMPLIED);
  EXPECT_EQ(GUMBO_TAG_HTML, html->v.element.tag);
  ASSERT_EQ(2, GetChildCount(html));

  GumboNode* head = GetChild(html, 0);
  ASSERT_EQ(GUMBO_NODE_ELEMENT, head->type);
  EXPECT_EQ(GUMBO_TAG_HEAD, head->v.element.tag);
  EXPECT_EQ(0, GetChildCount(head));

  GumboNode* body = GetChild(html, 1);
  ASSERT_EQ(GUMBO_NODE_ELEMENT, body->type);
  EXPECT_EQ(GUMBO_TAG_BODY, body->v.element.tag);
  ASSERT_EQ(1, GetChildCount(body));
  EXPECT_EQ(1, body->v.element.start_pos.line);
  EXPECT_EQ(1, body->v.element.start_pos.column);
  EXPECT_EQ(0, body->v.element.start_pos.offset);
  EXPECT_EQ(1, body->v.element.end_pos.line);
  EXPECT_EQ(2, body->v.element.end_pos.column);
  EXPECT_EQ(1, body->v.element.end_pos.offset);

  GumboNode* text = GetChild(body, 0);
  ASSERT_EQ(GUMBO_NODE_TEXT, text->type);
  EXPECT_STREQ("T", text->v.text.text);
  EXPECT_EQ(1, text->v.text.start_pos.line);
  EXPECT_EQ(1, text->v.text.start_pos.column);
  EXPECT_EQ(0, text->v.text.start_pos.offset);
  EXPECT_EQ(input.data(), text->v.text.original_text.data);
  EXPECT_EQ(1, text->v.text.original_text.length);
}

TEST_F(GumboParserTest, TextOnly) {
  Parse("Test");
  EXPECT_EQ(1, output_->errors.length);  // No doctype.
  ASSERT_EQ(1, GetChildCount(root_));

  GumboNode* html = GetChild(root_, 0);
  ASSERT_EQ(GUMBO_NODE_ELEMENT, html->type);
  EXPECT_EQ(GUMBO_TAG_HTML, html->v.element.tag);
  ASSERT_EQ(2, GetChildCount(html));

  GumboNode* head = GetChild(html, 0);
  ASSERT_EQ(GUMBO_NODE_ELEMENT, head->type);
  EXPECT_EQ(GUMBO_TAG_HEAD, head->v.element.tag);
  EXPECT_EQ(0, GetChildCount(head));

  GumboNode* body = GetChild(html, 1);
  ASSERT_EQ(GUMBO_NODE_ELEMENT, body->type);
  EXPECT_EQ(GUMBO_TAG_BODY, body->v.element.tag);
  ASSERT_EQ(1, GetChildCount(body));

  GumboNode* text = GetChild(body, 0);
  ASSERT_EQ(GUMBO_NODE_TEXT, text->type);
  EXPECT_STREQ("Test", text->v.text.text);
}

TEST_F(GumboParserTest, SelfClosingTagError) {
  Parse("<div/>");
  // TODO(jdtang): I think this is double-counting some error cases, I think we
  // may ultimately want to de-dup errors that occur on the same token.
  EXPECT_EQ(8, output_->errors.length);
}

TEST_F(GumboParserTest, UnexpectedEndBreak) {
  Parse("</br><div></div>");

  GumboNode* body;
  GetAndAssertBody(root_, &body);
  ASSERT_EQ(2, GetChildCount(body));

  GumboNode* br = GetChild(body, 0);
  ASSERT_EQ(GUMBO_NODE_ELEMENT, br->type);
  EXPECT_EQ(GUMBO_TAG_BR, br->v.element.tag);
  ASSERT_EQ(0, GetChildCount(br));

  GumboNode* div = GetChild(body, 1);
  ASSERT_EQ(GUMBO_NODE_ELEMENT, div->type);
  EXPECT_EQ(GUMBO_TAG_DIV, div->v.element.tag);
  ASSERT_EQ(0, GetChildCount(div));
}

TEST_F(GumboParserTest, CaseSensitiveAttributes) {
  Parse("<div class=CamelCase>");
  GumboNode* body;
  GetAndAssertBody(root_, &body);
  ASSERT_EQ(1, GetChildCount(body));

  GumboNode* div = GetChild(body, 0);
  GumboVector* attributes = &div->v.element.attributes;
  ASSERT_EQ(1, attributes->length);

  GumboAttribute* clas = static_cast<GumboAttribute*>(attributes->data[0]);
  EXPECT_EQ(GUMBO_ATTR_NAMESPACE_NONE, clas->attr_namespace);
  EXPECT_STREQ("class", clas->name);
  EXPECT_STREQ("CamelCase", clas->value);
}

TEST_F(GumboParserTest, ExplicitHtmlStructure) {
  Parse(
      "<!doctype html>\n<html>"
      "<head><title>Foo</title></head>\n"
      "<body><div class=bar>Test</div></body></html>");
  ASSERT_EQ(1, GetChildCount(root_));
  EXPECT_EQ(0, output_->errors.length);

  ASSERT_EQ(GUMBO_NODE_DOCUMENT, root_->type);
  EXPECT_STREQ("html", root_->v.document.name);
  EXPECT_STREQ("", root_->v.document.public_identifier);
  EXPECT_STREQ("", root_->v.document.system_identifier);

  GumboNode* html = GetChild(root_, 0);
  ASSERT_EQ(GUMBO_NODE_ELEMENT, html->type);
  EXPECT_EQ(GUMBO_INSERTION_NORMAL, html->parse_flags);
  EXPECT_EQ(GUMBO_TAG_HTML, html->v.element.tag);
  EXPECT_EQ(2, html->v.element.start_pos.line);
  EXPECT_EQ(1, html->v.element.start_pos.column);
  EXPECT_EQ(16, html->v.element.start_pos.offset);
  EXPECT_EQ(3, html->v.element.end_pos.line);
  EXPECT_EQ(39, html->v.element.end_pos.column);
  EXPECT_EQ(92, html->v.element.end_pos.offset);
  EXPECT_EQ("<html>", ToString(html->v.element.original_tag));
  EXPECT_EQ("</html>", ToString(html->v.element.original_end_tag));
  ASSERT_EQ(3, GetChildCount(html));

  GumboNode* head = GetChild(html, 0);
  EXPECT_EQ(GUMBO_INSERTION_NORMAL, head->parse_flags);
  ASSERT_EQ(GUMBO_NODE_ELEMENT, head->type);
  EXPECT_EQ(GUMBO_TAG_HEAD, head->v.element.tag);
  EXPECT_EQ(html, head->parent);
  EXPECT_EQ(0, head->index_within_parent);
  EXPECT_EQ(1, GetChildCount(head));

  GumboNode* body = GetChild(html, 2);
  EXPECT_EQ(GUMBO_INSERTION_NORMAL, body->parse_flags);
  ASSERT_EQ(GUMBO_NODE_ELEMENT, body->type);
  EXPECT_EQ(GUMBO_TAG_BODY, body->v.element.tag);
  EXPECT_EQ(html, body->parent);
  EXPECT_EQ(3, body->v.element.start_pos.line);
  EXPECT_EQ(1, body->v.element.start_pos.column);
  EXPECT_EQ(54, body->v.element.start_pos.offset);
  EXPECT_EQ(3, body->v.element.end_pos.line);
  EXPECT_EQ(32, body->v.element.end_pos.column);
  EXPECT_EQ(85, body->v.element.end_pos.offset);
  EXPECT_EQ("<body>", ToString(body->v.element.original_tag));
  EXPECT_EQ("</body>", ToString(body->v.element.original_end_tag));
  EXPECT_EQ(2, body->index_within_parent);
  ASSERT_EQ(1, GetChildCount(body));

  GumboNode* div = GetChild(body, 0);
  ASSERT_EQ(GUMBO_NODE_ELEMENT, div->type);
  EXPECT_EQ(GUMBO_TAG_DIV, div->v.element.tag);
  EXPECT_EQ(body, div->parent);
  EXPECT_EQ(0, div->index_within_parent);
  ASSERT_EQ(1, GetChildCount(div));

  ASSERT_EQ(1, GetAttributeCount(div));
  GumboAttribute* clas = GetAttribute(div, 0);
  EXPECT_STREQ("class", clas->name);
  EXPECT_EQ("class", ToString(clas->original_name));
  EXPECT_STREQ("bar", clas->value);
  EXPECT_EQ("bar", ToString(clas->original_value));

  GumboNode* text = GetChild(div, 0);
  ASSERT_EQ(GUMBO_NODE_TEXT, text->type);
  EXPECT_STREQ("Test", text->v.text.text);
}

TEST_F(GumboParserTest, Whitespace) {
  Parse("<ul>\n  <li>Text\n</ul>");

  GumboNode* body;
  GetAndAssertBody(root_, &body);
  ASSERT_EQ(1, GetChildCount(body));

  GumboNode* ul = GetChild(body, 0);
  ASSERT_EQ(GUMBO_NODE_ELEMENT, ul->type);
  EXPECT_EQ(GUMBO_TAG_UL, ul->v.element.tag);
  ASSERT_EQ(2, GetChildCount(ul));

  GumboNode* whitespace = GetChild(ul, 0);
  ASSERT_EQ(GUMBO_NODE_WHITESPACE, whitespace->type);
  EXPECT_STREQ("\n  ", whitespace->v.text.text);

  GumboNode* li = GetChild(ul, 1);
  ASSERT_EQ(GUMBO_NODE_ELEMENT, li->type);
  EXPECT_EQ(GUMBO_TAG_LI, li->v.element.tag);
  ASSERT_EQ(1, GetChildCount(li));

  GumboNode* text = GetChild(li, 0);
  ASSERT_EQ(GUMBO_NODE_TEXT, text->type);
  EXPECT_STREQ("Text\n", text->v.text.text);
}

TEST_F(GumboParserTest, DuplicateAttributes) {
  std::string text("<input checked=\"false\" checked=true id=foo id='bar'>");
  Parse(text);

  GumboNode* body;
  GetAndAssertBody(root_, &body);
  ASSERT_EQ(1, GetChildCount(body));

  GumboNode* input = GetChild(body, 0);
  EXPECT_EQ(GUMBO_INSERTION_IMPLICIT_END_TAG, input->parse_flags);
  ASSERT_EQ(GUMBO_NODE_ELEMENT, input->type);
  EXPECT_EQ(GUMBO_TAG_INPUT, input->v.element.tag);
  EXPECT_EQ(0, GetChildCount(input));
  ASSERT_EQ(2, GetAttributeCount(input));

  GumboAttribute* checked = GetAttribute(input, 0);
  EXPECT_STREQ("checked", checked->name);
  EXPECT_STREQ("false", checked->value);
  EXPECT_EQ(1, checked->name_start.line);
  EXPECT_EQ(8, checked->name_start.column);
  EXPECT_EQ(15, checked->name_end.column);
  EXPECT_EQ(16, checked->value_start.column);
  EXPECT_EQ(23, checked->value_end.column);
  EXPECT_EQ(7, checked->original_name.data - text.data());
  EXPECT_EQ(7, checked->original_name.length);
  EXPECT_EQ(15, checked->original_value.data - text.data());
  EXPECT_EQ(7, checked->original_value.length);

  GumboAttribute* id = GetAttribute(input, 1);
  EXPECT_STREQ("id", id->name);
  EXPECT_STREQ("foo", id->value);

  // TODO(jdtang): Run some assertions on the parse error that's added.
}

TEST_F(GumboParserTest, LinkTagsInHead) {
  Parse(
      "<html>\n"
      "  <head>\n"
      "    <title>Sample title></title>\n\n"
      "    <link rel=stylesheet>\n"
      "    <link rel=author>\n"
      "  </head>\n"
      "  <body>Foo</body>");
  ASSERT_EQ(1, GetChildCount(root_));

  GumboNode* html = GetChild(root_, 0);
  ASSERT_EQ(GUMBO_NODE_ELEMENT, html->type);
  EXPECT_EQ(GUMBO_INSERTION_IMPLICIT_END_TAG, html->parse_flags);
  EXPECT_EQ(GUMBO_TAG_HTML, html->v.element.tag);
  ASSERT_EQ(3, GetChildCount(html));

  GumboNode* head = GetChild(html, 0);
  ASSERT_EQ(GUMBO_NODE_ELEMENT, head->type);
  EXPECT_EQ(GUMBO_INSERTION_NORMAL, head->parse_flags);
  EXPECT_EQ(GUMBO_TAG_HEAD, head->v.element.tag);
  EXPECT_EQ(7, GetChildCount(head));

  GumboNode* text1 = GetChild(head, 2);
  ASSERT_EQ(GUMBO_NODE_WHITESPACE, text1->type);
  EXPECT_STREQ("\n\n    ", text1->v.text.text);

  GumboNode* link1 = GetChild(head, 3);
  ASSERT_EQ(GUMBO_NODE_ELEMENT, link1->type);
  EXPECT_EQ(GUMBO_TAG_LINK, link1->v.element.tag);
  EXPECT_EQ(GUMBO_INSERTION_IMPLICIT_END_TAG, link1->parse_flags);
  EXPECT_EQ(0, GetChildCount(link1));

  GumboNode* text2 = GetChild(head, 4);
  ASSERT_EQ(GUMBO_NODE_WHITESPACE, text2->type);
  EXPECT_STREQ("\n    ", text2->v.text.text);

  GumboNode* link2 = GetChild(head, 5);
  ASSERT_EQ(GUMBO_NODE_ELEMENT, link2->type);
  EXPECT_EQ(GUMBO_TAG_LINK, link2->v.element.tag);
  EXPECT_EQ(GUMBO_INSERTION_IMPLICIT_END_TAG, link2->parse_flags);
  EXPECT_EQ(0, GetChildCount(link2));

  GumboNode* text3 = GetChild(head, 6);
  ASSERT_EQ(GUMBO_NODE_WHITESPACE, text3->type);
  EXPECT_STREQ("\n  ", text3->v.text.text);

  GumboNode* body = GetChild(html, 2);
  ASSERT_EQ(GUMBO_NODE_ELEMENT, body->type);
  EXPECT_EQ(GUMBO_INSERTION_NORMAL, body->parse_flags);
  EXPECT_EQ(GUMBO_TAG_BODY, body->v.element.tag);
  ASSERT_EQ(1, GetChildCount(body));
}

TEST_F(GumboParserTest, WhitespaceBeforeHtml) {
  Parse("<!doctype html>\n<html>Test</html>");
  ASSERT_EQ(1, GetChildCount(root_));

  GumboNode* body = GetChild(GetChild(root_, 0), 1);
  ASSERT_EQ(GUMBO_NODE_ELEMENT, body->type);
  EXPECT_EQ(GUMBO_TAG_BODY, GetTag(body));
  ASSERT_EQ(1, GetChildCount(body));

  GumboNode* text = GetChild(body, 0);
  ASSERT_EQ(GUMBO_NODE_TEXT, text->type);
  EXPECT_STREQ("Test", text->v.text.text);
}

TEST_F(GumboParserTest, TextAfterHtml) {
  Parse("<html>Test</html> after doc");
  GumboNode* body;
  GetAndAssertBody(root_, &body);

  ASSERT_EQ(GUMBO_NODE_ELEMENT, body->type);
  EXPECT_EQ(GUMBO_TAG_BODY, GetTag(body));
  ASSERT_EQ(1, GetChildCount(body));

  GumboNode* text = GetChild(body, 0);
  ASSERT_EQ(GUMBO_NODE_TEXT, text->type);
  EXPECT_STREQ("Test after doc", text->v.text.text);
}

TEST_F(GumboParserTest, WhitespaceInHead) {
  Parse("<html>  Test</html>");

  GumboNode* html = GetChild(root_, 0);
  EXPECT_EQ(GUMBO_NODE_ELEMENT, html->type);
  EXPECT_EQ(GUMBO_TAG_HTML, GetTag(html));
  EXPECT_EQ(2, GetChildCount(html));

  GumboNode* head = GetChild(html, 0);
  EXPECT_EQ(GUMBO_NODE_ELEMENT, head->type);
  EXPECT_EQ(GUMBO_TAG_HEAD, GetTag(head));
  EXPECT_EQ(0, GetChildCount(head));

  GumboNode* body = GetChild(html, 1);
  EXPECT_EQ(GUMBO_NODE_ELEMENT, body->type);
  EXPECT_EQ(GUMBO_TAG_BODY, GetTag(body));

  GumboNode* text = GetChild(body, 0);
  ASSERT_EQ(GUMBO_NODE_TEXT, text->type);
  EXPECT_STREQ("Test", text->v.text.text);
}

TEST_F(GumboParserTest, Doctype) {
  Parse("<!doctype html>Test");
  GumboDocument* doc = &root_->v.document;
  EXPECT_EQ(1, doc->children.length);
  EXPECT_EQ(GUMBO_DOCTYPE_NO_QUIRKS, doc->doc_type_quirks_mode);

  EXPECT_STREQ("html", doc->name);
  EXPECT_STREQ("", doc->public_identifier);
  EXPECT_STREQ("", doc->system_identifier);
}

TEST_F(GumboParserTest, InvalidDoctype) {
  Parse("Test<!doctype root_element SYSTEM \"DTD_location\">");

  // Default doc token; the declared one is ignored.
  GumboDocument* doc = &root_->v.document;
  EXPECT_EQ(1, doc->children.length);
  EXPECT_EQ(GUMBO_DOCTYPE_QUIRKS, doc->doc_type_quirks_mode);

  EXPECT_STREQ("", doc->name);
  EXPECT_STREQ("", doc->public_identifier);
  EXPECT_STREQ("", doc->system_identifier);

  GumboNode* body;
  GetAndAssertBody(root_, &body);
  ASSERT_EQ(GUMBO_NODE_ELEMENT, body->type);
  EXPECT_EQ(GUMBO_TAG_BODY, GetTag(body));
  ASSERT_EQ(1, GetChildCount(body));

  GumboNode* text = GetChild(body, 0);
  ASSERT_EQ(GUMBO_NODE_TEXT, text->type);
  EXPECT_STREQ("Test", text->v.text.text);
}

TEST_F(GumboParserTest, SingleComment) {
  Parse("<!-- comment -->");
  GumboNode* comment = GetChild(root_, 0);
  ASSERT_EQ(GUMBO_NODE_COMMENT, comment->type);
  EXPECT_STREQ(" comment ", comment->v.text.text);
}

TEST_F(GumboParserTest, CommentInText) {
  Parse("Start <!-- comment --> end");
  GumboNode* body;
  GetAndAssertBody(root_, &body);
  ASSERT_EQ(3, GetChildCount(body));

  GumboNode* start = GetChild(body, 0);
  ASSERT_EQ(GUMBO_NODE_TEXT, start->type);
  EXPECT_STREQ("Start ", start->v.text.text);

  GumboNode* comment = GetChild(body, 1);
  ASSERT_EQ(GUMBO_NODE_COMMENT, comment->type);
  EXPECT_EQ(body, comment->parent);
  EXPECT_EQ(1, comment->index_within_parent);
  EXPECT_STREQ(" comment ", comment->v.text.text);

  GumboNode* end = GetChild(body, 2);
  ASSERT_EQ(GUMBO_NODE_TEXT, end->type);
  EXPECT_STREQ(" end", end->v.text.text);
}

TEST_F(GumboParserTest, CommentBeforeNode) {
  Parse("<!--This is a comment-->\n<h1>hello world!</h1>");
  GumboNode* comment = GetChild(root_, 0);
  ASSERT_EQ(GUMBO_NODE_COMMENT, comment->type);
  EXPECT_STREQ("This is a comment", comment->v.text.text);
  EXPECT_EQ(
      "<!--This is a comment-->", ToString(comment->v.text.original_text));

  // Newline is ignored per the rules for "initial" insertion mode.

  GumboNode* body;
  GetAndAssertBody(root_, &body);
  ASSERT_EQ(1, GetChildCount(body));

  GumboNode* h1 = GetChild(body, 0);
  ASSERT_EQ(GUMBO_NODE_ELEMENT, h1->type);
  EXPECT_EQ(GUMBO_TAG_H1, h1->v.element.tag);
}

TEST_F(GumboParserTest, CommentAfterBody) {
  Parse("<body> <div id='onegoogle'>Text</div>  </body><!-- comment \n\n-->");

  GumboNode* html = GetChild(root_, 0);
  EXPECT_EQ(GUMBO_NODE_ELEMENT, html->type);
  EXPECT_EQ(GUMBO_TAG_HTML, GetTag(html));
<<<<<<< HEAD
  EXPECT_EQ(GUMBO_INSERTION_BY_PARSER |
            GUMBO_INSERTION_IMPLIED |
            GUMBO_INSERTION_IMPLICIT_END_TAG,
            html->parse_flags);
  EXPECT_EQ(2, GetChildCount(html));
=======
  EXPECT_EQ(GUMBO_INSERTION_BY_PARSER | GUMBO_INSERTION_IMPLIED |
                GUMBO_INSERTION_IMPLICIT_END_TAG,
      html->parse_flags);
  EXPECT_EQ(3, GetChildCount(html));
>>>>>>> 2e999ccd

  GumboNode* body = GetChild(html, 1);
  EXPECT_EQ(GUMBO_NODE_ELEMENT, body->type);
  EXPECT_EQ(GUMBO_TAG_BODY, GetTag(body));
  EXPECT_EQ(GUMBO_INSERTION_NORMAL, body->parse_flags);
  EXPECT_EQ(4, GetChildCount(body));

  GumboNode* comment = GetChild(body, 3);
  ASSERT_EQ(GUMBO_NODE_COMMENT, comment->type);
  EXPECT_EQ(GUMBO_INSERTION_NORMAL, comment->parse_flags);
  EXPECT_STREQ(" comment \n\n", comment->v.text.text);
}

TEST_F(GumboParserTest, UnknownTag) {
  Parse("<foo>1<p>2</FOO>");
  GumboNode* body;
  GetAndAssertBody(root_, &body);
  ASSERT_EQ(1, GetChildCount(body));

  GumboNode* foo = GetChild(body, 0);
  ASSERT_EQ(GUMBO_NODE_ELEMENT, foo->type);
  EXPECT_EQ(GUMBO_TAG_UNKNOWN, GetTag(foo));
  EXPECT_EQ("<foo>", ToString(foo->v.element.original_tag));
  // According to the spec, the misplaced end tag is ignored, and so we return
  // an empty original_end_tag text.  We may want to extend our error-reporting
  // a bit so that we close off the tag that it *would have closed*, had the
  // HTML been correct, along with a parse flag that says the end tag was in the
  // wrong place.
  EXPECT_EQ("", ToString(foo->v.element.original_end_tag));
}

TEST_F(GumboParserTest, UnknownTag2) {
  Parse("<div><sarcasm><div></div></sarcasm></div>");
  GumboNode* body;
  GetAndAssertBody(root_, &body);
  ASSERT_EQ(1, GetChildCount(body));

  GumboNode* div = GetChild(body, 0);
  ASSERT_EQ(1, GetChildCount(div));
  GumboNode* sarcasm = GetChild(div, 0);
  ASSERT_EQ(GUMBO_NODE_ELEMENT, sarcasm->type);
  EXPECT_EQ(GUMBO_TAG_UNKNOWN, GetTag(sarcasm));
  EXPECT_EQ("<sarcasm>", ToString(sarcasm->v.element.original_tag));
  EXPECT_EQ("</sarcasm>", ToString(sarcasm->v.element.original_end_tag));
}

TEST_F(GumboParserTest, InvalidEndTag) {
  Parse("<a><img src=foo.jpg></img></a>");
  GumboNode* body;
  GetAndAssertBody(root_, &body);
  ASSERT_EQ(1, GetChildCount(body));

  GumboNode* a = GetChild(body, 0);
  ASSERT_EQ(GUMBO_NODE_ELEMENT, a->type);
  EXPECT_EQ(GUMBO_TAG_A, GetTag(a));
  ASSERT_EQ(1, GetChildCount(a));

  GumboNode* img = GetChild(a, 0);
  ASSERT_EQ(GUMBO_NODE_ELEMENT, img->type);
  EXPECT_EQ(GUMBO_TAG_IMG, GetTag(img));
  ASSERT_EQ(0, GetChildCount(img));
}

TEST_F(GumboParserTest, Tables) {
  Parse(
      "<html><table>\n"
      "  <tr><br /></invalid-tag>\n"
      "    <th>One</th>\n"
      "    <td>Two</td>\n"
      "  </tr>\n"
      "  <iframe></iframe>"
      "</table><tr></tr><div></div></html>");
  GumboNode* body;
  GetAndAssertBody(root_, &body);
  ASSERT_EQ(4, GetChildCount(body));

  GumboNode* br = GetChild(body, 0);
  ASSERT_EQ(GUMBO_NODE_ELEMENT, br->type);
  EXPECT_EQ(GUMBO_TAG_BR, GetTag(br));
  EXPECT_EQ(body, br->parent);
  EXPECT_EQ(0, br->index_within_parent);
  ASSERT_EQ(0, GetChildCount(br));

  GumboNode* iframe = GetChild(body, 1);
  ASSERT_EQ(GUMBO_NODE_ELEMENT, iframe->type);
  EXPECT_EQ(GUMBO_TAG_IFRAME, GetTag(iframe));
  ASSERT_EQ(0, GetChildCount(iframe));

  GumboNode* table = GetChild(body, 2);
  ASSERT_EQ(GUMBO_NODE_ELEMENT, table->type);
  EXPECT_EQ(GUMBO_TAG_TABLE, GetTag(table));
  EXPECT_EQ(body, table->parent);
  EXPECT_EQ(2, table->index_within_parent);
  ASSERT_EQ(2, GetChildCount(table));

  GumboNode* table_text = GetChild(table, 0);
  ASSERT_EQ(GUMBO_NODE_WHITESPACE, table_text->type);
  EXPECT_STREQ("\n  ", table_text->v.text.text);

  GumboNode* tbody = GetChild(table, 1);
  ASSERT_EQ(GUMBO_NODE_ELEMENT, tbody->type);
  EXPECT_EQ(GUMBO_TAG_TBODY, GetTag(tbody));
  ASSERT_EQ(2, GetChildCount(tbody));
  // Second node is whitespace.

  GumboNode* tr = GetChild(tbody, 0);
  ASSERT_EQ(GUMBO_NODE_ELEMENT, tr->type);
  EXPECT_EQ(GUMBO_TAG_TR, GetTag(tr));
  ASSERT_EQ(5, GetChildCount(tr));  // Including whitespace.

  GumboNode* tr_text = GetChild(tr, 0);
  ASSERT_EQ(GUMBO_NODE_WHITESPACE, tr_text->type);
  EXPECT_EQ(tr, tr_text->parent);
  EXPECT_EQ(0, tr_text->index_within_parent);
  EXPECT_STREQ("\n    ", tr_text->v.text.text);

  GumboNode* th = GetChild(tr, 1);
  ASSERT_EQ(GUMBO_NODE_ELEMENT, th->type);
  EXPECT_EQ(GUMBO_TAG_TH, GetTag(th));
  EXPECT_EQ(tr, th->parent);
  EXPECT_EQ(1, th->index_within_parent);
  ASSERT_EQ(1, GetChildCount(th));

  GumboNode* th_text = GetChild(th, 0);
  ASSERT_EQ(GUMBO_NODE_TEXT, th_text->type);
  EXPECT_STREQ("One", th_text->v.text.text);

  GumboNode* td = GetChild(tr, 3);
  ASSERT_EQ(GUMBO_NODE_ELEMENT, td->type);
  EXPECT_EQ(GUMBO_TAG_TD, GetTag(td));
  ASSERT_EQ(1, GetChildCount(td));

  GumboNode* td_text = GetChild(td, 0);
  ASSERT_EQ(GUMBO_NODE_TEXT, td_text->type);
  EXPECT_STREQ("Two", td_text->v.text.text);

  GumboNode* td2_text = GetChild(td, 0);
  ASSERT_EQ(GUMBO_NODE_TEXT, td2_text->type);
  EXPECT_STREQ("Two", td2_text->v.text.text);

  GumboNode* div = GetChild(body, 3);
  ASSERT_EQ(GUMBO_NODE_ELEMENT, div->type);
  EXPECT_EQ(GUMBO_TAG_DIV, GetTag(div));
  ASSERT_EQ(0, GetChildCount(div));
}

TEST_F(GumboParserTest, StartParagraphInTable) {
  Parse("<table><P></tr></td>foo</table>");

  GumboNode* body;
  GetAndAssertBody(root_, &body);
  ASSERT_EQ(2, GetChildCount(body));

  GumboNode* paragraph = GetChild(body, 0);
  ASSERT_EQ(GUMBO_NODE_ELEMENT, paragraph->type);
  EXPECT_EQ(GUMBO_TAG_P, GetTag(paragraph));
  EXPECT_EQ(body, paragraph->parent);
  EXPECT_EQ(0, paragraph->index_within_parent);
  ASSERT_EQ(1, GetChildCount(paragraph));

  GumboNode* text = GetChild(paragraph, 0);
  ASSERT_EQ(GUMBO_NODE_TEXT, text->type);
  EXPECT_STREQ("foo", text->v.text.text);

  GumboNode* table = GetChild(body, 1);
  ASSERT_EQ(GUMBO_NODE_ELEMENT, table->type);
  EXPECT_EQ(GUMBO_TAG_TABLE, GetTag(table));
  EXPECT_EQ(body, table->parent);
  EXPECT_EQ(1, table->index_within_parent);
  ASSERT_EQ(0, GetChildCount(table));
}

TEST_F(GumboParserTest, EndParagraphInTable) {
  Parse("<table></p></table>");

  GumboNode* body;
  GetAndAssertBody(root_, &body);
  ASSERT_EQ(2, GetChildCount(body));

  GumboNode* paragraph = GetChild(body, 0);
  ASSERT_EQ(GUMBO_NODE_ELEMENT, paragraph->type);
  EXPECT_EQ(GUMBO_TAG_P, GetTag(paragraph));
  EXPECT_EQ(body, paragraph->parent);
  EXPECT_EQ(0, paragraph->index_within_parent);
  ASSERT_EQ(0, GetChildCount(paragraph));

  GumboNode* table = GetChild(body, 1);
  ASSERT_EQ(GUMBO_NODE_ELEMENT, table->type);
  EXPECT_EQ(GUMBO_TAG_TABLE, GetTag(table));
  EXPECT_EQ(body, table->parent);
  EXPECT_EQ(1, table->index_within_parent);
  ASSERT_EQ(0, GetChildCount(table));
}

TEST_F(GumboParserTest, UnknownTagInTable) {
  Parse("<table><foo>bar</table>");

  GumboNode* body;
  GetAndAssertBody(root_, &body);
  ASSERT_EQ(2, GetChildCount(body));

  GumboNode* foo = GetChild(body, 0);
  ASSERT_EQ(GUMBO_NODE_ELEMENT, foo->type);
  EXPECT_EQ(GUMBO_TAG_UNKNOWN, GetTag(foo));
  EXPECT_EQ("<foo>", ToString(foo->v.element.original_tag));
  EXPECT_EQ(body, foo->parent);
  EXPECT_EQ(0, foo->index_within_parent);
  ASSERT_EQ(1, GetChildCount(foo));

  GumboNode* bar = GetChild(foo, 0);
  ASSERT_EQ(GUMBO_NODE_TEXT, bar->type);
  EXPECT_STREQ("bar", bar->v.text.text);

  GumboNode* table = GetChild(body, 1);
  ASSERT_EQ(GUMBO_NODE_ELEMENT, table->type);
  EXPECT_EQ(GUMBO_TAG_TABLE, GetTag(table));
  EXPECT_EQ(body, table->parent);
  EXPECT_EQ(1, table->index_within_parent);
  ASSERT_EQ(0, GetChildCount(table));
}

TEST_F(GumboParserTest, UnclosedTableTags) {
  Parse(
      "<html><table>\n"
      "  <tr>\n"
      "    <td>One\n"
      "    <td>Two\n"
      "  <tr><td>Row2\n"
      "  <tr><td>Row3\n"
      "</table>\n"
      "</html>");
  GumboNode* body;
  GetAndAssertBody(root_, &body);
  ASSERT_EQ(2, GetChildCount(body));

  GumboNode* table = GetChild(body, 0);
  ASSERT_EQ(GUMBO_NODE_ELEMENT, table->type);
  EXPECT_EQ(GUMBO_TAG_TABLE, GetTag(table));
  ASSERT_EQ(2, GetChildCount(table));

  GumboNode* table_text = GetChild(table, 0);
  ASSERT_EQ(GUMBO_NODE_WHITESPACE, table_text->type);
  EXPECT_STREQ("\n  ", table_text->v.text.text);

  GumboNode* tbody = GetChild(table, 1);
  ASSERT_EQ(GUMBO_NODE_ELEMENT, tbody->type);
  EXPECT_EQ(GUMBO_TAG_TBODY, GetTag(tbody));
  ASSERT_EQ(3, GetChildCount(tbody));

  GumboNode* tr = GetChild(tbody, 0);
  ASSERT_EQ(GUMBO_NODE_ELEMENT, tr->type);
  EXPECT_EQ(GUMBO_TAG_TR, GetTag(tr));
  ASSERT_EQ(3, GetChildCount(tr));

  GumboNode* tr_text = GetChild(tr, 0);
  ASSERT_EQ(GUMBO_NODE_WHITESPACE, tr_text->type);
  EXPECT_STREQ("\n    ", tr_text->v.text.text);

  GumboNode* td1 = GetChild(tr, 1);
  ASSERT_EQ(GUMBO_NODE_ELEMENT, td1->type);
  EXPECT_EQ(GUMBO_TAG_TD, GetTag(td1));
  ASSERT_EQ(1, GetChildCount(td1));

  GumboNode* td1_text = GetChild(td1, 0);
  ASSERT_EQ(GUMBO_NODE_TEXT, td1_text->type);
  EXPECT_STREQ("One\n    ", td1_text->v.text.text);

  GumboNode* td2 = GetChild(tr, 2);
  ASSERT_EQ(GUMBO_NODE_ELEMENT, td2->type);
  EXPECT_EQ(GUMBO_TAG_TD, GetTag(td2));
  ASSERT_EQ(1, GetChildCount(td2));

  GumboNode* td2_text = GetChild(td2, 0);
  ASSERT_EQ(GUMBO_NODE_TEXT, td2_text->type);
  EXPECT_STREQ("Two\n  ", td2_text->v.text.text);

  GumboNode* tr3 = GetChild(tbody, 2);
  ASSERT_EQ(GUMBO_NODE_ELEMENT, tr3->type);
  EXPECT_EQ(GUMBO_TAG_TR, GetTag(tr3));
  ASSERT_EQ(1, GetChildCount(tr3));

  GumboNode* body_text = GetChild(body, 1);
  ASSERT_EQ(GUMBO_NODE_WHITESPACE, body_text->type);
  EXPECT_STREQ("\n", body_text->v.text.text);
}

TEST_F(GumboParserTest, MisnestedTable) {
  Parse("<table><tr><div><td></div></table>");

  GumboNode* body;
  GetAndAssertBody(root_, &body);
  ASSERT_EQ(2, GetChildCount(body));

  GumboNode* div = GetChild(body, 0);
  ASSERT_EQ(GUMBO_NODE_ELEMENT, div->type);
  EXPECT_EQ(GUMBO_TAG_DIV, GetTag(div));
  ASSERT_EQ(0, GetChildCount(div));

  GumboNode* table = GetChild(body, 1);
  ASSERT_EQ(GUMBO_NODE_ELEMENT, table->type);
  EXPECT_EQ(GUMBO_TAG_TABLE, GetTag(table));
  ASSERT_EQ(1, GetChildCount(table));

  GumboNode* tbody = GetChild(table, 0);
  ASSERT_EQ(GUMBO_NODE_ELEMENT, tbody->type);
  EXPECT_EQ(GUMBO_TAG_TBODY, GetTag(tbody));
  ASSERT_EQ(1, GetChildCount(tbody));

  GumboNode* tr = GetChild(tbody, 0);
  ASSERT_EQ(GUMBO_NODE_ELEMENT, tr->type);
  EXPECT_EQ(GUMBO_TAG_TR, GetTag(tr));
  ASSERT_EQ(1, GetChildCount(tr));

  GumboNode* td = GetChild(tr, 0);
  ASSERT_EQ(GUMBO_NODE_ELEMENT, td->type);
  EXPECT_EQ(GUMBO_TAG_TD, GetTag(td));
  ASSERT_EQ(0, GetChildCount(td));
}

TEST_F(GumboParserTest, MisnestedTable2) {
  Parse("<table><td>Cell1<table><th>Cell2<tr>Cell3</table>");

  GumboNode* body;
  GetAndAssertBody(root_, &body);
  ASSERT_EQ(1, GetChildCount(body));

  GumboNode* table1 = GetChild(body, 0);
  ASSERT_EQ(GUMBO_NODE_ELEMENT, table1->type);
  EXPECT_EQ(GUMBO_TAG_TABLE, GetTag(table1));
  ASSERT_EQ(1, GetChildCount(table1));

  GumboNode* tbody1 = GetChild(table1, 0);
  ASSERT_EQ(GUMBO_NODE_ELEMENT, tbody1->type);
  EXPECT_EQ(GUMBO_TAG_TBODY, GetTag(tbody1));
  ASSERT_EQ(1, GetChildCount(tbody1));

  GumboNode* tr1 = GetChild(tbody1, 0);
  ASSERT_EQ(GUMBO_NODE_ELEMENT, tr1->type);
  EXPECT_EQ(GUMBO_TAG_TR, GetTag(tr1));
  ASSERT_EQ(1, GetChildCount(tr1));

  GumboNode* td1 = GetChild(tr1, 0);
  ASSERT_EQ(GUMBO_NODE_ELEMENT, td1->type);
  EXPECT_EQ(GUMBO_TAG_TD, GetTag(td1));
  ASSERT_EQ(3, GetChildCount(td1));

  GumboNode* cell1 = GetChild(td1, 0);
  ASSERT_EQ(GUMBO_NODE_TEXT, cell1->type);
  EXPECT_STREQ("Cell1", cell1->v.text.text);

  // Foster-parented out of the inner <tr>
  GumboNode* cell3 = GetChild(td1, 1);
  ASSERT_EQ(GUMBO_NODE_TEXT, cell3->type);
  EXPECT_STREQ("Cell3", cell3->v.text.text);

  GumboNode* table2 = GetChild(td1, 2);
  ASSERT_EQ(GUMBO_NODE_ELEMENT, table2->type);
  EXPECT_EQ(GUMBO_TAG_TABLE, GetTag(table2));
  ASSERT_EQ(1, GetChildCount(table2));

  GumboNode* tbody2 = GetChild(table2, 0);
  ASSERT_EQ(GUMBO_NODE_ELEMENT, tbody2->type);
  EXPECT_EQ(GUMBO_TAG_TBODY, GetTag(tbody2));
  ASSERT_EQ(2, GetChildCount(tbody2));

  GumboNode* tr2 = GetChild(tbody2, 0);
  ASSERT_EQ(GUMBO_NODE_ELEMENT, tr2->type);
  EXPECT_EQ(GUMBO_TAG_TR, GetTag(tr2));
  ASSERT_EQ(1, GetChildCount(tr2));

  GumboNode* th = GetChild(tr2, 0);
  ASSERT_EQ(GUMBO_NODE_ELEMENT, th->type);
  EXPECT_EQ(GUMBO_TAG_TH, GetTag(th));
  ASSERT_EQ(1, GetChildCount(th));

  GumboNode* cell2 = GetChild(th, 0);
  ASSERT_EQ(GUMBO_NODE_TEXT, cell2->type);
  EXPECT_STREQ("Cell2", cell2->v.text.text);

  GumboNode* tr3 = GetChild(tbody2, 1);
  ASSERT_EQ(GUMBO_NODE_ELEMENT, tr3->type);
  EXPECT_EQ(GUMBO_TAG_TR, GetTag(tr3));
  ASSERT_EQ(0, GetChildCount(tr3));
}

TEST_F(GumboParserTest, Select) {
  Parse("<select><option>One<option>Two</select><div></div>");

  GumboNode* body;
  GetAndAssertBody(root_, &body);
  ASSERT_EQ(2, GetChildCount(body));

  GumboNode* select = GetChild(body, 0);
  ASSERT_EQ(GUMBO_NODE_ELEMENT, select->type);
  EXPECT_EQ(GUMBO_TAG_SELECT, GetTag(select));
  ASSERT_EQ(2, GetChildCount(select));

  GumboNode* option1 = GetChild(select, 0);
  ASSERT_EQ(GUMBO_NODE_ELEMENT, option1->type);
  EXPECT_EQ(GUMBO_TAG_OPTION, GetTag(option1));
  ASSERT_EQ(1, GetChildCount(option1));

  GumboNode* option2 = GetChild(select, 1);
  ASSERT_EQ(GUMBO_NODE_ELEMENT, option2->type);
  EXPECT_EQ(GUMBO_TAG_OPTION, GetTag(option2));
  ASSERT_EQ(1, GetChildCount(option2));

  GumboNode* div = GetChild(body, 1);
  ASSERT_EQ(GUMBO_NODE_ELEMENT, div->type);
  EXPECT_EQ(GUMBO_TAG_DIV, GetTag(div));
  ASSERT_EQ(0, GetChildCount(div));
}

TEST_F(GumboParserTest, ComplicatedSelect) {
  Parse(
      "<select><div class=foo></div><optgroup><option>Option"
      "</option><input></optgroup></select>");

  GumboNode* body;
  GetAndAssertBody(root_, &body);
  ASSERT_EQ(2, GetChildCount(body));

  GumboNode* select = GetChild(body, 0);
  ASSERT_EQ(GUMBO_NODE_ELEMENT, select->type);
  EXPECT_EQ(GUMBO_TAG_SELECT, GetTag(select));
  ASSERT_EQ(1, GetChildCount(select));

  GumboNode* optgroup = GetChild(select, 0);
  ASSERT_EQ(GUMBO_NODE_ELEMENT, optgroup->type);
  EXPECT_EQ(GUMBO_TAG_OPTGROUP, GetTag(optgroup));
  ASSERT_EQ(1, GetChildCount(optgroup));

  GumboNode* option = GetChild(optgroup, 0);
  ASSERT_EQ(GUMBO_NODE_ELEMENT, option->type);
  EXPECT_EQ(GUMBO_TAG_OPTION, GetTag(option));
  ASSERT_EQ(1, GetChildCount(option));

  GumboNode* text = GetChild(option, 0);
  ASSERT_EQ(GUMBO_NODE_TEXT, text->type);
  EXPECT_STREQ("Option", text->v.text.text);

  GumboNode* input = GetChild(body, 1);
  ASSERT_EQ(GUMBO_NODE_ELEMENT, input->type);
  EXPECT_EQ(GUMBO_TAG_INPUT, GetTag(input));
  ASSERT_EQ(0, GetChildCount(input));
}

TEST_F(GumboParserTest, DoubleSelect) {
  Parse("<select><select><div></div>");

  GumboNode* body;
  GetAndAssertBody(root_, &body);
  ASSERT_EQ(2, GetChildCount(body));

  GumboNode* select = GetChild(body, 0);
  ASSERT_EQ(GUMBO_NODE_ELEMENT, select->type);
  EXPECT_EQ(GUMBO_TAG_SELECT, GetTag(select));
  ASSERT_EQ(0, GetChildCount(select));

  GumboNode* div = GetChild(body, 1);
  ASSERT_EQ(GUMBO_NODE_ELEMENT, div->type);
  EXPECT_EQ(GUMBO_TAG_DIV, GetTag(div));
  ASSERT_EQ(0, GetChildCount(div));
}

TEST_F(GumboParserTest, InputInSelect) {
  Parse("<select><input /><div></div>");

  GumboNode* body;
  GetAndAssertBody(root_, &body);
  ASSERT_EQ(3, GetChildCount(body));

  GumboNode* select = GetChild(body, 0);
  ASSERT_EQ(GUMBO_NODE_ELEMENT, select->type);
  EXPECT_EQ(GUMBO_TAG_SELECT, GetTag(select));
  ASSERT_EQ(0, GetChildCount(select));

  GumboNode* input = GetChild(body, 1);
  ASSERT_EQ(GUMBO_NODE_ELEMENT, input->type);
  EXPECT_EQ(GUMBO_TAG_INPUT, GetTag(input));
  ASSERT_EQ(0, GetChildCount(input));

  GumboNode* div = GetChild(body, 2);
  ASSERT_EQ(GUMBO_NODE_ELEMENT, div->type);
  EXPECT_EQ(GUMBO_TAG_DIV, GetTag(div));
  ASSERT_EQ(0, GetChildCount(div));
}

TEST_F(GumboParserTest, SelectInTable) {
  Parse("<table><td><select><option value=1></table>");

  GumboNode* body;
  GetAndAssertBody(root_, &body);
  ASSERT_EQ(1, GetChildCount(body));

  GumboNode* table = GetChild(body, 0);
  ASSERT_EQ(GUMBO_NODE_ELEMENT, table->type);
  EXPECT_EQ(GUMBO_TAG_TABLE, GetTag(table));
  ASSERT_EQ(1, GetChildCount(table));

  GumboNode* tbody = GetChild(table, 0);
  ASSERT_EQ(GUMBO_NODE_ELEMENT, tbody->type);
  EXPECT_EQ(GUMBO_TAG_TBODY, GetTag(tbody));
  ASSERT_EQ(1, GetChildCount(tbody));

  GumboNode* tr = GetChild(tbody, 0);
  ASSERT_EQ(GUMBO_NODE_ELEMENT, tr->type);
  EXPECT_EQ(GUMBO_TAG_TR, GetTag(tr));
  ASSERT_EQ(1, GetChildCount(tr));

  GumboNode* td = GetChild(tr, 0);
  ASSERT_EQ(GUMBO_NODE_ELEMENT, td->type);
  EXPECT_EQ(GUMBO_TAG_TD, GetTag(td));
  ASSERT_EQ(1, GetChildCount(td));

  GumboNode* select = GetChild(td, 0);
  ASSERT_EQ(GUMBO_NODE_ELEMENT, select->type);
  EXPECT_EQ(GUMBO_TAG_SELECT, GetTag(select));
  ASSERT_EQ(1, GetChildCount(select));

  GumboNode* option = GetChild(select, 0);
  ASSERT_EQ(GUMBO_NODE_ELEMENT, option->type);
  EXPECT_EQ(GUMBO_TAG_OPTION, GetTag(option));
  ASSERT_EQ(0, GetChildCount(option));
}

TEST_F(GumboParserTest, ImplicitColgroup) {
  Parse("<table><col /><col /></table>");

  GumboNode* body;
  GetAndAssertBody(root_, &body);
  ASSERT_EQ(1, GetChildCount(body));

  GumboNode* table = GetChild(body, 0);
  ASSERT_EQ(GUMBO_NODE_ELEMENT, table->type);
  EXPECT_EQ(GUMBO_TAG_TABLE, GetTag(table));
  ASSERT_EQ(1, GetChildCount(table));

  GumboNode* colgroup = GetChild(table, 0);
  ASSERT_EQ(GUMBO_NODE_ELEMENT, colgroup->type);
  EXPECT_EQ(GUMBO_TAG_COLGROUP, GetTag(colgroup));
  ASSERT_EQ(2, GetChildCount(colgroup));

  GumboNode* col1 = GetChild(colgroup, 0);
  ASSERT_EQ(GUMBO_NODE_ELEMENT, col1->type);
  EXPECT_EQ(GUMBO_TAG_COL, GetTag(col1));
  ASSERT_EQ(0, GetChildCount(col1));

  GumboNode* col2 = GetChild(colgroup, 0);
  ASSERT_EQ(GUMBO_NODE_ELEMENT, col2->type);
  EXPECT_EQ(GUMBO_TAG_COL, GetTag(col2));
  ASSERT_EQ(0, GetChildCount(col2));
}

TEST_F(GumboParserTest, Form) {
  Parse("<form><input type=hidden /><isindex /></form>After form");

  GumboNode* body;
  GetAndAssertBody(root_, &body);
  ASSERT_EQ(2, GetChildCount(body));

  GumboNode* form = GetChild(body, 0);
  ASSERT_EQ(GUMBO_NODE_ELEMENT, form->type);
  EXPECT_EQ(GUMBO_TAG_FORM, GetTag(form));
  ASSERT_EQ(1, GetChildCount(form));

  GumboNode* input = GetChild(form, 0);
  ASSERT_EQ(GUMBO_NODE_ELEMENT, input->type);
  EXPECT_EQ(GUMBO_TAG_INPUT, GetTag(input));
  ASSERT_EQ(0, GetChildCount(input));

  GumboNode* text = GetChild(body, 1);
  ASSERT_EQ(GUMBO_NODE_TEXT, text->type);
  EXPECT_STREQ("After form", text->v.text.text);
}

// See: https://github.com/google/gumbo-parser/issues/350
TEST_F(GumboParserTest, FormEndPos) {
  Parse(" <form><input type=hidden /></form>");

  GumboNode* body;
  GetAndAssertBody(root_, &body);
  ASSERT_EQ(1, GetChildCount(body));

  GumboNode* form = GetChild(body, 0);
  ASSERT_EQ(GUMBO_NODE_ELEMENT, form->type);
  EXPECT_EQ(GUMBO_TAG_FORM, GetTag(form));
  ASSERT_EQ(1, GetChildCount(form));

  ASSERT_EQ(form->v.element.start_pos.offset, 1);
  ASSERT_EQ(form->v.element.end_pos.offset, 28);
}

TEST_F(GumboParserTest, NestedForm) {
  Parse("<form><label>Label</label><form><input id=input2></form>After form");

  GumboNode* body;
  GetAndAssertBody(root_, &body);
  ASSERT_EQ(2, GetChildCount(body));

  GumboNode* form = GetChild(body, 0);
  ASSERT_EQ(GUMBO_NODE_ELEMENT, form->type);
  EXPECT_EQ(GUMBO_TAG_FORM, GetTag(form));
  ASSERT_EQ(2, GetChildCount(form));

  GumboNode* label = GetChild(form, 0);
  ASSERT_EQ(GUMBO_NODE_ELEMENT, label->type);
  EXPECT_EQ(GUMBO_TAG_LABEL, GetTag(label));
  ASSERT_EQ(1, GetChildCount(label));

  GumboNode* input = GetChild(form, 1);
  ASSERT_EQ(GUMBO_NODE_ELEMENT, input->type);
  EXPECT_EQ(GUMBO_TAG_INPUT, GetTag(input));
  ASSERT_EQ(0, GetChildCount(input));

  GumboNode* text = GetChild(body, 1);
  ASSERT_EQ(GUMBO_NODE_TEXT, text->type);
  EXPECT_STREQ("After form", text->v.text.text);
}

TEST_F(GumboParserTest, MisnestedFormInTable) {
  // Parse of this is somewhat weird.  The first <form> is opened outside the
  // table, so when </form> checks to see if there's a form in scope, it stops
  // at the <table> boundary and returns null.  The form pointer is nulled out
  // anyway, though, which means that the second form (parsed in the table body
  // state) ends up creating an element.  It's immediately popped off
  // the stack, but the form element pointer remains set to that node (which is
  // not on the stack of open elements).  The final </form> tag triggers the
  // "does not have node in scope" clause and is ignored.  (Note that this is
  // different from "has a form element in scope" - the first form is still in
  // scope at that point, but the form pointer does not point to it.) Then the
  // original <form> element is closed implicitly when the table cell is closed.
  Parse(
      "<table><tr><td>"
      "<form><table><tr><td></td></tr></form>"
      "<form></tr></table></form>"
      "</td></tr></table");

  GumboNode* body;
  GetAndAssertBody(root_, &body);
  ASSERT_EQ(1, GetChildCount(body));

  GumboNode* table1 = GetChild(body, 0);
  ASSERT_EQ(GUMBO_NODE_ELEMENT, table1->type);
  EXPECT_EQ(GUMBO_TAG_TABLE, GetTag(table1));
  ASSERT_EQ(1, GetChildCount(table1));

  GumboNode* tbody1 = GetChild(table1, 0);
  ASSERT_EQ(GUMBO_NODE_ELEMENT, tbody1->type);
  EXPECT_EQ(GUMBO_TAG_TBODY, GetTag(tbody1));
  ASSERT_EQ(1, GetChildCount(tbody1));

  GumboNode* tr1 = GetChild(tbody1, 0);
  ASSERT_EQ(GUMBO_NODE_ELEMENT, tr1->type);
  EXPECT_EQ(GUMBO_TAG_TR, GetTag(tr1));
  ASSERT_EQ(1, GetChildCount(tr1));

  GumboNode* td1 = GetChild(tr1, 0);
  ASSERT_EQ(GUMBO_NODE_ELEMENT, td1->type);
  EXPECT_EQ(GUMBO_TAG_TD, GetTag(td1));
  ASSERT_EQ(1, GetChildCount(td1));

  GumboNode* form1 = GetChild(td1, 0);
  ASSERT_EQ(GUMBO_NODE_ELEMENT, form1->type);
  EXPECT_EQ(GUMBO_TAG_FORM, GetTag(form1));
  ASSERT_EQ(1, GetChildCount(form1));

  GumboNode* table2 = GetChild(form1, 0);
  ASSERT_EQ(GUMBO_NODE_ELEMENT, table2->type);
  EXPECT_EQ(GUMBO_TAG_TABLE, GetTag(table2));
  ASSERT_EQ(1, GetChildCount(table2));

  GumboNode* tbody2 = GetChild(table2, 0);
  ASSERT_EQ(GUMBO_NODE_ELEMENT, tbody2->type);
  EXPECT_EQ(GUMBO_TAG_TBODY, GetTag(tbody2));
  ASSERT_EQ(2, GetChildCount(tbody2));

  GumboNode* tr2 = GetChild(tbody2, 0);
  ASSERT_EQ(GUMBO_NODE_ELEMENT, tr2->type);
  EXPECT_EQ(GUMBO_TAG_TR, GetTag(tr2));
  ASSERT_EQ(1, GetChildCount(tr2));

  GumboNode* form2 = GetChild(tbody2, 1);
  ASSERT_EQ(GUMBO_NODE_ELEMENT, form2->type);
  EXPECT_EQ(GUMBO_TAG_FORM, GetTag(form2));
  ASSERT_EQ(0, GetChildCount(form2));
}

TEST_F(GumboParserTest, IsIndex) {
  Parse("<isindex id=form1 action='/action' prompt='Secret Message'>");
  GumboNode* body;
  GetAndAssertBody(root_, &body);
  ASSERT_EQ(1, GetChildCount(body));

  GumboNode* form = GetChild(body, 0);
  ASSERT_EQ(GUMBO_NODE_ELEMENT, form->type);
  EXPECT_EQ(GUMBO_TAG_FORM, GetTag(form));
  ASSERT_EQ(3, GetChildCount(form));

  GumboAttribute* action = GetAttribute(form, 0);
  EXPECT_STREQ("action", action->name);
  EXPECT_STREQ("/action", action->value);

  GumboNode* hr1 = GetChild(form, 0);
  ASSERT_EQ(GUMBO_NODE_ELEMENT, hr1->type);
  EXPECT_EQ(GUMBO_TAG_HR, GetTag(hr1));
  ASSERT_EQ(0, GetChildCount(hr1));

  GumboNode* label = GetChild(form, 1);
  ASSERT_EQ(GUMBO_NODE_ELEMENT, label->type);
  EXPECT_EQ(GUMBO_TAG_LABEL, GetTag(label));
  ASSERT_EQ(2, GetChildCount(label));

  GumboNode* text = GetChild(label, 0);
  ASSERT_EQ(GUMBO_NODE_TEXT, text->type);
  EXPECT_STREQ("Secret Message", text->v.text.text);

  GumboNode* input = GetChild(label, 1);
  ASSERT_EQ(GUMBO_NODE_ELEMENT, input->type);
  EXPECT_EQ(GUMBO_TAG_INPUT, GetTag(input));
  ASSERT_EQ(0, GetChildCount(input));
  ASSERT_EQ(2, GetAttributeCount(input));

  GumboAttribute* id = GetAttribute(input, 0);
  EXPECT_STREQ("id", id->name);
  EXPECT_STREQ("form1", id->value);

  GumboAttribute* name = GetAttribute(input, 1);
  EXPECT_STREQ("name", name->name);
  EXPECT_STREQ("isindex", name->value);

  GumboNode* hr2 = GetChild(form, 2);
  ASSERT_EQ(GUMBO_NODE_ELEMENT, hr2->type);
  EXPECT_EQ(GUMBO_TAG_HR, GetTag(hr2));
  ASSERT_EQ(0, GetChildCount(hr2));
}

TEST_F(GumboParserTest, IsIndexDuplicateAttribute) {
  Parse("<isindex name=foo>");

  GumboNode* body;
  GetAndAssertBody(root_, &body);
  ASSERT_EQ(1, GetChildCount(body));

  GumboNode* form = GetChild(body, 0);
  ASSERT_EQ(GUMBO_NODE_ELEMENT, form->type);
  EXPECT_EQ(GUMBO_TAG_FORM, GetTag(form));
  ASSERT_EQ(3, GetChildCount(form));

  GumboNode* label = GetChild(form, 1);
  ASSERT_EQ(GUMBO_NODE_ELEMENT, label->type);
  EXPECT_EQ(GUMBO_TAG_LABEL, GetTag(label));
  ASSERT_EQ(2, GetChildCount(label));

  GumboNode* input = GetChild(label, 1);
  ASSERT_EQ(GUMBO_NODE_ELEMENT, input->type);
  EXPECT_EQ(GUMBO_TAG_INPUT, GetTag(input));
  ASSERT_EQ(0, GetChildCount(input));
  ASSERT_EQ(1, GetAttributeCount(input));

  GumboAttribute* name = GetAttribute(input, 0);
  EXPECT_STREQ("name", name->name);
  EXPECT_STREQ("isindex", name->value);
}

TEST_F(GumboParserTest, NestedRawtextTags) {
  Parse(
      "<noscript><noscript jstag=false>"
      "<style>div{text-align:center}</style></noscript>");

  GumboNode* html = GetChild(root_, 0);
  ASSERT_EQ(GUMBO_NODE_ELEMENT, html->type);
  EXPECT_EQ(GUMBO_TAG_HTML, GetTag(html));
  EXPECT_EQ(GUMBO_INSERTION_BY_PARSER | GUMBO_INSERTION_IMPLICIT_END_TAG |
                GUMBO_INSERTION_IMPLIED,
      html->parse_flags);
  ASSERT_EQ(2, GetChildCount(html));

  GumboNode* head = GetChild(html, 0);
  ASSERT_EQ(GUMBO_NODE_ELEMENT, head->type);
  EXPECT_EQ(GUMBO_TAG_HEAD, GetTag(head));
  EXPECT_EQ(GUMBO_INSERTION_BY_PARSER | GUMBO_INSERTION_IMPLICIT_END_TAG |
                GUMBO_INSERTION_IMPLIED,
      head->parse_flags);
  ASSERT_EQ(1, GetChildCount(head));

  GumboNode* noscript = GetChild(head, 0);
  ASSERT_EQ(GUMBO_NODE_ELEMENT, noscript->type);
  EXPECT_EQ(GUMBO_TAG_NOSCRIPT, GetTag(noscript));
  ASSERT_EQ(1, GetChildCount(noscript));

  GumboNode* style = GetChild(noscript, 0);
  ASSERT_EQ(GUMBO_NODE_ELEMENT, style->type);
  EXPECT_EQ(GUMBO_TAG_STYLE, GetTag(style));
  ASSERT_EQ(1, GetChildCount(style));

  GumboNode* text = GetChild(style, 0);
  ASSERT_EQ(GUMBO_NODE_TEXT, text->type);
  EXPECT_STREQ("div{text-align:center}", text->v.text.text);
}

TEST_F(GumboParserTest, RawtextInBody) {
  Parse("<body><noembed jsif=false></noembed>");

  GumboNode* body;
  GetAndAssertBody(root_, &body);
  ASSERT_EQ(1, GetChildCount(body));

  GumboNode* noembed = GetChild(body, 0);
  ASSERT_EQ(GUMBO_NODE_ELEMENT, noembed->type);
  EXPECT_EQ(GUMBO_TAG_NOEMBED, GetTag(noembed));
  EXPECT_EQ(1, GetAttributeCount(noembed));
}

TEST_F(GumboParserTest, MetaBeforeHead) {
  Parse(
      "<html><meta http-equiv='content-type' "
      "content='text/html; charset=UTF-8' /><head></head>");

  GumboNode* body;
  GetAndAssertBody(root_, &body);
  // Testing for a memory leak here, but
  // TODO(jdtang): Flesh out structural asserts.
}

TEST_F(GumboParserTest, NoahsArkClause) {
  Parse(
      "<p><font size=4><font color=red><font size=4><font size=4>"
      "<font size=4><font size=4><font size=4><font color=red><p>X");

  GumboNode* body;
  GetAndAssertBody(root_, &body);
  ASSERT_EQ(2, GetChildCount(body));

  GumboNode* p1 = GetChild(body, 0);
  ASSERT_EQ(GUMBO_NODE_ELEMENT, p1->type);
  EXPECT_EQ(GUMBO_TAG_P, p1->v.element.tag);
  ASSERT_EQ(1, GetChildCount(p1));

  GumboNode* size1 = GetChild(p1, 0);
  GumboNode* red1 = GetChild(size1, 0);
  ASSERT_EQ(GUMBO_NODE_ELEMENT, red1->type);
  EXPECT_EQ(GUMBO_TAG_FONT, red1->v.element.tag);
  ASSERT_EQ(1, GetAttributeCount(red1));
  GumboAttribute* red1_attr = GetAttribute(red1, 0);
  EXPECT_STREQ("color", red1_attr->name);
  EXPECT_STREQ("red", red1_attr->value);
  ASSERT_EQ(1, GetChildCount(red1));

  GumboNode* p2 = GetChild(body, 1);
  ASSERT_EQ(GUMBO_NODE_ELEMENT, p2->type);
  EXPECT_EQ(GUMBO_TAG_P, p2->v.element.tag);
  ASSERT_EQ(1, GetChildCount(p2));

  GumboNode* red2 = GetChild(p2, 0);
  ASSERT_EQ(GUMBO_NODE_ELEMENT, red2->type);
  EXPECT_EQ(GUMBO_TAG_FONT, red2->v.element.tag);
  ASSERT_EQ(1, GetAttributeCount(red2));
  GumboAttribute* red2_attr = GetAttribute(red2, 0);
  EXPECT_STREQ("color", red2_attr->name);
  EXPECT_STREQ("red", red2_attr->value);
  ASSERT_EQ(1, GetChildCount(red2));
}

TEST_F(GumboParserTest, AdoptionAgency1) {
  // http://www.whatwg.org/specs/web-apps/current-work/multipage/the-end.html#misnested-tags:-b-i-/b-/i
  Parse("<p>1<b>2<i>3</b>4</i>5</p>");
  ASSERT_EQ(1, GetChildCount(root_));

  GumboNode* html = GetChild(root_, 0);
  ASSERT_EQ(GUMBO_NODE_ELEMENT, html->type);
  EXPECT_EQ(GUMBO_INSERTION_BY_PARSER | GUMBO_INSERTION_IMPLICIT_END_TAG |
                GUMBO_INSERTION_IMPLIED,
      html->parse_flags);
  EXPECT_EQ(GUMBO_TAG_HTML, html->v.element.tag);
  ASSERT_EQ(2, GetChildCount(html));

  GumboNode* body = GetChild(html, 1);
  ASSERT_EQ(GUMBO_NODE_ELEMENT, body->type);
  EXPECT_EQ(GUMBO_INSERTION_BY_PARSER | GUMBO_INSERTION_IMPLICIT_END_TAG |
                GUMBO_INSERTION_IMPLIED,
      body->parse_flags);
  EXPECT_EQ(GUMBO_TAG_BODY, body->v.element.tag);
  ASSERT_EQ(1, GetChildCount(body));

  GumboNode* p = GetChild(body, 0);
  ASSERT_EQ(GUMBO_NODE_ELEMENT, p->type);
  EXPECT_EQ(GUMBO_INSERTION_NORMAL, p->parse_flags);
  EXPECT_EQ(GUMBO_TAG_P, p->v.element.tag);
  ASSERT_EQ(4, GetChildCount(p));

  GumboNode* text1 = GetChild(p, 0);
  ASSERT_EQ(GUMBO_NODE_TEXT, text1->type);
  EXPECT_EQ(GUMBO_INSERTION_NORMAL, text1->parse_flags);
  EXPECT_STREQ("1", text1->v.text.text);

  GumboNode* b = GetChild(p, 1);
  ASSERT_EQ(GUMBO_NODE_ELEMENT, b->type);
  EXPECT_EQ(GUMBO_INSERTION_NORMAL, b->parse_flags);
  EXPECT_EQ(GUMBO_TAG_B, b->v.element.tag);
  ASSERT_EQ(2, GetChildCount(b));

  GumboNode* text2 = GetChild(b, 0);
  ASSERT_EQ(GUMBO_NODE_TEXT, text2->type);
  EXPECT_EQ(GUMBO_INSERTION_NORMAL, text2->parse_flags);
  EXPECT_STREQ("2", text2->v.text.text);

  GumboNode* i = GetChild(b, 1);
  ASSERT_EQ(GUMBO_NODE_ELEMENT, i->type);
  EXPECT_EQ(GUMBO_INSERTION_IMPLICIT_END_TAG, i->parse_flags);
  EXPECT_EQ(GUMBO_TAG_I, i->v.element.tag);
  ASSERT_EQ(1, GetChildCount(i));

  GumboNode* text3 = GetChild(i, 0);
  ASSERT_EQ(GUMBO_NODE_TEXT, text3->type);
  EXPECT_EQ(GUMBO_INSERTION_NORMAL, text2->parse_flags);
  EXPECT_STREQ("3", text3->v.text.text);

  GumboNode* i2 = GetChild(p, 2);
  ASSERT_EQ(GUMBO_NODE_ELEMENT, i2->type);
  EXPECT_EQ(GUMBO_INSERTION_BY_PARSER |
                GUMBO_INSERTION_RECONSTRUCTED_FORMATTING_ELEMENT,
      i2->parse_flags);
  EXPECT_EQ(GUMBO_TAG_I, i2->v.element.tag);
  ASSERT_EQ(1, GetChildCount(i2));

  GumboNode* text4 = GetChild(i2, 0);
  ASSERT_EQ(GUMBO_NODE_TEXT, text4->type);
  EXPECT_EQ(GUMBO_INSERTION_NORMAL, text2->parse_flags);
  EXPECT_STREQ("4", text4->v.text.text);

  GumboNode* text5 = GetChild(p, 3);
  ASSERT_EQ(GUMBO_NODE_TEXT, text5->type);
  EXPECT_EQ(GUMBO_INSERTION_NORMAL, text2->parse_flags);
  EXPECT_STREQ("5", text5->v.text.text);
}

TEST_F(GumboParserTest, AdoptionAgency2) {
  // http://www.whatwg.org/specs/web-apps/current-work/multipage/the-end.html#misnested-tags:-b-p-/b-/p
  Parse("<b>1<p>2</b>3</p>");
  ASSERT_EQ(1, GetChildCount(root_));

  GumboNode* html = GetChild(root_, 0);
  ASSERT_EQ(GUMBO_NODE_ELEMENT, html->type);
  EXPECT_EQ(GUMBO_INSERTION_BY_PARSER | GUMBO_INSERTION_IMPLICIT_END_TAG |
                GUMBO_INSERTION_IMPLIED,
      html->parse_flags);
  EXPECT_EQ(GUMBO_TAG_HTML, html->v.element.tag);
  ASSERT_EQ(2, GetChildCount(html));

  GumboNode* body = GetChild(html, 1);
  ASSERT_EQ(GUMBO_NODE_ELEMENT, body->type);
  EXPECT_EQ(GUMBO_INSERTION_BY_PARSER | GUMBO_INSERTION_IMPLICIT_END_TAG |
                GUMBO_INSERTION_IMPLIED,
      body->parse_flags);
  EXPECT_EQ(GUMBO_TAG_BODY, body->v.element.tag);
  ASSERT_EQ(2, GetChildCount(body));

  GumboNode* b = GetChild(body, 0);
  ASSERT_EQ(GUMBO_NODE_ELEMENT, b->type);
  EXPECT_EQ(GUMBO_INSERTION_IMPLICIT_END_TAG, b->parse_flags);
  EXPECT_EQ(GUMBO_TAG_B, b->v.element.tag);
  ASSERT_EQ(1, GetChildCount(b));

  GumboNode* text1 = GetChild(b, 0);
  ASSERT_EQ(GUMBO_NODE_TEXT, text1->type);
  EXPECT_EQ(GUMBO_INSERTION_NORMAL, text1->parse_flags);
  EXPECT_STREQ("1", text1->v.text.text);

  GumboNode* p = GetChild(body, 1);
  ASSERT_EQ(GUMBO_NODE_ELEMENT, p->type);
  EXPECT_EQ(GUMBO_INSERTION_ADOPTION_AGENCY_MOVED, p->parse_flags);
  EXPECT_EQ(GUMBO_TAG_P, p->v.element.tag);
  ASSERT_EQ(2, GetChildCount(p));

  GumboNode* b2 = GetChild(p, 0);
  ASSERT_EQ(GUMBO_NODE_ELEMENT, b2->type);
  EXPECT_EQ(GUMBO_INSERTION_ADOPTION_AGENCY_CLONED | GUMBO_INSERTION_BY_PARSER,
      b2->parse_flags);
  EXPECT_EQ(GUMBO_TAG_B, b2->v.element.tag);
  ASSERT_EQ(1, GetChildCount(b2));

  GumboNode* text2 = GetChild(b2, 0);
  ASSERT_EQ(GUMBO_NODE_TEXT, text2->type);
  EXPECT_EQ(GUMBO_INSERTION_NORMAL, text2->parse_flags);
  EXPECT_STREQ("2", text2->v.text.text);

  GumboNode* text3 = GetChild(p, 1);
  ASSERT_EQ(GUMBO_NODE_TEXT, text3->type);
  EXPECT_EQ(GUMBO_INSERTION_NORMAL, text2->parse_flags);
  EXPECT_STREQ("3", text3->v.text.text);
}

TEST_F(GumboParserTest, AdoptionAgency3) {
  Parse("<div><a><b><u><i><code><div></a>");
}

TEST_F(GumboParserTest, ImplicitlyCloseLists) {
  Parse(
      "<ul>\n"
      "  <li>First\n"
      "  <li>Second\n"
      "</ul>");

  GumboNode* body;
  GetAndAssertBody(root_, &body);
  ASSERT_EQ(1, GetChildCount(body));

  GumboNode* ul = GetChild(body, 0);
  ASSERT_EQ(GUMBO_NODE_ELEMENT, ul->type);
  EXPECT_EQ(GUMBO_TAG_UL, GetTag(ul));
  ASSERT_EQ(3, GetChildCount(ul));

  GumboNode* text = GetChild(ul, 0);
  ASSERT_EQ(GUMBO_NODE_WHITESPACE, text->type);
  EXPECT_EQ(GUMBO_INSERTION_NORMAL, text->parse_flags);
  EXPECT_STREQ("\n  ", text->v.text.text);

  GumboNode* li1 = GetChild(ul, 1);
  ASSERT_EQ(GUMBO_NODE_ELEMENT, li1->type);
  EXPECT_EQ(GUMBO_TAG_LI, GetTag(li1));
  ASSERT_EQ(1, GetChildCount(li1));

  GumboNode* li2 = GetChild(ul, 2);
  ASSERT_EQ(GUMBO_NODE_ELEMENT, li2->type);
  EXPECT_EQ(GUMBO_TAG_LI, GetTag(li2));
  ASSERT_EQ(1, GetChildCount(li2));
}

TEST_F(GumboParserTest, CData) {
  Parse("<svg><![CDATA[this is text]]></svg>");

  GumboNode* body;
  GetAndAssertBody(root_, &body);
  ASSERT_EQ(1, GetChildCount(body));

  GumboNode* svg = GetChild(body, 0);
  ASSERT_EQ(1, GetChildCount(svg));

  GumboNode* cdata = GetChild(svg, 0);
  ASSERT_EQ(GUMBO_NODE_CDATA, cdata->type);
  EXPECT_STREQ("this is text", cdata->v.text.text);
}

TEST_F(GumboParserTest, CDataUnsafe) {
  // Can't use Parse() because of the strlen
  output_ =
      gumbo_parse_with_options(&options_, "<svg><![CDATA[\0filler\0text\0]]>",
          sizeof("<svg><![CDATA[\0filler\0text\0]]>") - 1);
  root_ = output_->document;

  GumboNode* body;
  GetAndAssertBody(root_, &body);
  ASSERT_EQ(1, GetChildCount(body));

  GumboNode* svg = GetChild(body, 0);
  ASSERT_EQ(1, GetChildCount(svg));

  GumboNode* cdata = GetChild(svg, 0);
  ASSERT_EQ(GUMBO_NODE_CDATA, cdata->type);
  // \xEF\xBF\xBD = unicode replacement char
  EXPECT_STREQ(
      "\xEF\xBF\xBD"
      "filler\xEF\xBF\xBD"
      "text\xEF\xBF\xBD",
      cdata->v.text.text);
}

TEST_F(GumboParserTest, CDataInBody) {
  Parse("<div><![CDATA[this is text]]></div>");

  GumboNode* body;
  GetAndAssertBody(root_, &body);
  ASSERT_EQ(1, GetChildCount(body));

  GumboNode* div = GetChild(body, 0);
  ASSERT_EQ(1, GetChildCount(div));

  GumboNode* cdata = GetChild(div, 0);
  ASSERT_EQ(GUMBO_NODE_COMMENT, cdata->type);
  EXPECT_STREQ("[CDATA[this is text]]", cdata->v.text.text);
}

TEST_F(GumboParserTest, FormattingTagsInHeading) {
  Parse("<h2>This is <b>old</h2>text");

  GumboNode* body;
  GetAndAssertBody(root_, &body);
  ASSERT_EQ(2, GetChildCount(body));

  GumboNode* h2 = GetChild(body, 0);
  ASSERT_EQ(GUMBO_NODE_ELEMENT, h2->type);
  EXPECT_EQ(GUMBO_TAG_H2, GetTag(h2));
  ASSERT_EQ(2, GetChildCount(h2));

  GumboNode* text1 = GetChild(h2, 0);
  ASSERT_EQ(GUMBO_NODE_TEXT, text1->type);
  EXPECT_EQ(GUMBO_INSERTION_NORMAL, text1->parse_flags);
  EXPECT_STREQ("This is ", text1->v.text.text);

  GumboNode* b = GetChild(h2, 1);
  ASSERT_EQ(GUMBO_NODE_ELEMENT, b->type);
  EXPECT_EQ(GUMBO_TAG_B, GetTag(b));
  EXPECT_EQ(GUMBO_INSERTION_IMPLICIT_END_TAG, b->parse_flags);
  ASSERT_EQ(1, GetChildCount(b));

  GumboNode* text2 = GetChild(b, 0);
  ASSERT_EQ(GUMBO_NODE_TEXT, text2->type);
  EXPECT_EQ(GUMBO_INSERTION_NORMAL, text2->parse_flags);
  EXPECT_STREQ("old", text2->v.text.text);

  GumboNode* b2 = GetChild(body, 1);
  ASSERT_EQ(GUMBO_NODE_ELEMENT, b2->type);
  EXPECT_EQ(GUMBO_TAG_B, GetTag(b2));
  EXPECT_EQ(GUMBO_INSERTION_IMPLICIT_END_TAG | GUMBO_INSERTION_BY_PARSER |
                GUMBO_INSERTION_RECONSTRUCTED_FORMATTING_ELEMENT,
      b2->parse_flags);
  ASSERT_EQ(1, GetChildCount(b2));

  GumboNode* text3 = GetChild(b2, 0);
  ASSERT_EQ(GUMBO_NODE_TEXT, text3->type);
  EXPECT_EQ(GUMBO_INSERTION_NORMAL, text3->parse_flags);
  EXPECT_STREQ("text", text3->v.text.text);
}

TEST_F(GumboParserTest, ExtraReconstruction) {
  Parse("<span><b></span></p>");

  GumboNode* body;
  GetAndAssertBody(root_, &body);
  ASSERT_EQ(2, GetChildCount(body));

  EXPECT_EQ(GUMBO_TAG_SPAN, GetTag(GetChild(body, 0)));
  EXPECT_EQ(GUMBO_TAG_P, GetTag(GetChild(body, 1)));
}

TEST_F(GumboParserTest, LinkifiedHeading) {
  Parse("<li><h3><a href=#foo>Text</a></h3><div>Summary</div>");

  GumboNode* body;
  GetAndAssertBody(root_, &body);
  ASSERT_EQ(1, GetChildCount(body));

  GumboNode* li = GetChild(body, 0);
  ASSERT_EQ(GUMBO_NODE_ELEMENT, li->type);
  EXPECT_EQ(GUMBO_TAG_LI, GetTag(li));
  ASSERT_EQ(2, GetChildCount(li));

  GumboNode* h3 = GetChild(li, 0);
  ASSERT_EQ(GUMBO_NODE_ELEMENT, h3->type);
  EXPECT_EQ(GUMBO_TAG_H3, GetTag(h3));
  ASSERT_EQ(1, GetChildCount(h3));

  GumboNode* anchor = GetChild(h3, 0);
  ASSERT_EQ(GUMBO_NODE_ELEMENT, anchor->type);
  EXPECT_EQ(GUMBO_TAG_A, GetTag(anchor));
  ASSERT_EQ(1, GetChildCount(anchor));

  GumboNode* div = GetChild(li, 1);
  ASSERT_EQ(GUMBO_NODE_ELEMENT, div->type);
  EXPECT_EQ(GUMBO_TAG_DIV, GetTag(div));
  ASSERT_EQ(1, GetChildCount(div));
}

TEST_F(GumboParserTest, MisnestedHeading) {
  Parse(
      "<h1>"
      "  <section>"
      "    <h2>"
      "      <dl><dt>List"
      "    </h1>"
      "  </section>"
      "  Heading1"
      "<h3>Heading3</h4>"
      "After</h3> text");
  // The parse of this is pretty weird: according to the spec, it should be:
  // <html>
  //   <head></head>
  //   <body>
  //     <h1>
  //       <section>
  //         <h2><dl><dt>List</dt></dl></h2>
  //       </section>
  //       Heading1
  //     </h1>
  //     <h3>Heading3</h3>
  //     After text
  //   </body>
  // </html>
  // Explanation:
  // <html>, <head>, and <body> tags are implied.  The opening <h1> and <section
  // tags function as expected.  Because the current node is <section>, the <h2>
  // does *not* close the existing <h1>, and then we enter a definition list.
  // The closing </h1>, even though it's misnested, causes the <dt> to be closed
  // implicitly, then also closes the <dl> and <h2> as a parse error.  <h1> is
  // still open, and so "Heading1" goes into it.  Because the current node is a
  // heading tag, <h3> closes it (as a parse error) and reopens a new <h3> node,
  // which is closed by the </h4> tag.  The remaining text goes straight into
  // the <body>; since no heading is open, the </h3> tag is ignored and the
  // second run is condensed into the first.
  // TODO(jdtang): Make sure that parse_flags are set appropriately for this.
  GumboNode* body;
  GetAndAssertBody(root_, &body);
  ASSERT_EQ(3, GetChildCount(body));

  GumboNode* h1 = GetChild(body, 0);
  ASSERT_EQ(GUMBO_NODE_ELEMENT, h1->type);
  EXPECT_EQ(GUMBO_TAG_H1, GetTag(h1));
  ASSERT_EQ(3, GetChildCount(h1));
  // Child 1 is whitespace, as it is for many of these nodes.

  GumboNode* section = GetChild(h1, 1);
  ASSERT_EQ(GUMBO_NODE_ELEMENT, section->type);
  EXPECT_EQ(GUMBO_TAG_SECTION, GetTag(section));
  ASSERT_EQ(3, GetChildCount(section));

  GumboNode* h2 = GetChild(section, 1);
  ASSERT_EQ(GUMBO_NODE_ELEMENT, h2->type);
  EXPECT_EQ(GUMBO_TAG_H2, GetTag(h2));
  ASSERT_EQ(2, GetChildCount(h2));

  GumboNode* dl = GetChild(h2, 1);
  ASSERT_EQ(GUMBO_NODE_ELEMENT, dl->type);
  EXPECT_EQ(GUMBO_TAG_DL, GetTag(dl));
  ASSERT_EQ(1, GetChildCount(dl));

  GumboNode* dt = GetChild(dl, 0);
  ASSERT_EQ(GUMBO_NODE_ELEMENT, dt->type);
  EXPECT_EQ(GUMBO_TAG_DT, GetTag(dt));
  ASSERT_EQ(1, GetChildCount(dt));

  GumboNode* text1 = GetChild(dt, 0);
  ASSERT_EQ(GUMBO_NODE_TEXT, text1->type);
  EXPECT_EQ(GUMBO_INSERTION_NORMAL, text1->parse_flags);
  EXPECT_STREQ("List    ", text1->v.text.text);

  GumboNode* text2 = GetChild(h1, 2);
  ASSERT_EQ(GUMBO_NODE_TEXT, text2->type);
  EXPECT_EQ(GUMBO_INSERTION_NORMAL, text2->parse_flags);
  EXPECT_STREQ("  Heading1", text2->v.text.text);

  GumboNode* h3 = GetChild(body, 1);
  ASSERT_EQ(GUMBO_NODE_ELEMENT, h3->type);
  EXPECT_EQ(GUMBO_TAG_H3, GetTag(h3));
  EXPECT_EQ(1, GetChildCount(h3));

  GumboNode* text3 = GetChild(h3, 0);
  ASSERT_EQ(GUMBO_NODE_TEXT, text3->type);
  EXPECT_EQ(GUMBO_INSERTION_NORMAL, text3->parse_flags);
  EXPECT_STREQ("Heading3", text3->v.text.text);

  GumboNode* text4 = GetChild(body, 2);
  ASSERT_EQ(GUMBO_NODE_TEXT, text4->type);
  EXPECT_EQ(GUMBO_INSERTION_NORMAL, text4->parse_flags);
  EXPECT_STREQ("After text", text4->v.text.text);
}

TEST_F(GumboParserTest, DoubleBody) {
  Parse("<body class=first><body class=second id=merged>Text</body></body>");

  GumboNode* body;
  GetAndAssertBody(root_, &body);
  ASSERT_EQ(1, GetChildCount(body));
  ASSERT_EQ(2, GetAttributeCount(body));

  GumboAttribute* clas = GetAttribute(body, 0);
  EXPECT_STREQ("class", clas->name);
  EXPECT_STREQ("first", clas->value);

  GumboAttribute* id = GetAttribute(body, 1);
  EXPECT_STREQ("id", id->name);
  EXPECT_STREQ("merged", id->value);

  GumboNode* text = GetChild(body, 0);
  ASSERT_EQ(GUMBO_NODE_TEXT, text->type);
  EXPECT_EQ(GUMBO_INSERTION_NORMAL, text->parse_flags);
  EXPECT_STREQ("Text", text->v.text.text);
}

<<<<<<< HEAD
TEST_F(GumboParserTest, TestTemplateInForeignContent) {
=======
TEST_F(GumboParserTest, ThInMathMl) {
  Parse("<math><th><mI><table></table><tr></table><div><tr>0");
  GumboNode* body;
  GetAndAssertBody(root_, &body);
  ASSERT_EQ(1, GetChildCount(body));

  GumboNode* math = GetChild(body, 0);
  ASSERT_EQ(GUMBO_NODE_ELEMENT, math->type);
  EXPECT_EQ(GUMBO_TAG_MATH, math->v.element.tag);
  EXPECT_EQ(GUMBO_NAMESPACE_MATHML, math->v.element.tag_namespace);
  ASSERT_EQ(1, GetChildCount(math));

  GumboNode* th = GetChild(math, 0);
  ASSERT_EQ(GUMBO_NODE_ELEMENT, th->type);
  EXPECT_EQ(GUMBO_TAG_TH, th->v.element.tag);
  EXPECT_EQ(GUMBO_NAMESPACE_MATHML, th->v.element.tag_namespace);
  ASSERT_EQ(1, GetChildCount(th));

  GumboNode* mi = GetChild(th, 0);
  ASSERT_EQ(GUMBO_NODE_ELEMENT, mi->type);
  EXPECT_EQ(GUMBO_TAG_MI, mi->v.element.tag);
  EXPECT_EQ(GUMBO_NAMESPACE_MATHML, mi->v.element.tag_namespace);
  ASSERT_EQ(2, GetChildCount(mi));

  GumboNode* table = GetChild(mi, 0);
  ASSERT_EQ(GUMBO_NODE_ELEMENT, table->type);
  EXPECT_EQ(GUMBO_TAG_TABLE, table->v.element.tag);
  EXPECT_EQ(GUMBO_NAMESPACE_HTML, table->v.element.tag_namespace);
  ASSERT_EQ(0, GetChildCount(table));

  GumboNode* div = GetChild(mi, 1);
  ASSERT_EQ(GUMBO_NODE_ELEMENT, div->type);
  EXPECT_EQ(GUMBO_TAG_DIV, div->v.element.tag);
  EXPECT_EQ(GUMBO_NAMESPACE_HTML, div->v.element.tag_namespace);
  ASSERT_EQ(1, GetChildCount(div));

  GumboNode* text = GetChild(div, 0);
  ASSERT_EQ(GUMBO_NODE_TEXT, text->type);
  EXPECT_STREQ("0", text->v.text.text);
}

TEST_F(GumboParserTest, TdInMathml) {
  Parse("<table><th><math><td></tr>");
  GumboNode* body;
  GetAndAssertBody(root_, &body);
  ASSERT_EQ(1, GetChildCount(body));

  GumboNode* table = GetChild(body, 0);
  ASSERT_EQ(GUMBO_NODE_ELEMENT, table->type);
  EXPECT_EQ(GUMBO_TAG_TABLE, table->v.element.tag);
  EXPECT_EQ(GUMBO_NAMESPACE_HTML, table->v.element.tag_namespace);
  ASSERT_EQ(1, GetChildCount(table));

  GumboNode* tbody = GetChild(table, 0);
  ASSERT_EQ(GUMBO_NODE_ELEMENT, tbody->type);
  EXPECT_EQ(GUMBO_TAG_TBODY, tbody->v.element.tag);
  EXPECT_EQ(GUMBO_NAMESPACE_HTML, tbody->v.element.tag_namespace);
  ASSERT_EQ(1, GetChildCount(tbody));

  GumboNode* tr = GetChild(tbody, 0);
  ASSERT_EQ(GUMBO_NODE_ELEMENT, tr->type);
  EXPECT_EQ(GUMBO_TAG_TR, tr->v.element.tag);
  EXPECT_EQ(GUMBO_NAMESPACE_HTML, tr->v.element.tag_namespace);
  ASSERT_EQ(1, GetChildCount(tr));

  GumboNode* th = GetChild(tr, 0);
  ASSERT_EQ(GUMBO_NODE_ELEMENT, th->type);
  EXPECT_EQ(GUMBO_TAG_TH, th->v.element.tag);
  EXPECT_EQ(GUMBO_NAMESPACE_HTML, th->v.element.tag_namespace);
  ASSERT_EQ(1, GetChildCount(th));

  GumboNode* math = GetChild(th, 0);
  ASSERT_EQ(GUMBO_NODE_ELEMENT, math->type);
  EXPECT_EQ(GUMBO_TAG_MATH, math->v.element.tag);
  EXPECT_EQ(GUMBO_NAMESPACE_MATHML, math->v.element.tag_namespace);
  ASSERT_EQ(1, GetChildCount(math));

  GumboNode* td = GetChild(math, 0);
  ASSERT_EQ(GUMBO_NODE_ELEMENT, td->type);
  EXPECT_EQ(GUMBO_TAG_TD, td->v.element.tag);
  EXPECT_EQ(GUMBO_NAMESPACE_MATHML, td->v.element.tag_namespace);
  ASSERT_EQ(0, GetChildCount(td));
}

TEST_F(GumboParserTest, SelectInForeignContent) {
  Parse("<svg><select><foreignobject><select><select><select>");
}

TEST_F(GumboParserTest, TemplateInForeignContent) {
>>>>>>> 2e999ccd
  Parse("<template><svg><template>");

  GumboNode* body;
  GetAndAssertBody(root_, &body);
  EXPECT_EQ(0, GetChildCount(body));

  GumboNode* html = GetChild(root_, 0);
  ASSERT_EQ(2, GetChildCount(html));

  GumboNode* head = GetChild(html, 0);
  ASSERT_EQ(1, GetChildCount(head));

  GumboNode* template_node = GetChild(head, 0);
  ASSERT_EQ(GUMBO_NODE_TEMPLATE, template_node->type);
  EXPECT_EQ(GUMBO_TAG_TEMPLATE, template_node->v.element.tag);
  ASSERT_EQ(1, GetChildCount(template_node));

  GumboNode* svg_node = GetChild(template_node, 0);
  ASSERT_EQ(GUMBO_NODE_ELEMENT, svg_node->type);
  EXPECT_EQ(GUMBO_TAG_SVG, svg_node->v.element.tag);
  EXPECT_EQ(GUMBO_NAMESPACE_SVG, svg_node->v.element.tag_namespace);
  ASSERT_EQ(1, GetChildCount(svg_node));

  GumboNode* svg_template = GetChild(svg_node, 0);
  ASSERT_EQ(GUMBO_NODE_ELEMENT, svg_template->type);
  EXPECT_EQ(GUMBO_TAG_TEMPLATE, svg_template->v.element.tag);
  EXPECT_EQ(GUMBO_NAMESPACE_SVG, svg_template->v.element.tag_namespace);
  EXPECT_EQ(0, GetChildCount(svg_template));
}

<<<<<<< HEAD
=======
TEST_F(GumboParserTest, TemplateNull) {
  output_ = gumbo_parse_with_options(
      &options_, "<template>\0", sizeof("<template>\0") - 1);
  root_ = output_->document;

  GumboNode* body;
  GetAndAssertBody(root_, &body);
  EXPECT_EQ(0, GetChildCount(body));

  GumboNode* html = GetChild(root_, 0);
  ASSERT_EQ(2, GetChildCount(html));

  GumboNode* head = GetChild(html, 0);
  ASSERT_EQ(1, GetChildCount(head));

  GumboNode* template_node = GetChild(head, 0);
  ASSERT_EQ(GUMBO_NODE_TEMPLATE, template_node->type);
  EXPECT_EQ(GUMBO_TAG_TEMPLATE, template_node->v.element.tag);
  ASSERT_EQ(0, GetChildCount(template_node));
}

TEST_F(GumboParserTest, FragmentWithNamespace) {
  ParseFragment("<div></div>", GUMBO_TAG_TITLE, GUMBO_NAMESPACE_SVG);

  EXPECT_EQ(1, GetChildCount(root_));
  GumboNode* html = GetChild(root_, 0);
  ASSERT_EQ(GUMBO_NODE_ELEMENT, html->type);
  EXPECT_EQ(GUMBO_TAG_HTML, html->v.element.tag);
  EXPECT_EQ(1, GetChildCount(html));

  GumboNode* div = GetChild(html, 0);
  ASSERT_EQ(GUMBO_NODE_ELEMENT, div->type);
  EXPECT_EQ(GUMBO_TAG_DIV, div->v.element.tag);
  EXPECT_EQ(0, GetChildCount(div));
}

TEST_F(GumboParserTest, FragmentWithTwoNodes) {
  ParseFragment("<h1>Hi</h1><br>", GUMBO_TAG_BODY, GUMBO_NAMESPACE_HTML);

  EXPECT_EQ(1, GetChildCount(root_));

  GumboNode* html = GetChild(root_, 0);
  ASSERT_EQ(GUMBO_NODE_ELEMENT, html->type);
  EXPECT_EQ(GUMBO_TAG_HTML, html->v.element.tag);
  EXPECT_EQ(2, GetChildCount(html));

  GumboNode* h1 = GetChild(html, 0);
  ASSERT_EQ(GUMBO_NODE_ELEMENT, h1->type);
  EXPECT_EQ(GUMBO_TAG_H1, h1->v.element.tag);
  EXPECT_EQ(1, GetChildCount(h1));

  GumboNode* br = GetChild(html, 1);
  ASSERT_EQ(GUMBO_NODE_ELEMENT, br->type);
  EXPECT_EQ(GUMBO_TAG_BR, br->v.element.tag);
  EXPECT_EQ(0, GetChildCount(br));
}

>>>>>>> 2e999ccd
}  // namespace<|MERGE_RESOLUTION|>--- conflicted
+++ resolved
@@ -694,18 +694,10 @@
   GumboNode* html = GetChild(root_, 0);
   EXPECT_EQ(GUMBO_NODE_ELEMENT, html->type);
   EXPECT_EQ(GUMBO_TAG_HTML, GetTag(html));
-<<<<<<< HEAD
-  EXPECT_EQ(GUMBO_INSERTION_BY_PARSER |
-            GUMBO_INSERTION_IMPLIED |
-            GUMBO_INSERTION_IMPLICIT_END_TAG,
-            html->parse_flags);
-  EXPECT_EQ(2, GetChildCount(html));
-=======
   EXPECT_EQ(GUMBO_INSERTION_BY_PARSER | GUMBO_INSERTION_IMPLIED |
                 GUMBO_INSERTION_IMPLICIT_END_TAG,
       html->parse_flags);
   EXPECT_EQ(3, GetChildCount(html));
->>>>>>> 2e999ccd
 
   GumboNode* body = GetChild(html, 1);
   EXPECT_EQ(GUMBO_NODE_ELEMENT, body->type);
@@ -1985,9 +1977,6 @@
   EXPECT_STREQ("Text", text->v.text.text);
 }
 
-<<<<<<< HEAD
-TEST_F(GumboParserTest, TestTemplateInForeignContent) {
-=======
 TEST_F(GumboParserTest, ThInMathMl) {
   Parse("<math><th><mI><table></table><tr></table><div><tr>0");
   GumboNode* body;
@@ -2077,7 +2066,6 @@
 }
 
 TEST_F(GumboParserTest, TemplateInForeignContent) {
->>>>>>> 2e999ccd
   Parse("<template><svg><template>");
 
   GumboNode* body;
@@ -2108,8 +2096,6 @@
   EXPECT_EQ(0, GetChildCount(svg_template));
 }
 
-<<<<<<< HEAD
-=======
 TEST_F(GumboParserTest, TemplateNull) {
   output_ = gumbo_parse_with_options(
       &options_, "<template>\0", sizeof("<template>\0") - 1);
@@ -2167,5 +2153,4 @@
   EXPECT_EQ(0, GetChildCount(br));
 }
 
->>>>>>> 2e999ccd
 }  // namespace