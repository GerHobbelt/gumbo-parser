// Copyright 2011 Google Inc. All Rights Reserved.
//
// Licensed under the Apache License, Version 2.0 (the "License");
// you may not use this file except in compliance with the License.
// You may obtain a copy of the License at
//
//     http://www.apache.org/licenses/LICENSE-2.0
//
// Unless required by applicable law or agreed to in writing, software
// distributed under the License is distributed on an "AS IS" BASIS,
// WITHOUT WARRANTIES OR CONDITIONS OF ANY KIND, either express or implied.
// See the License for the specific language governing permissions and
// limitations under the License.
//
// Author: jdtang@google.com (Jonathan Tang)

#include "gumbo.h"

#include <string>

#include "test_utils.h"
#include "gtest/gtest.h"

namespace {

class GumboParserTest : public ::testing::Test {
 protected:
  GumboParserTest()
      : options_(kGumboDefaultOptions), output_(NULL), root_(NULL) {
    InitLeakDetection(&options_, &malloc_stats_);
  }

  virtual ~GumboParserTest() {
    if (output_) {
      gumbo_destroy_output(&options_, output_);
    }
    EXPECT_EQ(malloc_stats_.objects_allocated, malloc_stats_.objects_freed);
  }

  virtual void Parse(const char* input) {
    if (output_) {
      gumbo_destroy_output(&options_, output_);
    }

    output_ = gumbo_parse_with_options(&options_, input, strlen(input));
    // The naming inconsistency is because these tests were initially written
    // when gumbo_parse returned the document element instead of an GumboOutput
    // structure.
    root_ = output_->document;
  }

  virtual void ParseFragment(
      const char* input, GumboTag context, GumboNamespaceEnum context_ns) {
    if (output_) {
      gumbo_destroy_output(&options_, output_);
    }

    options_.fragment_context = context;
    options_.fragment_namespace = context_ns;
    output_ = gumbo_parse_with_options(&options_, input, strlen(input));
    root_ = output_->document;
  }

  virtual void Parse(const std::string& input) {
    // This overload is so we can test/demonstrate that computing offsets from
    // the .data() member of an STL string works properly.
    if (output_) {
      gumbo_destroy_output(&options_, output_);
    }

    output_ = gumbo_parse_with_options(&options_, input.data(), input.length());
    root_ = output_->document;
    SanityCheckPointers(input.data(), input.length(), output_->root, 1000);
  }

  MallocStats malloc_stats_;
  GumboOptions options_;
  GumboOutput* output_;
  GumboNode* root_;
};

TEST_F(GumboParserTest, NullDocument) {
  Parse("");
  ASSERT_TRUE(root_);
  ASSERT_EQ(GUMBO_NODE_DOCUMENT, root_->type);
  EXPECT_EQ(GUMBO_INSERTION_BY_PARSER, root_->parse_flags);

  GumboNode* body;
  GetAndAssertBody(root_, &body);
}

TEST_F(GumboParserTest, ParseTwice) {
  Parse("");
  ASSERT_TRUE(root_);
  ASSERT_EQ(GUMBO_NODE_DOCUMENT, root_->type);

  std::string second_input("");
  Parse(second_input);
  ASSERT_TRUE(root_);
  ASSERT_EQ(GUMBO_NODE_DOCUMENT, root_->type);

  GumboNode* body;
  GetAndAssertBody(root_, &body);
}

TEST_F(GumboParserTest, OneChar) {
  std::string input("T");
  Parse(input);
  ASSERT_TRUE(root_);
  ASSERT_EQ(GUMBO_NODE_DOCUMENT, root_->type);
  EXPECT_EQ(GUMBO_INSERTION_BY_PARSER, root_->parse_flags);
  ASSERT_EQ(1, GetChildCount(root_));

  GumboNode* html = GetChild(root_, 0);
  ASSERT_EQ(GUMBO_NODE_ELEMENT, html->type);
  EXPECT_TRUE(html->parse_flags & GUMBO_INSERTION_BY_PARSER);
  EXPECT_TRUE(html->parse_flags & GUMBO_INSERTION_IMPLICIT_END_TAG);
  EXPECT_TRUE(html->parse_flags & GUMBO_INSERTION_IMPLIED);
  EXPECT_EQ(GUMBO_TAG_HTML, html->v.element.tag);
  ASSERT_EQ(2, GetChildCount(html));

  GumboNode* head = GetChild(html, 0);
  ASSERT_EQ(GUMBO_NODE_ELEMENT, head->type);
  EXPECT_EQ(GUMBO_TAG_HEAD, head->v.element.tag);
  EXPECT_EQ(0, GetChildCount(head));

  GumboNode* body = GetChild(html, 1);
  ASSERT_EQ(GUMBO_NODE_ELEMENT, body->type);
  EXPECT_EQ(GUMBO_TAG_BODY, body->v.element.tag);
  ASSERT_EQ(1, GetChildCount(body));
  EXPECT_EQ(1, body->v.element.start_pos.line);
  EXPECT_EQ(1, body->v.element.start_pos.column);
  EXPECT_EQ(0, body->v.element.start_pos.offset);
  EXPECT_EQ(1, body->v.element.end_pos.line);
  EXPECT_EQ(2, body->v.element.end_pos.column);
  EXPECT_EQ(1, body->v.element.end_pos.offset);

  GumboNode* text = GetChild(body, 0);
  ASSERT_EQ(GUMBO_NODE_TEXT, text->type);
  EXPECT_STREQ("T", text->v.text.text);
  EXPECT_EQ(1, text->v.text.start_pos.line);
  EXPECT_EQ(1, text->v.text.start_pos.column);
  EXPECT_EQ(0, text->v.text.start_pos.offset);
  EXPECT_EQ(input.data(), text->v.text.original_text.data);
  EXPECT_EQ(1, text->v.text.original_text.length);
}

TEST_F(GumboParserTest, TextOnly) {
  Parse("Test");
  EXPECT_EQ(1, output_->errors.length);  // No doctype.
  ASSERT_EQ(1, GetChildCount(root_));

  GumboNode* html = GetChild(root_, 0);
  ASSERT_EQ(GUMBO_NODE_ELEMENT, html->type);
  EXPECT_EQ(GUMBO_TAG_HTML, html->v.element.tag);
  ASSERT_EQ(2, GetChildCount(html));

  GumboNode* head = GetChild(html, 0);
  ASSERT_EQ(GUMBO_NODE_ELEMENT, head->type);
  EXPECT_EQ(GUMBO_TAG_HEAD, head->v.element.tag);
  EXPECT_EQ(0, GetChildCount(head));

  GumboNode* body = GetChild(html, 1);
  ASSERT_EQ(GUMBO_NODE_ELEMENT, body->type);
  EXPECT_EQ(GUMBO_TAG_BODY, body->v.element.tag);
  ASSERT_EQ(1, GetChildCount(body));

  GumboNode* text = GetChild(body, 0);
  ASSERT_EQ(GUMBO_NODE_TEXT, text->type);
  EXPECT_STREQ("Test", text->v.text.text);
}

TEST_F(GumboParserTest, SelfClosingTagError) {
  Parse("<div/>");
  // TODO(jdtang): I think this is double-counting some error cases, I think we
  // may ultimately want to de-dup errors that occur on the same token.
  EXPECT_EQ(8, output_->errors.length);
}

TEST_F(GumboParserTest, UnexpectedEndBreak) {
  Parse("</br><div></div>");

  GumboNode* body;
  GetAndAssertBody(root_, &body);
  ASSERT_EQ(2, GetChildCount(body));

  GumboNode* br = GetChild(body, 0);
  ASSERT_EQ(GUMBO_NODE_ELEMENT, br->type);
  EXPECT_EQ(GUMBO_TAG_BR, br->v.element.tag);
  ASSERT_EQ(0, GetChildCount(br));

  GumboNode* div = GetChild(body, 1);
  ASSERT_EQ(GUMBO_NODE_ELEMENT, div->type);
  EXPECT_EQ(GUMBO_TAG_DIV, div->v.element.tag);
  ASSERT_EQ(0, GetChildCount(div));
}

TEST_F(GumboParserTest, CaseSensitiveAttributes) {
  Parse("<div class=CamelCase>");
  GumboNode* body;
  GetAndAssertBody(root_, &body);
  ASSERT_EQ(1, GetChildCount(body));

  GumboNode* div = GetChild(body, 0);
  GumboVector* attributes = &div->v.element.attributes;
  ASSERT_EQ(1, attributes->length);

  GumboAttribute* clas = static_cast<GumboAttribute*>(attributes->data[0]);
  EXPECT_EQ(GUMBO_ATTR_NAMESPACE_NONE, clas->attr_namespace);
  EXPECT_STREQ("class", clas->name);
  EXPECT_STREQ("CamelCase", clas->value);
}

TEST_F(GumboParserTest, ExplicitHtmlStructure) {
  Parse(
      "<!doctype html>\n<html>"
      "<head><title>Foo</title></head>\n"
      "<body><div class=bar>Test</div></body></html>");
  ASSERT_EQ(1, GetChildCount(root_));
  EXPECT_EQ(0, output_->errors.length);

  ASSERT_EQ(GUMBO_NODE_DOCUMENT, root_->type);
  EXPECT_STREQ("html", root_->v.document.name);
  EXPECT_STREQ("", root_->v.document.public_identifier);
  EXPECT_STREQ("", root_->v.document.system_identifier);

  GumboNode* html = GetChild(root_, 0);
  ASSERT_EQ(GUMBO_NODE_ELEMENT, html->type);
  EXPECT_EQ(GUMBO_INSERTION_NORMAL, html->parse_flags);
  EXPECT_EQ(GUMBO_TAG_HTML, html->v.element.tag);
  EXPECT_EQ(2, html->v.element.start_pos.line);
  EXPECT_EQ(1, html->v.element.start_pos.column);
  EXPECT_EQ(16, html->v.element.start_pos.offset);
  EXPECT_EQ(3, html->v.element.end_pos.line);
  EXPECT_EQ(39, html->v.element.end_pos.column);
  EXPECT_EQ(92, html->v.element.end_pos.offset);
  EXPECT_EQ("<html>", ToString(html->v.element.original_tag));
  EXPECT_EQ("</html>", ToString(html->v.element.original_end_tag));
  ASSERT_EQ(3, GetChildCount(html));

  GumboNode* head = GetChild(html, 0);
  EXPECT_EQ(GUMBO_INSERTION_NORMAL, head->parse_flags);
  ASSERT_EQ(GUMBO_NODE_ELEMENT, head->type);
  EXPECT_EQ(GUMBO_TAG_HEAD, head->v.element.tag);
  EXPECT_EQ(html, head->parent);
  EXPECT_EQ(0, head->index_within_parent);
  EXPECT_EQ(1, GetChildCount(head));

  GumboNode* body = GetChild(html, 2);
  EXPECT_EQ(GUMBO_INSERTION_NORMAL, body->parse_flags);
  ASSERT_EQ(GUMBO_NODE_ELEMENT, body->type);
  EXPECT_EQ(GUMBO_TAG_BODY, body->v.element.tag);
  EXPECT_EQ(html, body->parent);
  EXPECT_EQ(3, body->v.element.start_pos.line);
  EXPECT_EQ(1, body->v.element.start_pos.column);
  EXPECT_EQ(54, body->v.element.start_pos.offset);
  EXPECT_EQ(3, body->v.element.end_pos.line);
  EXPECT_EQ(32, body->v.element.end_pos.column);
  EXPECT_EQ(85, body->v.element.end_pos.offset);
  EXPECT_EQ("<body>", ToString(body->v.element.original_tag));
  EXPECT_EQ("</body>", ToString(body->v.element.original_end_tag));
  EXPECT_EQ(2, body->index_within_parent);
  ASSERT_EQ(1, GetChildCount(body));

  GumboNode* div = GetChild(body, 0);
  ASSERT_EQ(GUMBO_NODE_ELEMENT, div->type);
  EXPECT_EQ(GUMBO_TAG_DIV, div->v.element.tag);
  EXPECT_EQ(body, div->parent);
  EXPECT_EQ(0, div->index_within_parent);
  ASSERT_EQ(1, GetChildCount(div));

  ASSERT_EQ(1, GetAttributeCount(div));
  GumboAttribute* clas = GetAttribute(div, 0);
  EXPECT_STREQ("class", clas->name);
  EXPECT_EQ("class", ToString(clas->original_name));
  EXPECT_STREQ("bar", clas->value);
  EXPECT_EQ("bar", ToString(clas->original_value));

  GumboNode* text = GetChild(div, 0);
  ASSERT_EQ(GUMBO_NODE_TEXT, text->type);
  EXPECT_STREQ("Test", text->v.text.text);
}

TEST_F(GumboParserTest, Whitespace) {
  Parse("<ul>\n  <li>Text\n</ul>");

  GumboNode* body;
  GetAndAssertBody(root_, &body);
  ASSERT_EQ(1, GetChildCount(body));

  GumboNode* ul = GetChild(body, 0);
  ASSERT_EQ(GUMBO_NODE_ELEMENT, ul->type);
  EXPECT_EQ(GUMBO_TAG_UL, ul->v.element.tag);
  ASSERT_EQ(2, GetChildCount(ul));

  GumboNode* whitespace = GetChild(ul, 0);
  ASSERT_EQ(GUMBO_NODE_WHITESPACE, whitespace->type);
  EXPECT_STREQ("\n  ", whitespace->v.text.text);

  GumboNode* li = GetChild(ul, 1);
  ASSERT_EQ(GUMBO_NODE_ELEMENT, li->type);
  EXPECT_EQ(GUMBO_TAG_LI, li->v.element.tag);
  ASSERT_EQ(1, GetChildCount(li));

  GumboNode* text = GetChild(li, 0);
  ASSERT_EQ(GUMBO_NODE_TEXT, text->type);
  EXPECT_STREQ("Text\n", text->v.text.text);
}

TEST_F(GumboParserTest, DuplicateAttributes) {
  std::string text("<input checked=\"false\" checked=true id=foo id='bar'>");
  Parse(text);

  GumboNode* body;
  GetAndAssertBody(root_, &body);
  ASSERT_EQ(1, GetChildCount(body));

  GumboNode* input = GetChild(body, 0);
  EXPECT_EQ(GUMBO_INSERTION_IMPLICIT_END_TAG, input->parse_flags);
  ASSERT_EQ(GUMBO_NODE_ELEMENT, input->type);
  EXPECT_EQ(GUMBO_TAG_INPUT, input->v.element.tag);
  EXPECT_EQ(0, GetChildCount(input));
  ASSERT_EQ(2, GetAttributeCount(input));

  GumboAttribute* checked = GetAttribute(input, 0);
  EXPECT_STREQ("checked", checked->name);
  EXPECT_STREQ("false", checked->value);
  EXPECT_EQ(1, checked->name_start.line);
  EXPECT_EQ(8, checked->name_start.column);
  EXPECT_EQ(15, checked->name_end.column);
  EXPECT_EQ(16, checked->value_start.column);
  EXPECT_EQ(23, checked->value_end.column);
  EXPECT_EQ(7, checked->original_name.data - text.data());
  EXPECT_EQ(7, checked->original_name.length);
  EXPECT_EQ(15, checked->original_value.data - text.data());
  EXPECT_EQ(7, checked->original_value.length);

  GumboAttribute* id = GetAttribute(input, 1);
  EXPECT_STREQ("id", id->name);
  EXPECT_STREQ("foo", id->value);

  // TODO(jdtang): Run some assertions on the parse error that's added.
}

TEST_F(GumboParserTest, LinkTagsInHead) {
  Parse(
      "<html>\n"
      "  <head>\n"
      "    <title>Sample title></title>\n\n"
      "    <link rel=stylesheet>\n"
      "    <link rel=author>\n"
      "  </head>\n"
      "  <body>Foo</body>");
  ASSERT_EQ(1, GetChildCount(root_));

  GumboNode* html = GetChild(root_, 0);
  ASSERT_EQ(GUMBO_NODE_ELEMENT, html->type);
  EXPECT_EQ(GUMBO_INSERTION_IMPLICIT_END_TAG, html->parse_flags);
  EXPECT_EQ(GUMBO_TAG_HTML, html->v.element.tag);
  ASSERT_EQ(3, GetChildCount(html));

  GumboNode* head = GetChild(html, 0);
  ASSERT_EQ(GUMBO_NODE_ELEMENT, head->type);
  EXPECT_EQ(GUMBO_INSERTION_NORMAL, head->parse_flags);
  EXPECT_EQ(GUMBO_TAG_HEAD, head->v.element.tag);
  EXPECT_EQ(7, GetChildCount(head));

  GumboNode* text1 = GetChild(head, 2);
  ASSERT_EQ(GUMBO_NODE_WHITESPACE, text1->type);
  EXPECT_STREQ("\n\n    ", text1->v.text.text);

  GumboNode* link1 = GetChild(head, 3);
  ASSERT_EQ(GUMBO_NODE_ELEMENT, link1->type);
  EXPECT_EQ(GUMBO_TAG_LINK, link1->v.element.tag);
  EXPECT_EQ(GUMBO_INSERTION_IMPLICIT_END_TAG, link1->parse_flags);
  EXPECT_EQ(0, GetChildCount(link1));

  GumboNode* text2 = GetChild(head, 4);
  ASSERT_EQ(GUMBO_NODE_WHITESPACE, text2->type);
  EXPECT_STREQ("\n    ", text2->v.text.text);

  GumboNode* link2 = GetChild(head, 5);
  ASSERT_EQ(GUMBO_NODE_ELEMENT, link2->type);
  EXPECT_EQ(GUMBO_TAG_LINK, link2->v.element.tag);
  EXPECT_EQ(GUMBO_INSERTION_IMPLICIT_END_TAG, link2->parse_flags);
  EXPECT_EQ(0, GetChildCount(link2));

  GumboNode* text3 = GetChild(head, 6);
  ASSERT_EQ(GUMBO_NODE_WHITESPACE, text3->type);
  EXPECT_STREQ("\n  ", text3->v.text.text);

  GumboNode* body = GetChild(html, 2);
  ASSERT_EQ(GUMBO_NODE_ELEMENT, body->type);
  EXPECT_EQ(GUMBO_INSERTION_NORMAL, body->parse_flags);
  EXPECT_EQ(GUMBO_TAG_BODY, body->v.element.tag);
  ASSERT_EQ(1, GetChildCount(body));
}

TEST_F(GumboParserTest, WhitespaceBeforeHtml) {
  Parse("<!doctype html>\n<html>Test</html>");
  ASSERT_EQ(1, GetChildCount(root_));

  GumboNode* body = GetChild(GetChild(root_, 0), 1);
  ASSERT_EQ(GUMBO_NODE_ELEMENT, body->type);
  EXPECT_EQ(GUMBO_TAG_BODY, GetTag(body));
  ASSERT_EQ(1, GetChildCount(body));

  GumboNode* text = GetChild(body, 0);
  ASSERT_EQ(GUMBO_NODE_TEXT, text->type);
  EXPECT_STREQ("Test", text->v.text.text);
}

TEST_F(GumboParserTest, TextAfterHtml) {
  Parse("<html>Test</html> after doc");
  GumboNode* body;
  GetAndAssertBody(root_, &body);

  ASSERT_EQ(GUMBO_NODE_ELEMENT, body->type);
  EXPECT_EQ(GUMBO_TAG_BODY, GetTag(body));
  ASSERT_EQ(1, GetChildCount(body));

  GumboNode* text = GetChild(body, 0);
  ASSERT_EQ(GUMBO_NODE_TEXT, text->type);
  EXPECT_STREQ("Test after doc", text->v.text.text);
}

TEST_F(GumboParserTest, WhitespaceInHead) {
  Parse("<html>  Test</html>");

  GumboNode* html = GetChild(root_, 0);
  EXPECT_EQ(GUMBO_NODE_ELEMENT, html->type);
  EXPECT_EQ(GUMBO_TAG_HTML, GetTag(html));
  EXPECT_EQ(2, GetChildCount(html));

  GumboNode* head = GetChild(html, 0);
  EXPECT_EQ(GUMBO_NODE_ELEMENT, head->type);
  EXPECT_EQ(GUMBO_TAG_HEAD, GetTag(head));
  EXPECT_EQ(0, GetChildCount(head));

  GumboNode* body = GetChild(html, 1);
  EXPECT_EQ(GUMBO_NODE_ELEMENT, body->type);
  EXPECT_EQ(GUMBO_TAG_BODY, GetTag(body));

  GumboNode* text = GetChild(body, 0);
  ASSERT_EQ(GUMBO_NODE_TEXT, text->type);
  EXPECT_STREQ("Test", text->v.text.text);
}

TEST_F(GumboParserTest, Doctype) {
  Parse("<!doctype html>Test");
  GumboDocument* doc = &root_->v.document;
  EXPECT_EQ(1, doc->children.length);
  EXPECT_EQ(GUMBO_DOCTYPE_NO_QUIRKS, doc->doc_type_quirks_mode);

  EXPECT_STREQ("html", doc->name);
  EXPECT_STREQ("", doc->public_identifier);
  EXPECT_STREQ("", doc->system_identifier);
}

TEST_F(GumboParserTest, InvalidDoctype) {
  Parse("Test<!doctype root_element SYSTEM \"DTD_location\">");

  // Default doc token; the declared one is ignored.
  GumboDocument* doc = &root_->v.document;
  EXPECT_EQ(1, doc->children.length);
  EXPECT_EQ(GUMBO_DOCTYPE_QUIRKS, doc->doc_type_quirks_mode);

  EXPECT_STREQ("", doc->name);
  EXPECT_STREQ("", doc->public_identifier);
  EXPECT_STREQ("", doc->system_identifier);

  GumboNode* body;
  GetAndAssertBody(root_, &body);
  ASSERT_EQ(GUMBO_NODE_ELEMENT, body->type);
  EXPECT_EQ(GUMBO_TAG_BODY, GetTag(body));
  ASSERT_EQ(1, GetChildCount(body));

  GumboNode* text = GetChild(body, 0);
  ASSERT_EQ(GUMBO_NODE_TEXT, text->type);
  EXPECT_STREQ("Test", text->v.text.text);
}

TEST_F(GumboParserTest, SingleComment) {
  Parse("<!-- comment -->");
  GumboNode* comment = GetChild(root_, 0);
  ASSERT_EQ(GUMBO_NODE_COMMENT, comment->type);
  EXPECT_STREQ(" comment ", comment->v.text.text);
}

TEST_F(GumboParserTest, CommentInText) {
  Parse("Start <!-- comment --> end");
  GumboNode* body;
  GetAndAssertBody(root_, &body);
  ASSERT_EQ(3, GetChildCount(body));

  GumboNode* start = GetChild(body, 0);
  ASSERT_EQ(GUMBO_NODE_TEXT, start->type);
  EXPECT_STREQ("Start ", start->v.text.text);

  GumboNode* comment = GetChild(body, 1);
  ASSERT_EQ(GUMBO_NODE_COMMENT, comment->type);
  EXPECT_EQ(body, comment->parent);
  EXPECT_EQ(1, comment->index_within_parent);
  EXPECT_STREQ(" comment ", comment->v.text.text);

  GumboNode* end = GetChild(body, 2);
  ASSERT_EQ(GUMBO_NODE_TEXT, end->type);
  EXPECT_STREQ(" end", end->v.text.text);
}

TEST_F(GumboParserTest, CommentBeforeNode) {
  Parse("<!--This is a comment-->\n<h1>hello world!</h1>");
  GumboNode* comment = GetChild(root_, 0);
  ASSERT_EQ(GUMBO_NODE_COMMENT, comment->type);
  EXPECT_STREQ("This is a comment", comment->v.text.text);
  EXPECT_EQ(
      "<!--This is a comment-->", ToString(comment->v.text.original_text));

  // Newline is ignored per the rules for "initial" insertion mode.

  GumboNode* body;
  GetAndAssertBody(root_, &body);
  ASSERT_EQ(1, GetChildCount(body));

  GumboNode* h1 = GetChild(body, 0);
  ASSERT_EQ(GUMBO_NODE_ELEMENT, h1->type);
  EXPECT_EQ(GUMBO_TAG_H1, h1->v.element.tag);
}

TEST_F(GumboParserTest, CommentInVerbatimMode) {
  Parse("<body> <div id='onegoogle'>Text</div>  </body><!-- comment \n\n-->");

  GumboNode* html = GetChild(root_, 0);
  EXPECT_EQ(GUMBO_NODE_ELEMENT, html->type);
  EXPECT_EQ(GUMBO_TAG_HTML, GetTag(html));
  EXPECT_EQ(GUMBO_INSERTION_BY_PARSER | GUMBO_INSERTION_IMPLIED |
                GUMBO_INSERTION_IMPLICIT_END_TAG,
      html->parse_flags);
  EXPECT_EQ(3, GetChildCount(html));

  GumboNode* body = GetChild(html, 1);
  EXPECT_EQ(GUMBO_NODE_ELEMENT, body->type);
  EXPECT_EQ(GUMBO_TAG_BODY, GetTag(body));
  EXPECT_EQ(GUMBO_INSERTION_NORMAL, body->parse_flags);
  EXPECT_EQ(3, GetChildCount(body));

  GumboNode* comment = GetChild(html, 2);
  ASSERT_EQ(GUMBO_NODE_COMMENT, comment->type);
  EXPECT_EQ(GUMBO_INSERTION_NORMAL, comment->parse_flags);
  EXPECT_STREQ(" comment \n\n", comment->v.text.text);
}

TEST_F(GumboParserTest, UnknownTag) {
  Parse("<foo>1<p>2</FOO>");
  GumboNode* body;
  GetAndAssertBody(root_, &body);
  ASSERT_EQ(1, GetChildCount(body));

  GumboNode* foo = GetChild(body, 0);
  ASSERT_EQ(GUMBO_NODE_ELEMENT, foo->type);
  EXPECT_EQ(GUMBO_TAG_UNKNOWN, GetTag(foo));
  EXPECT_EQ("<foo>", ToString(foo->v.element.original_tag));
  // According to the spec, the misplaced end tag is ignored, and so we return
  // an empty original_end_tag text.  We may want to extend our error-reporting
  // a bit so that we close off the tag that it *would have closed*, had the
  // HTML been correct, along with a parse flag that says the end tag was in the
  // wrong place.
  EXPECT_EQ("", ToString(foo->v.element.original_end_tag));
}

TEST_F(GumboParserTest, UnknownTag2) {
  Parse("<div><sarcasm><div></div></sarcasm></div>");
  GumboNode* body;
  GetAndAssertBody(root_, &body);
  ASSERT_EQ(1, GetChildCount(body));

  GumboNode* div = GetChild(body, 0);
  ASSERT_EQ(1, GetChildCount(div));
  GumboNode* sarcasm = GetChild(div, 0);
  ASSERT_EQ(GUMBO_NODE_ELEMENT, sarcasm->type);
  EXPECT_EQ(GUMBO_TAG_UNKNOWN, GetTag(sarcasm));
  EXPECT_EQ("<sarcasm>", ToString(sarcasm->v.element.original_tag));
  EXPECT_EQ("</sarcasm>", ToString(sarcasm->v.element.original_end_tag));
}

TEST_F(GumboParserTest, InvalidEndTag) {
  Parse("<a><img src=foo.jpg></img></a>");
  GumboNode* body;
  GetAndAssertBody(root_, &body);
  ASSERT_EQ(1, GetChildCount(body));

  GumboNode* a = GetChild(body, 0);
  ASSERT_EQ(GUMBO_NODE_ELEMENT, a->type);
  EXPECT_EQ(GUMBO_TAG_A, GetTag(a));
  ASSERT_EQ(1, GetChildCount(a));

  GumboNode* img = GetChild(a, 0);
  ASSERT_EQ(GUMBO_NODE_ELEMENT, img->type);
  EXPECT_EQ(GUMBO_TAG_IMG, GetTag(img));
  ASSERT_EQ(0, GetChildCount(img));
}

TEST_F(GumboParserTest, Tables) {
  Parse(
      "<html><table>\n"
      "  <tr><br /></invalid-tag>\n"
      "    <th>One</th>\n"
      "    <td>Two</td>\n"
      "  </tr>\n"
      "  <iframe></iframe>"
      "</table><tr></tr><div></div></html>");
  GumboNode* body;
  GetAndAssertBody(root_, &body);
  ASSERT_EQ(4, GetChildCount(body));

  GumboNode* br = GetChild(body, 0);
  ASSERT_EQ(GUMBO_NODE_ELEMENT, br->type);
  EXPECT_EQ(GUMBO_TAG_BR, GetTag(br));
  EXPECT_EQ(body, br->parent);
  EXPECT_EQ(0, br->index_within_parent);
  ASSERT_EQ(0, GetChildCount(br));

  GumboNode* iframe = GetChild(body, 1);
  ASSERT_EQ(GUMBO_NODE_ELEMENT, iframe->type);
  EXPECT_EQ(GUMBO_TAG_IFRAME, GetTag(iframe));
  ASSERT_EQ(0, GetChildCount(iframe));

  GumboNode* table = GetChild(body, 2);
  ASSERT_EQ(GUMBO_NODE_ELEMENT, table->type);
  EXPECT_EQ(GUMBO_TAG_TABLE, GetTag(table));
  EXPECT_EQ(body, table->parent);
  EXPECT_EQ(2, table->index_within_parent);
  ASSERT_EQ(2, GetChildCount(table));

  GumboNode* table_text = GetChild(table, 0);
  ASSERT_EQ(GUMBO_NODE_WHITESPACE, table_text->type);
  EXPECT_STREQ("\n  ", table_text->v.text.text);

  GumboNode* tbody = GetChild(table, 1);
  ASSERT_EQ(GUMBO_NODE_ELEMENT, tbody->type);
  EXPECT_EQ(GUMBO_TAG_TBODY, GetTag(tbody));
  ASSERT_EQ(2, GetChildCount(tbody));
  // Second node is whitespace.

  GumboNode* tr = GetChild(tbody, 0);
  ASSERT_EQ(GUMBO_NODE_ELEMENT, tr->type);
  EXPECT_EQ(GUMBO_TAG_TR, GetTag(tr));
  ASSERT_EQ(5, GetChildCount(tr));  // Including whitespace.

  GumboNode* tr_text = GetChild(tr, 0);
  ASSERT_EQ(GUMBO_NODE_WHITESPACE, tr_text->type);
  EXPECT_EQ(tr, tr_text->parent);
  EXPECT_EQ(0, tr_text->index_within_parent);
  EXPECT_STREQ("\n    ", tr_text->v.text.text);

  GumboNode* th = GetChild(tr, 1);
  ASSERT_EQ(GUMBO_NODE_ELEMENT, th->type);
  EXPECT_EQ(GUMBO_TAG_TH, GetTag(th));
  EXPECT_EQ(tr, th->parent);
  EXPECT_EQ(1, th->index_within_parent);
  ASSERT_EQ(1, GetChildCount(th));

  GumboNode* th_text = GetChild(th, 0);
  ASSERT_EQ(GUMBO_NODE_TEXT, th_text->type);
  EXPECT_STREQ("One", th_text->v.text.text);

  GumboNode* td = GetChild(tr, 3);
  ASSERT_EQ(GUMBO_NODE_ELEMENT, td->type);
  EXPECT_EQ(GUMBO_TAG_TD, GetTag(td));
  ASSERT_EQ(1, GetChildCount(td));

  GumboNode* td_text = GetChild(td, 0);
  ASSERT_EQ(GUMBO_NODE_TEXT, td_text->type);
  EXPECT_STREQ("Two", td_text->v.text.text);

  GumboNode* td2_text = GetChild(td, 0);
  ASSERT_EQ(GUMBO_NODE_TEXT, td2_text->type);
  EXPECT_STREQ("Two", td2_text->v.text.text);

  GumboNode* div = GetChild(body, 3);
  ASSERT_EQ(GUMBO_NODE_ELEMENT, div->type);
  EXPECT_EQ(GUMBO_TAG_DIV, GetTag(div));
  ASSERT_EQ(0, GetChildCount(div));
}

TEST_F(GumboParserTest, StartParagraphInTable) {
  Parse("<table><P></tr></td>foo</table>");

  GumboNode* body;
  GetAndAssertBody(root_, &body);
  ASSERT_EQ(2, GetChildCount(body));

  GumboNode* paragraph = GetChild(body, 0);
  ASSERT_EQ(GUMBO_NODE_ELEMENT, paragraph->type);
  EXPECT_EQ(GUMBO_TAG_P, GetTag(paragraph));
  EXPECT_EQ(body, paragraph->parent);
  EXPECT_EQ(0, paragraph->index_within_parent);
  ASSERT_EQ(1, GetChildCount(paragraph));

  GumboNode* text = GetChild(paragraph, 0);
  ASSERT_EQ(GUMBO_NODE_TEXT, text->type);
  EXPECT_STREQ("foo", text->v.text.text);

  GumboNode* table = GetChild(body, 1);
  ASSERT_EQ(GUMBO_NODE_ELEMENT, table->type);
  EXPECT_EQ(GUMBO_TAG_TABLE, GetTag(table));
  EXPECT_EQ(body, table->parent);
  EXPECT_EQ(1, table->index_within_parent);
  ASSERT_EQ(0, GetChildCount(table));
}

TEST_F(GumboParserTest, EndParagraphInTable) {
  Parse("<table></p></table>");

  GumboNode* body;
  GetAndAssertBody(root_, &body);
  ASSERT_EQ(2, GetChildCount(body));

  GumboNode* paragraph = GetChild(body, 0);
  ASSERT_EQ(GUMBO_NODE_ELEMENT, paragraph->type);
  EXPECT_EQ(GUMBO_TAG_P, GetTag(paragraph));
  EXPECT_EQ(body, paragraph->parent);
  EXPECT_EQ(0, paragraph->index_within_parent);
  ASSERT_EQ(0, GetChildCount(paragraph));

  GumboNode* table = GetChild(body, 1);
  ASSERT_EQ(GUMBO_NODE_ELEMENT, table->type);
  EXPECT_EQ(GUMBO_TAG_TABLE, GetTag(table));
  EXPECT_EQ(body, table->parent);
  EXPECT_EQ(1, table->index_within_parent);
  ASSERT_EQ(0, GetChildCount(table));
}

TEST_F(GumboParserTest, UnknownTagInTable) {
  Parse("<table><foo>bar</table>");

  GumboNode* body;
  GetAndAssertBody(root_, &body);
  ASSERT_EQ(2, GetChildCount(body));

  GumboNode* foo = GetChild(body, 0);
  ASSERT_EQ(GUMBO_NODE_ELEMENT, foo->type);
  EXPECT_EQ(GUMBO_TAG_UNKNOWN, GetTag(foo));
  EXPECT_EQ("<foo>", ToString(foo->v.element.original_tag));
  EXPECT_EQ(body, foo->parent);
  EXPECT_EQ(0, foo->index_within_parent);
  ASSERT_EQ(1, GetChildCount(foo));

  GumboNode* bar = GetChild(foo, 0);
  ASSERT_EQ(GUMBO_NODE_TEXT, bar->type);
  EXPECT_STREQ("bar", bar->v.text.text);

  GumboNode* table = GetChild(body, 1);
  ASSERT_EQ(GUMBO_NODE_ELEMENT, table->type);
  EXPECT_EQ(GUMBO_TAG_TABLE, GetTag(table));
  EXPECT_EQ(body, table->parent);
  EXPECT_EQ(1, table->index_within_parent);
  ASSERT_EQ(0, GetChildCount(table));
}

TEST_F(GumboParserTest, UnclosedTableTags) {
  Parse(
      "<html><table>\n"
      "  <tr>\n"
      "    <td>One\n"
      "    <td>Two\n"
      "  <tr><td>Row2\n"
      "  <tr><td>Row3\n"
      "</table>\n"
      "</html>");
  GumboNode* body;
  GetAndAssertBody(root_, &body);
  ASSERT_EQ(2, GetChildCount(body));

  GumboNode* table = GetChild(body, 0);
  ASSERT_EQ(GUMBO_NODE_ELEMENT, table->type);
  EXPECT_EQ(GUMBO_TAG_TABLE, GetTag(table));
  ASSERT_EQ(2, GetChildCount(table));

  GumboNode* table_text = GetChild(table, 0);
  ASSERT_EQ(GUMBO_NODE_WHITESPACE, table_text->type);
  EXPECT_STREQ("\n  ", table_text->v.text.text);

  GumboNode* tbody = GetChild(table, 1);
  ASSERT_EQ(GUMBO_NODE_ELEMENT, tbody->type);
  EXPECT_EQ(GUMBO_TAG_TBODY, GetTag(tbody));
  ASSERT_EQ(3, GetChildCount(tbody));

  GumboNode* tr = GetChild(tbody, 0);
  ASSERT_EQ(GUMBO_NODE_ELEMENT, tr->type);
  EXPECT_EQ(GUMBO_TAG_TR, GetTag(tr));
  ASSERT_EQ(3, GetChildCount(tr));

  GumboNode* tr_text = GetChild(tr, 0);
  ASSERT_EQ(GUMBO_NODE_WHITESPACE, tr_text->type);
  EXPECT_STREQ("\n    ", tr_text->v.text.text);

  GumboNode* td1 = GetChild(tr, 1);
  ASSERT_EQ(GUMBO_NODE_ELEMENT, td1->type);
  EXPECT_EQ(GUMBO_TAG_TD, GetTag(td1));
  ASSERT_EQ(1, GetChildCount(td1));

  GumboNode* td1_text = GetChild(td1, 0);
  ASSERT_EQ(GUMBO_NODE_TEXT, td1_text->type);
  EXPECT_STREQ("One\n    ", td1_text->v.text.text);

  GumboNode* td2 = GetChild(tr, 2);
  ASSERT_EQ(GUMBO_NODE_ELEMENT, td2->type);
  EXPECT_EQ(GUMBO_TAG_TD, GetTag(td2));
  ASSERT_EQ(1, GetChildCount(td2));

  GumboNode* td2_text = GetChild(td2, 0);
  ASSERT_EQ(GUMBO_NODE_TEXT, td2_text->type);
  EXPECT_STREQ("Two\n  ", td2_text->v.text.text);

  GumboNode* tr3 = GetChild(tbody, 2);
  ASSERT_EQ(GUMBO_NODE_ELEMENT, tr3->type);
  EXPECT_EQ(GUMBO_TAG_TR, GetTag(tr3));
  ASSERT_EQ(1, GetChildCount(tr3));

  GumboNode* body_text = GetChild(body, 1);
  ASSERT_EQ(GUMBO_NODE_WHITESPACE, body_text->type);
  EXPECT_STREQ("\n", body_text->v.text.text);
}

TEST_F(GumboParserTest, MisnestedTable) {
  Parse("<table><tr><div><td></div></table>");

  GumboNode* body;
  GetAndAssertBody(root_, &body);
  ASSERT_EQ(2, GetChildCount(body));

  GumboNode* div = GetChild(body, 0);
  ASSERT_EQ(GUMBO_NODE_ELEMENT, div->type);
  EXPECT_EQ(GUMBO_TAG_DIV, GetTag(div));
  ASSERT_EQ(0, GetChildCount(div));

  GumboNode* table = GetChild(body, 1);
  ASSERT_EQ(GUMBO_NODE_ELEMENT, table->type);
  EXPECT_EQ(GUMBO_TAG_TABLE, GetTag(table));
  ASSERT_EQ(1, GetChildCount(table));

  GumboNode* tbody = GetChild(table, 0);
  ASSERT_EQ(GUMBO_NODE_ELEMENT, tbody->type);
  EXPECT_EQ(GUMBO_TAG_TBODY, GetTag(tbody));
  ASSERT_EQ(1, GetChildCount(tbody));

  GumboNode* tr = GetChild(tbody, 0);
  ASSERT_EQ(GUMBO_NODE_ELEMENT, tr->type);
  EXPECT_EQ(GUMBO_TAG_TR, GetTag(tr));
  ASSERT_EQ(1, GetChildCount(tr));

  GumboNode* td = GetChild(tr, 0);
  ASSERT_EQ(GUMBO_NODE_ELEMENT, td->type);
  EXPECT_EQ(GUMBO_TAG_TD, GetTag(td));
  ASSERT_EQ(0, GetChildCount(td));
}

TEST_F(GumboParserTest, MisnestedTable2) {
  Parse("<table><td>Cell1<table><th>Cell2<tr>Cell3</table>");

  GumboNode* body;
  GetAndAssertBody(root_, &body);
  ASSERT_EQ(1, GetChildCount(body));

  GumboNode* table1 = GetChild(body, 0);
  ASSERT_EQ(GUMBO_NODE_ELEMENT, table1->type);
  EXPECT_EQ(GUMBO_TAG_TABLE, GetTag(table1));
  ASSERT_EQ(1, GetChildCount(table1));

  GumboNode* tbody1 = GetChild(table1, 0);
  ASSERT_EQ(GUMBO_NODE_ELEMENT, tbody1->type);
  EXPECT_EQ(GUMBO_TAG_TBODY, GetTag(tbody1));
  ASSERT_EQ(1, GetChildCount(tbody1));

  GumboNode* tr1 = GetChild(tbody1, 0);
  ASSERT_EQ(GUMBO_NODE_ELEMENT, tr1->type);
  EXPECT_EQ(GUMBO_TAG_TR, GetTag(tr1));
  ASSERT_EQ(1, GetChildCount(tr1));

  GumboNode* td1 = GetChild(tr1, 0);
  ASSERT_EQ(GUMBO_NODE_ELEMENT, td1->type);
  EXPECT_EQ(GUMBO_TAG_TD, GetTag(td1));
  ASSERT_EQ(3, GetChildCount(td1));

  GumboNode* cell1 = GetChild(td1, 0);
  ASSERT_EQ(GUMBO_NODE_TEXT, cell1->type);
  EXPECT_STREQ("Cell1", cell1->v.text.text);

  // Foster-parented out of the inner <tr>
  GumboNode* cell3 = GetChild(td1, 1);
  ASSERT_EQ(GUMBO_NODE_TEXT, cell3->type);
  EXPECT_STREQ("Cell3", cell3->v.text.text);

  GumboNode* table2 = GetChild(td1, 2);
  ASSERT_EQ(GUMBO_NODE_ELEMENT, table2->type);
  EXPECT_EQ(GUMBO_TAG_TABLE, GetTag(table2));
  ASSERT_EQ(1, GetChildCount(table2));

  GumboNode* tbody2 = GetChild(table2, 0);
  ASSERT_EQ(GUMBO_NODE_ELEMENT, tbody2->type);
  EXPECT_EQ(GUMBO_TAG_TBODY, GetTag(tbody2));
  ASSERT_EQ(2, GetChildCount(tbody2));

  GumboNode* tr2 = GetChild(tbody2, 0);
  ASSERT_EQ(GUMBO_NODE_ELEMENT, tr2->type);
  EXPECT_EQ(GUMBO_TAG_TR, GetTag(tr2));
  ASSERT_EQ(1, GetChildCount(tr2));

  GumboNode* th = GetChild(tr2, 0);
  ASSERT_EQ(GUMBO_NODE_ELEMENT, th->type);
  EXPECT_EQ(GUMBO_TAG_TH, GetTag(th));
  ASSERT_EQ(1, GetChildCount(th));

  GumboNode* cell2 = GetChild(th, 0);
  ASSERT_EQ(GUMBO_NODE_TEXT, cell2->type);
  EXPECT_STREQ("Cell2", cell2->v.text.text);

  GumboNode* tr3 = GetChild(tbody2, 1);
  ASSERT_EQ(GUMBO_NODE_ELEMENT, tr3->type);
  EXPECT_EQ(GUMBO_TAG_TR, GetTag(tr3));
  ASSERT_EQ(0, GetChildCount(tr3));
}

TEST_F(GumboParserTest, Select) {
  Parse("<select><option>One<option>Two</select><div></div>");

  GumboNode* body;
  GetAndAssertBody(root_, &body);
  ASSERT_EQ(2, GetChildCount(body));

  GumboNode* select = GetChild(body, 0);
  ASSERT_EQ(GUMBO_NODE_ELEMENT, select->type);
  EXPECT_EQ(GUMBO_TAG_SELECT, GetTag(select));
  ASSERT_EQ(2, GetChildCount(select));

  GumboNode* option1 = GetChild(select, 0);
  ASSERT_EQ(GUMBO_NODE_ELEMENT, option1->type);
  EXPECT_EQ(GUMBO_TAG_OPTION, GetTag(option1));
  ASSERT_EQ(1, GetChildCount(option1));

  GumboNode* option2 = GetChild(select, 1);
  ASSERT_EQ(GUMBO_NODE_ELEMENT, option2->type);
  EXPECT_EQ(GUMBO_TAG_OPTION, GetTag(option2));
  ASSERT_EQ(1, GetChildCount(option2));

  GumboNode* div = GetChild(body, 1);
  ASSERT_EQ(GUMBO_NODE_ELEMENT, div->type);
  EXPECT_EQ(GUMBO_TAG_DIV, GetTag(div));
  ASSERT_EQ(0, GetChildCount(div));
}

TEST_F(GumboParserTest, ComplicatedSelect) {
  Parse(
      "<select><div class=foo></div><optgroup><option>Option"
      "</option><input></optgroup></select>");

  GumboNode* body;
  GetAndAssertBody(root_, &body);
  ASSERT_EQ(2, GetChildCount(body));

  GumboNode* select = GetChild(body, 0);
  ASSERT_EQ(GUMBO_NODE_ELEMENT, select->type);
  EXPECT_EQ(GUMBO_TAG_SELECT, GetTag(select));
  ASSERT_EQ(1, GetChildCount(select));

  GumboNode* optgroup = GetChild(select, 0);
  ASSERT_EQ(GUMBO_NODE_ELEMENT, optgroup->type);
  EXPECT_EQ(GUMBO_TAG_OPTGROUP, GetTag(optgroup));
  ASSERT_EQ(1, GetChildCount(optgroup));

  GumboNode* option = GetChild(optgroup, 0);
  ASSERT_EQ(GUMBO_NODE_ELEMENT, option->type);
  EXPECT_EQ(GUMBO_TAG_OPTION, GetTag(option));
  ASSERT_EQ(1, GetChildCount(option));

  GumboNode* text = GetChild(option, 0);
  ASSERT_EQ(GUMBO_NODE_TEXT, text->type);
  EXPECT_STREQ("Option", text->v.text.text);

  GumboNode* input = GetChild(body, 1);
  ASSERT_EQ(GUMBO_NODE_ELEMENT, input->type);
  EXPECT_EQ(GUMBO_TAG_INPUT, GetTag(input));
  ASSERT_EQ(0, GetChildCount(input));
}

TEST_F(GumboParserTest, DoubleSelect) {
  Parse("<select><select><div></div>");

  GumboNode* body;
  GetAndAssertBody(root_, &body);
  ASSERT_EQ(2, GetChildCount(body));

  GumboNode* select = GetChild(body, 0);
  ASSERT_EQ(GUMBO_NODE_ELEMENT, select->type);
  EXPECT_EQ(GUMBO_TAG_SELECT, GetTag(select));
  ASSERT_EQ(0, GetChildCount(select));

  GumboNode* div = GetChild(body, 1);
  ASSERT_EQ(GUMBO_NODE_ELEMENT, div->type);
  EXPECT_EQ(GUMBO_TAG_DIV, GetTag(div));
  ASSERT_EQ(0, GetChildCount(div));
}

TEST_F(GumboParserTest, InputInSelect) {
  Parse("<select><input /><div></div>");

  GumboNode* body;
  GetAndAssertBody(root_, &body);
  ASSERT_EQ(3, GetChildCount(body));

  GumboNode* select = GetChild(body, 0);
  ASSERT_EQ(GUMBO_NODE_ELEMENT, select->type);
  EXPECT_EQ(GUMBO_TAG_SELECT, GetTag(select));
  ASSERT_EQ(0, GetChildCount(select));

  GumboNode* input = GetChild(body, 1);
  ASSERT_EQ(GUMBO_NODE_ELEMENT, input->type);
  EXPECT_EQ(GUMBO_TAG_INPUT, GetTag(input));
  ASSERT_EQ(0, GetChildCount(input));

  GumboNode* div = GetChild(body, 2);
  ASSERT_EQ(GUMBO_NODE_ELEMENT, div->type);
  EXPECT_EQ(GUMBO_TAG_DIV, GetTag(div));
  ASSERT_EQ(0, GetChildCount(div));
}

TEST_F(GumboParserTest, SelectInTable) {
  Parse("<table><td><select><option value=1></table>");

  GumboNode* body;
  GetAndAssertBody(root_, &body);
  ASSERT_EQ(1, GetChildCount(body));

  GumboNode* table = GetChild(body, 0);
  ASSERT_EQ(GUMBO_NODE_ELEMENT, table->type);
  EXPECT_EQ(GUMBO_TAG_TABLE, GetTag(table));
  ASSERT_EQ(1, GetChildCount(table));

  GumboNode* tbody = GetChild(table, 0);
  ASSERT_EQ(GUMBO_NODE_ELEMENT, tbody->type);
  EXPECT_EQ(GUMBO_TAG_TBODY, GetTag(tbody));
  ASSERT_EQ(1, GetChildCount(tbody));

  GumboNode* tr = GetChild(tbody, 0);
  ASSERT_EQ(GUMBO_NODE_ELEMENT, tr->type);
  EXPECT_EQ(GUMBO_TAG_TR, GetTag(tr));
  ASSERT_EQ(1, GetChildCount(tr));

  GumboNode* td = GetChild(tr, 0);
  ASSERT_EQ(GUMBO_NODE_ELEMENT, td->type);
  EXPECT_EQ(GUMBO_TAG_TD, GetTag(td));
  ASSERT_EQ(1, GetChildCount(td));

  GumboNode* select = GetChild(td, 0);
  ASSERT_EQ(GUMBO_NODE_ELEMENT, select->type);
  EXPECT_EQ(GUMBO_TAG_SELECT, GetTag(select));
  ASSERT_EQ(1, GetChildCount(select));

  GumboNode* option = GetChild(select, 0);
  ASSERT_EQ(GUMBO_NODE_ELEMENT, option->type);
  EXPECT_EQ(GUMBO_TAG_OPTION, GetTag(option));
  ASSERT_EQ(0, GetChildCount(option));
}

TEST_F(GumboParserTest, ImplicitColgroup) {
  Parse("<table><col /><col /></table>");

  GumboNode* body;
  GetAndAssertBody(root_, &body);
  ASSERT_EQ(1, GetChildCount(body));

  GumboNode* table = GetChild(body, 0);
  ASSERT_EQ(GUMBO_NODE_ELEMENT, table->type);
  EXPECT_EQ(GUMBO_TAG_TABLE, GetTag(table));
  ASSERT_EQ(1, GetChildCount(table));

  GumboNode* colgroup = GetChild(table, 0);
  ASSERT_EQ(GUMBO_NODE_ELEMENT, colgroup->type);
  EXPECT_EQ(GUMBO_TAG_COLGROUP, GetTag(colgroup));
  ASSERT_EQ(2, GetChildCount(colgroup));

  GumboNode* col1 = GetChild(colgroup, 0);
  ASSERT_EQ(GUMBO_NODE_ELEMENT, col1->type);
  EXPECT_EQ(GUMBO_TAG_COL, GetTag(col1));
  ASSERT_EQ(0, GetChildCount(col1));

  GumboNode* col2 = GetChild(colgroup, 0);
  ASSERT_EQ(GUMBO_NODE_ELEMENT, col2->type);
  EXPECT_EQ(GUMBO_TAG_COL, GetTag(col2));
  ASSERT_EQ(0, GetChildCount(col2));
}

TEST_F(GumboParserTest, Form) {
  Parse("<form><input type=hidden /><isindex /></form>After form");

  GumboNode* body;
  GetAndAssertBody(root_, &body);
  ASSERT_EQ(2, GetChildCount(body));

  GumboNode* form = GetChild(body, 0);
  ASSERT_EQ(GUMBO_NODE_ELEMENT, form->type);
  EXPECT_EQ(GUMBO_TAG_FORM, GetTag(form));
  ASSERT_EQ(1, GetChildCount(form));

  GumboNode* input = GetChild(form, 0);
  ASSERT_EQ(GUMBO_NODE_ELEMENT, input->type);
  EXPECT_EQ(GUMBO_TAG_INPUT, GetTag(input));
  ASSERT_EQ(0, GetChildCount(input));

  GumboNode* text = GetChild(body, 1);
  ASSERT_EQ(GUMBO_NODE_TEXT, text->type);
  EXPECT_STREQ("After form", text->v.text.text);
}

TEST_F(GumboParserTest, NestedForm) {
  Parse("<form><label>Label</label><form><input id=input2></form>After form");

  GumboNode* body;
  GetAndAssertBody(root_, &body);
  ASSERT_EQ(2, GetChildCount(body));

  GumboNode* form = GetChild(body, 0);
  ASSERT_EQ(GUMBO_NODE_ELEMENT, form->type);
  EXPECT_EQ(GUMBO_TAG_FORM, GetTag(form));
  ASSERT_EQ(2, GetChildCount(form));

  GumboNode* label = GetChild(form, 0);
  ASSERT_EQ(GUMBO_NODE_ELEMENT, label->type);
  EXPECT_EQ(GUMBO_TAG_LABEL, GetTag(label));
  ASSERT_EQ(1, GetChildCount(label));

  GumboNode* input = GetChild(form, 1);
  ASSERT_EQ(GUMBO_NODE_ELEMENT, input->type);
  EXPECT_EQ(GUMBO_TAG_INPUT, GetTag(input));
  ASSERT_EQ(0, GetChildCount(input));

  GumboNode* text = GetChild(body, 1);
  ASSERT_EQ(GUMBO_NODE_TEXT, text->type);
  EXPECT_STREQ("After form", text->v.text.text);
}

TEST_F(GumboParserTest, MisnestedFormInTable) {
  // Parse of this is somewhat weird.  The first <form> is opened outside the
  // table, so when </form> checks to see if there's a form in scope, it stops
  // at the <table> boundary and returns null.  The form pointer is nulled out
  // anyway, though, which means that the second form (parsed in the table body
  // state) ends up creating an element.  It's immediately popped off
  // the stack, but the form element pointer remains set to that node (which is
  // not on the stack of open elements).  The final </form> tag triggers the
  // "does not have node in scope" clause and is ignored.  (Note that this is
  // different from "has a form element in scope" - the first form is still in
  // scope at that point, but the form pointer does not point to it.) Then the
  // original <form> element is closed implicitly when the table cell is closed.
  Parse(
      "<table><tr><td>"
      "<form><table><tr><td></td></tr></form>"
      "<form></tr></table></form>"
      "</td></tr></table");

  GumboNode* body;
  GetAndAssertBody(root_, &body);
  ASSERT_EQ(1, GetChildCount(body));

  GumboNode* table1 = GetChild(body, 0);
  ASSERT_EQ(GUMBO_NODE_ELEMENT, table1->type);
  EXPECT_EQ(GUMBO_TAG_TABLE, GetTag(table1));
  ASSERT_EQ(1, GetChildCount(table1));

  GumboNode* tbody1 = GetChild(table1, 0);
  ASSERT_EQ(GUMBO_NODE_ELEMENT, tbody1->type);
  EXPECT_EQ(GUMBO_TAG_TBODY, GetTag(tbody1));
  ASSERT_EQ(1, GetChildCount(tbody1));

  GumboNode* tr1 = GetChild(tbody1, 0);
  ASSERT_EQ(GUMBO_NODE_ELEMENT, tr1->type);
  EXPECT_EQ(GUMBO_TAG_TR, GetTag(tr1));
  ASSERT_EQ(1, GetChildCount(tr1));

  GumboNode* td1 = GetChild(tr1, 0);
  ASSERT_EQ(GUMBO_NODE_ELEMENT, td1->type);
  EXPECT_EQ(GUMBO_TAG_TD, GetTag(td1));
  ASSERT_EQ(1, GetChildCount(td1));

  GumboNode* form1 = GetChild(td1, 0);
  ASSERT_EQ(GUMBO_NODE_ELEMENT, form1->type);
  EXPECT_EQ(GUMBO_TAG_FORM, GetTag(form1));
  ASSERT_EQ(1, GetChildCount(form1));

  GumboNode* table2 = GetChild(form1, 0);
  ASSERT_EQ(GUMBO_NODE_ELEMENT, table2->type);
  EXPECT_EQ(GUMBO_TAG_TABLE, GetTag(table2));
  ASSERT_EQ(1, GetChildCount(table2));

  GumboNode* tbody2 = GetChild(table2, 0);
  ASSERT_EQ(GUMBO_NODE_ELEMENT, tbody2->type);
  EXPECT_EQ(GUMBO_TAG_TBODY, GetTag(tbody2));
  ASSERT_EQ(2, GetChildCount(tbody2));

  GumboNode* tr2 = GetChild(tbody2, 0);
  ASSERT_EQ(GUMBO_NODE_ELEMENT, tr2->type);
  EXPECT_EQ(GUMBO_TAG_TR, GetTag(tr2));
  ASSERT_EQ(1, GetChildCount(tr2));

  GumboNode* form2 = GetChild(tbody2, 1);
  ASSERT_EQ(GUMBO_NODE_ELEMENT, form2->type);
  EXPECT_EQ(GUMBO_TAG_FORM, GetTag(form2));
  ASSERT_EQ(0, GetChildCount(form2));
}

TEST_F(GumboParserTest, IsIndex) {
  Parse("<isindex id=form1 action='/action' prompt='Secret Message'>");
  GumboNode* body;
  GetAndAssertBody(root_, &body);
  ASSERT_EQ(1, GetChildCount(body));

  GumboNode* form = GetChild(body, 0);
  ASSERT_EQ(GUMBO_NODE_ELEMENT, form->type);
  EXPECT_EQ(GUMBO_TAG_FORM, GetTag(form));
  ASSERT_EQ(3, GetChildCount(form));

  GumboAttribute* action = GetAttribute(form, 0);
  EXPECT_STREQ("action", action->name);
  EXPECT_STREQ("/action", action->value);

  GumboNode* hr1 = GetChild(form, 0);
  ASSERT_EQ(GUMBO_NODE_ELEMENT, hr1->type);
  EXPECT_EQ(GUMBO_TAG_HR, GetTag(hr1));
  ASSERT_EQ(0, GetChildCount(hr1));

  GumboNode* label = GetChild(form, 1);
  ASSERT_EQ(GUMBO_NODE_ELEMENT, label->type);
  EXPECT_EQ(GUMBO_TAG_LABEL, GetTag(label));
  ASSERT_EQ(2, GetChildCount(label));

  GumboNode* text = GetChild(label, 0);
  ASSERT_EQ(GUMBO_NODE_TEXT, text->type);
  EXPECT_STREQ("Secret Message", text->v.text.text);

  GumboNode* input = GetChild(label, 1);
  ASSERT_EQ(GUMBO_NODE_ELEMENT, input->type);
  EXPECT_EQ(GUMBO_TAG_INPUT, GetTag(input));
  ASSERT_EQ(0, GetChildCount(input));
  ASSERT_EQ(2, GetAttributeCount(input));

  GumboAttribute* id = GetAttribute(input, 0);
  EXPECT_STREQ("id", id->name);
  EXPECT_STREQ("form1", id->value);

  GumboAttribute* name = GetAttribute(input, 1);
  EXPECT_STREQ("name", name->name);
  EXPECT_STREQ("isindex", name->value);

  GumboNode* hr2 = GetChild(form, 2);
  ASSERT_EQ(GUMBO_NODE_ELEMENT, hr2->type);
  EXPECT_EQ(GUMBO_TAG_HR, GetTag(hr2));
  ASSERT_EQ(0, GetChildCount(hr2));
}

TEST_F(GumboParserTest, IsIndexDuplicateAttribute) {
  Parse("<isindex name=foo>");

  GumboNode* body;
  GetAndAssertBody(root_, &body);
  ASSERT_EQ(1, GetChildCount(body));

  GumboNode* form = GetChild(body, 0);
  ASSERT_EQ(GUMBO_NODE_ELEMENT, form->type);
  EXPECT_EQ(GUMBO_TAG_FORM, GetTag(form));
  ASSERT_EQ(3, GetChildCount(form));

  GumboNode* label = GetChild(form, 1);
  ASSERT_EQ(GUMBO_NODE_ELEMENT, label->type);
  EXPECT_EQ(GUMBO_TAG_LABEL, GetTag(label));
  ASSERT_EQ(2, GetChildCount(label));

  GumboNode* input = GetChild(label, 1);
  ASSERT_EQ(GUMBO_NODE_ELEMENT, input->type);
  EXPECT_EQ(GUMBO_TAG_INPUT, GetTag(input));
  ASSERT_EQ(0, GetChildCount(input));
  ASSERT_EQ(1, GetAttributeCount(input));

  GumboAttribute* name = GetAttribute(input, 0);
  EXPECT_STREQ("name", name->name);
  EXPECT_STREQ("isindex", name->value);
}

TEST_F(GumboParserTest, NestedRawtextTags) {
  Parse(
      "<noscript><noscript jstag=false>"
      "<style>div{text-align:center}</style></noscript>");

  GumboNode* html = GetChild(root_, 0);
  ASSERT_EQ(GUMBO_NODE_ELEMENT, html->type);
  EXPECT_EQ(GUMBO_TAG_HTML, GetTag(html));
  EXPECT_EQ(GUMBO_INSERTION_BY_PARSER | GUMBO_INSERTION_IMPLICIT_END_TAG |
                GUMBO_INSERTION_IMPLIED,
      html->parse_flags);
  ASSERT_EQ(2, GetChildCount(html));

  GumboNode* head = GetChild(html, 0);
  ASSERT_EQ(GUMBO_NODE_ELEMENT, head->type);
  EXPECT_EQ(GUMBO_TAG_HEAD, GetTag(head));
  EXPECT_EQ(GUMBO_INSERTION_BY_PARSER | GUMBO_INSERTION_IMPLICIT_END_TAG |
                GUMBO_INSERTION_IMPLIED,
      head->parse_flags);
  ASSERT_EQ(1, GetChildCount(head));

  GumboNode* noscript = GetChild(head, 0);
  ASSERT_EQ(GUMBO_NODE_ELEMENT, noscript->type);
  EXPECT_EQ(GUMBO_TAG_NOSCRIPT, GetTag(noscript));
  ASSERT_EQ(1, GetChildCount(noscript));

  GumboNode* style = GetChild(noscript, 0);
  ASSERT_EQ(GUMBO_NODE_ELEMENT, style->type);
  EXPECT_EQ(GUMBO_TAG_STYLE, GetTag(style));
  ASSERT_EQ(1, GetChildCount(style));

  GumboNode* text = GetChild(style, 0);
  ASSERT_EQ(GUMBO_NODE_TEXT, text->type);
  EXPECT_STREQ("div{text-align:center}", text->v.text.text);
}

TEST_F(GumboParserTest, RawtextInBody) {
  Parse("<body><noembed jsif=false></noembed>");

  GumboNode* body;
  GetAndAssertBody(root_, &body);
  ASSERT_EQ(1, GetChildCount(body));

  GumboNode* noembed = GetChild(body, 0);
  ASSERT_EQ(GUMBO_NODE_ELEMENT, noembed->type);
  EXPECT_EQ(GUMBO_TAG_NOEMBED, GetTag(noembed));
  EXPECT_EQ(1, GetAttributeCount(noembed));
}

TEST_F(GumboParserTest, MetaBeforeHead) {
  Parse(
      "<html><meta http-equiv='content-type' "
      "content='text/html; charset=UTF-8' /><head></head>");

  GumboNode* body;
  GetAndAssertBody(root_, &body);
  // Testing for a memory leak here, but
  // TODO(jdtang): Flesh out structural asserts.
}

TEST_F(GumboParserTest, NoahsArkClause) {
  Parse(
      "<p><font size=4><font color=red><font size=4><font size=4>"
      "<font size=4><font size=4><font size=4><font color=red><p>X");

  GumboNode* body;
  GetAndAssertBody(root_, &body);
  ASSERT_EQ(2, GetChildCount(body));

  GumboNode* p1 = GetChild(body, 0);
  ASSERT_EQ(GUMBO_NODE_ELEMENT, p1->type);
  EXPECT_EQ(GUMBO_TAG_P, p1->v.element.tag);
  ASSERT_EQ(1, GetChildCount(p1));

  GumboNode* size1 = GetChild(p1, 0);
  GumboNode* red1 = GetChild(size1, 0);
  ASSERT_EQ(GUMBO_NODE_ELEMENT, red1->type);
  EXPECT_EQ(GUMBO_TAG_FONT, red1->v.element.tag);
  ASSERT_EQ(1, GetAttributeCount(red1));
  GumboAttribute* red1_attr = GetAttribute(red1, 0);
  EXPECT_STREQ("color", red1_attr->name);
  EXPECT_STREQ("red", red1_attr->value);
  ASSERT_EQ(1, GetChildCount(red1));

  GumboNode* p2 = GetChild(body, 1);
  ASSERT_EQ(GUMBO_NODE_ELEMENT, p2->type);
  EXPECT_EQ(GUMBO_TAG_P, p2->v.element.tag);
  ASSERT_EQ(1, GetChildCount(p2));

  GumboNode* red2 = GetChild(p2, 0);
  ASSERT_EQ(GUMBO_NODE_ELEMENT, red2->type);
  EXPECT_EQ(GUMBO_TAG_FONT, red2->v.element.tag);
  ASSERT_EQ(1, GetAttributeCount(red2));
  GumboAttribute* red2_attr = GetAttribute(red2, 0);
  EXPECT_STREQ("color", red2_attr->name);
  EXPECT_STREQ("red", red2_attr->value);
  ASSERT_EQ(1, GetChildCount(red2));
}

TEST_F(GumboParserTest, AdoptionAgency1) {
  // http://www.whatwg.org/specs/web-apps/current-work/multipage/the-end.html#misnested-tags:-b-i-/b-/i
  Parse("<p>1<b>2<i>3</b>4</i>5</p>");
  ASSERT_EQ(1, GetChildCount(root_));

  GumboNode* html = GetChild(root_, 0);
  ASSERT_EQ(GUMBO_NODE_ELEMENT, html->type);
  EXPECT_EQ(GUMBO_INSERTION_BY_PARSER | GUMBO_INSERTION_IMPLICIT_END_TAG |
                GUMBO_INSERTION_IMPLIED,
      html->parse_flags);
  EXPECT_EQ(GUMBO_TAG_HTML, html->v.element.tag);
  ASSERT_EQ(2, GetChildCount(html));

  GumboNode* body = GetChild(html, 1);
  ASSERT_EQ(GUMBO_NODE_ELEMENT, body->type);
  EXPECT_EQ(GUMBO_INSERTION_BY_PARSER | GUMBO_INSERTION_IMPLICIT_END_TAG |
                GUMBO_INSERTION_IMPLIED,
      body->parse_flags);
  EXPECT_EQ(GUMBO_TAG_BODY, body->v.element.tag);
  ASSERT_EQ(1, GetChildCount(body));

  GumboNode* p = GetChild(body, 0);
  ASSERT_EQ(GUMBO_NODE_ELEMENT, p->type);
  EXPECT_EQ(GUMBO_INSERTION_NORMAL, p->parse_flags);
  EXPECT_EQ(GUMBO_TAG_P, p->v.element.tag);
  ASSERT_EQ(4, GetChildCount(p));

  GumboNode* text1 = GetChild(p, 0);
  ASSERT_EQ(GUMBO_NODE_TEXT, text1->type);
  EXPECT_EQ(GUMBO_INSERTION_NORMAL, text1->parse_flags);
  EXPECT_STREQ("1", text1->v.text.text);

  GumboNode* b = GetChild(p, 1);
  ASSERT_EQ(GUMBO_NODE_ELEMENT, b->type);
  EXPECT_EQ(GUMBO_INSERTION_NORMAL, b->parse_flags);
  EXPECT_EQ(GUMBO_TAG_B, b->v.element.tag);
  ASSERT_EQ(2, GetChildCount(b));

  GumboNode* text2 = GetChild(b, 0);
  ASSERT_EQ(GUMBO_NODE_TEXT, text2->type);
  EXPECT_EQ(GUMBO_INSERTION_NORMAL, text2->parse_flags);
  EXPECT_STREQ("2", text2->v.text.text);

  GumboNode* i = GetChild(b, 1);
  ASSERT_EQ(GUMBO_NODE_ELEMENT, i->type);
  EXPECT_EQ(GUMBO_INSERTION_IMPLICIT_END_TAG, i->parse_flags);
  EXPECT_EQ(GUMBO_TAG_I, i->v.element.tag);
  ASSERT_EQ(1, GetChildCount(i));

  GumboNode* text3 = GetChild(i, 0);
  ASSERT_EQ(GUMBO_NODE_TEXT, text3->type);
  EXPECT_EQ(GUMBO_INSERTION_NORMAL, text2->parse_flags);
  EXPECT_STREQ("3", text3->v.text.text);

  GumboNode* i2 = GetChild(p, 2);
  ASSERT_EQ(GUMBO_NODE_ELEMENT, i2->type);
  EXPECT_EQ(GUMBO_INSERTION_BY_PARSER |
                GUMBO_INSERTION_RECONSTRUCTED_FORMATTING_ELEMENT,
      i2->parse_flags);
  EXPECT_EQ(GUMBO_TAG_I, i2->v.element.tag);
  ASSERT_EQ(1, GetChildCount(i2));

  GumboNode* text4 = GetChild(i2, 0);
  ASSERT_EQ(GUMBO_NODE_TEXT, text4->type);
  EXPECT_EQ(GUMBO_INSERTION_NORMAL, text2->parse_flags);
  EXPECT_STREQ("4", text4->v.text.text);

  GumboNode* text5 = GetChild(p, 3);
  ASSERT_EQ(GUMBO_NODE_TEXT, text5->type);
  EXPECT_EQ(GUMBO_INSERTION_NORMAL, text2->parse_flags);
  EXPECT_STREQ("5", text5->v.text.text);
}

TEST_F(GumboParserTest, AdoptionAgency2) {
  // http://www.whatwg.org/specs/web-apps/current-work/multipage/the-end.html#misnested-tags:-b-p-/b-/p
  Parse("<b>1<p>2</b>3</p>");
  ASSERT_EQ(1, GetChildCount(root_));

  GumboNode* html = GetChild(root_, 0);
  ASSERT_EQ(GUMBO_NODE_ELEMENT, html->type);
  EXPECT_EQ(GUMBO_INSERTION_BY_PARSER | GUMBO_INSERTION_IMPLICIT_END_TAG |
                GUMBO_INSERTION_IMPLIED,
      html->parse_flags);
  EXPECT_EQ(GUMBO_TAG_HTML, html->v.element.tag);
  ASSERT_EQ(2, GetChildCount(html));

  GumboNode* body = GetChild(html, 1);
  ASSERT_EQ(GUMBO_NODE_ELEMENT, body->type);
  EXPECT_EQ(GUMBO_INSERTION_BY_PARSER | GUMBO_INSERTION_IMPLICIT_END_TAG |
                GUMBO_INSERTION_IMPLIED,
      body->parse_flags);
  EXPECT_EQ(GUMBO_TAG_BODY, body->v.element.tag);
  ASSERT_EQ(2, GetChildCount(body));

  GumboNode* b = GetChild(body, 0);
  ASSERT_EQ(GUMBO_NODE_ELEMENT, b->type);
  EXPECT_EQ(GUMBO_INSERTION_IMPLICIT_END_TAG, b->parse_flags);
  EXPECT_EQ(GUMBO_TAG_B, b->v.element.tag);
  ASSERT_EQ(1, GetChildCount(b));

  GumboNode* text1 = GetChild(b, 0);
  ASSERT_EQ(GUMBO_NODE_TEXT, text1->type);
  EXPECT_EQ(GUMBO_INSERTION_NORMAL, text1->parse_flags);
  EXPECT_STREQ("1", text1->v.text.text);

  GumboNode* p = GetChild(body, 1);
  ASSERT_EQ(GUMBO_NODE_ELEMENT, p->type);
  EXPECT_EQ(GUMBO_INSERTION_ADOPTION_AGENCY_MOVED, p->parse_flags);
  EXPECT_EQ(GUMBO_TAG_P, p->v.element.tag);
  ASSERT_EQ(2, GetChildCount(p));

  GumboNode* b2 = GetChild(p, 0);
  ASSERT_EQ(GUMBO_NODE_ELEMENT, b2->type);
  EXPECT_EQ(GUMBO_INSERTION_ADOPTION_AGENCY_CLONED | GUMBO_INSERTION_BY_PARSER,
      b2->parse_flags);
  EXPECT_EQ(GUMBO_TAG_B, b2->v.element.tag);
  ASSERT_EQ(1, GetChildCount(b2));

  GumboNode* text2 = GetChild(b2, 0);
  ASSERT_EQ(GUMBO_NODE_TEXT, text2->type);
  EXPECT_EQ(GUMBO_INSERTION_NORMAL, text2->parse_flags);
  EXPECT_STREQ("2", text2->v.text.text);

  GumboNode* text3 = GetChild(p, 1);
  ASSERT_EQ(GUMBO_NODE_TEXT, text3->type);
  EXPECT_EQ(GUMBO_INSERTION_NORMAL, text2->parse_flags);
  EXPECT_STREQ("3", text3->v.text.text);
}

TEST_F(GumboParserTest, AdoptionAgency3) {
  Parse("<div><a><b><u><i><code><div></a>");
}

TEST_F(GumboParserTest, ImplicitlyCloseLists) {
  Parse(
      "<ul>\n"
      "  <li>First\n"
      "  <li>Second\n"
      "</ul>");

  GumboNode* body;
  GetAndAssertBody(root_, &body);
  ASSERT_EQ(1, GetChildCount(body));

  GumboNode* ul = GetChild(body, 0);
  ASSERT_EQ(GUMBO_NODE_ELEMENT, ul->type);
  EXPECT_EQ(GUMBO_TAG_UL, GetTag(ul));
  ASSERT_EQ(3, GetChildCount(ul));

  GumboNode* text = GetChild(ul, 0);
  ASSERT_EQ(GUMBO_NODE_WHITESPACE, text->type);
  EXPECT_EQ(GUMBO_INSERTION_NORMAL, text->parse_flags);
  EXPECT_STREQ("\n  ", text->v.text.text);

  GumboNode* li1 = GetChild(ul, 1);
  ASSERT_EQ(GUMBO_NODE_ELEMENT, li1->type);
  EXPECT_EQ(GUMBO_TAG_LI, GetTag(li1));
  ASSERT_EQ(1, GetChildCount(li1));

  GumboNode* li2 = GetChild(ul, 2);
  ASSERT_EQ(GUMBO_NODE_ELEMENT, li2->type);
  EXPECT_EQ(GUMBO_TAG_LI, GetTag(li2));
  ASSERT_EQ(1, GetChildCount(li2));
}

TEST_F(GumboParserTest, CData) {
  Parse("<svg><![CDATA[this is text]]></svg>");

  GumboNode* body;
  GetAndAssertBody(root_, &body);
  ASSERT_EQ(1, GetChildCount(body));

  GumboNode* svg = GetChild(body, 0);
  ASSERT_EQ(1, GetChildCount(svg));

  GumboNode* cdata = GetChild(svg, 0);
  ASSERT_EQ(GUMBO_NODE_CDATA, cdata->type);
  EXPECT_STREQ("this is text", cdata->v.text.text);
}

TEST_F(GumboParserTest, CDataUnsafe) {
  // Can't use Parse() because of the strlen
  output_ =
      gumbo_parse_with_options(&options_, "<svg><![CDATA[\0filler\0text\0]]>",
          sizeof("<svg><![CDATA[\0filler\0text\0]]>") - 1);
  root_ = output_->document;

  GumboNode* body;
  GetAndAssertBody(root_, &body);
  ASSERT_EQ(1, GetChildCount(body));

  GumboNode* svg = GetChild(body, 0);
  ASSERT_EQ(1, GetChildCount(svg));

  GumboNode* cdata = GetChild(svg, 0);
  ASSERT_EQ(GUMBO_NODE_CDATA, cdata->type);
  // \xEF\xBF\xBD = unicode replacement char
  EXPECT_STREQ(
      "\xEF\xBF\xBD"
      "filler\xEF\xBF\xBD"
      "text\xEF\xBF\xBD",
      cdata->v.text.text);
}

TEST_F(GumboParserTest, CDataInBody) {
  Parse("<div><![CDATA[this is text]]></div>");

  GumboNode* body;
  GetAndAssertBody(root_, &body);
  ASSERT_EQ(1, GetChildCount(body));

  GumboNode* div = GetChild(body, 0);
  ASSERT_EQ(1, GetChildCount(div));

  GumboNode* cdata = GetChild(div, 0);
  ASSERT_EQ(GUMBO_NODE_COMMENT, cdata->type);
  EXPECT_STREQ("[CDATA[this is text]]", cdata->v.text.text);
}

TEST_F(GumboParserTest, FormattingTagsInHeading) {
  Parse("<h2>This is <b>old</h2>text");

  GumboNode* body;
  GetAndAssertBody(root_, &body);
  ASSERT_EQ(2, GetChildCount(body));

  GumboNode* h2 = GetChild(body, 0);
  ASSERT_EQ(GUMBO_NODE_ELEMENT, h2->type);
  EXPECT_EQ(GUMBO_TAG_H2, GetTag(h2));
  ASSERT_EQ(2, GetChildCount(h2));

  GumboNode* text1 = GetChild(h2, 0);
  ASSERT_EQ(GUMBO_NODE_TEXT, text1->type);
  EXPECT_EQ(GUMBO_INSERTION_NORMAL, text1->parse_flags);
  EXPECT_STREQ("This is ", text1->v.text.text);

  GumboNode* b = GetChild(h2, 1);
  ASSERT_EQ(GUMBO_NODE_ELEMENT, b->type);
  EXPECT_EQ(GUMBO_TAG_B, GetTag(b));
  EXPECT_EQ(GUMBO_INSERTION_IMPLICIT_END_TAG, b->parse_flags);
  ASSERT_EQ(1, GetChildCount(b));

  GumboNode* text2 = GetChild(b, 0);
  ASSERT_EQ(GUMBO_NODE_TEXT, text2->type);
  EXPECT_EQ(GUMBO_INSERTION_NORMAL, text2->parse_flags);
  EXPECT_STREQ("old", text2->v.text.text);

  GumboNode* b2 = GetChild(body, 1);
  ASSERT_EQ(GUMBO_NODE_ELEMENT, b2->type);
  EXPECT_EQ(GUMBO_TAG_B, GetTag(b2));
  EXPECT_EQ(GUMBO_INSERTION_IMPLICIT_END_TAG | GUMBO_INSERTION_BY_PARSER |
                GUMBO_INSERTION_RECONSTRUCTED_FORMATTING_ELEMENT,
      b2->parse_flags);
  ASSERT_EQ(1, GetChildCount(b2));

  GumboNode* text3 = GetChild(b2, 0);
  ASSERT_EQ(GUMBO_NODE_TEXT, text3->type);
  EXPECT_EQ(GUMBO_INSERTION_NORMAL, text3->parse_flags);
  EXPECT_STREQ("text", text3->v.text.text);
}

TEST_F(GumboParserTest, ExtraReconstruction) {
  Parse("<span><b></span></p>");

  GumboNode* body;
  GetAndAssertBody(root_, &body);
  ASSERT_EQ(2, GetChildCount(body));

  EXPECT_EQ(GUMBO_TAG_SPAN, GetTag(GetChild(body, 0)));
  EXPECT_EQ(GUMBO_TAG_P, GetTag(GetChild(body, 1)));
}

TEST_F(GumboParserTest, LinkifiedHeading) {
  Parse("<li><h3><a href=#foo>Text</a></h3><div>Summary</div>");

  GumboNode* body;
  GetAndAssertBody(root_, &body);
  ASSERT_EQ(1, GetChildCount(body));

  GumboNode* li = GetChild(body, 0);
  ASSERT_EQ(GUMBO_NODE_ELEMENT, li->type);
  EXPECT_EQ(GUMBO_TAG_LI, GetTag(li));
  ASSERT_EQ(2, GetChildCount(li));

  GumboNode* h3 = GetChild(li, 0);
  ASSERT_EQ(GUMBO_NODE_ELEMENT, h3->type);
  EXPECT_EQ(GUMBO_TAG_H3, GetTag(h3));
  ASSERT_EQ(1, GetChildCount(h3));

  GumboNode* anchor = GetChild(h3, 0);
  ASSERT_EQ(GUMBO_NODE_ELEMENT, anchor->type);
  EXPECT_EQ(GUMBO_TAG_A, GetTag(anchor));
  ASSERT_EQ(1, GetChildCount(anchor));

  GumboNode* div = GetChild(li, 1);
  ASSERT_EQ(GUMBO_NODE_ELEMENT, div->type);
  EXPECT_EQ(GUMBO_TAG_DIV, GetTag(div));
  ASSERT_EQ(1, GetChildCount(div));
}

TEST_F(GumboParserTest, MisnestedHeading) {
  Parse(
      "<h1>"
      "  <section>"
      "    <h2>"
      "      <dl><dt>List"
      "    </h1>"
      "  </section>"
      "  Heading1"
      "<h3>Heading3</h4>"
      "After</h3> text");
  // The parse of this is pretty weird: according to the spec, it should be:
  // <html>
  //   <head></head>
  //   <body>
  //     <h1>
  //       <section>
  //         <h2><dl><dt>List</dt></dl></h2>
  //       </section>
  //       Heading1
  //     </h1>
  //     <h3>Heading3</h3>
  //     After text
  //   </body>
  // </html>
  // Explanation:
  // <html>, <head>, and <body> tags are implied.  The opening <h1> and <section
  // tags function as expected.  Because the current node is <section>, the <h2>
  // does *not* close the existing <h1>, and then we enter a definition list.
  // The closing </h1>, even though it's misnested, causes the <dt> to be closed
  // implicitly, then also closes the <dl> and <h2> as a parse error.  <h1> is
  // still open, and so "Heading1" goes into it.  Because the current node is a
  // heading tag, <h3> closes it (as a parse error) and reopens a new <h3> node,
  // which is closed by the </h4> tag.  The remaining text goes straight into
  // the <body>; since no heading is open, the </h3> tag is ignored and the
  // second run is condensed into the first.
  // TODO(jdtang): Make sure that parse_flags are set appropriately for this.
  GumboNode* body;
  GetAndAssertBody(root_, &body);
  ASSERT_EQ(3, GetChildCount(body));

  GumboNode* h1 = GetChild(body, 0);
  ASSERT_EQ(GUMBO_NODE_ELEMENT, h1->type);
  EXPECT_EQ(GUMBO_TAG_H1, GetTag(h1));
  ASSERT_EQ(3, GetChildCount(h1));
  // Child 1 is whitespace, as it is for many of these nodes.

  GumboNode* section = GetChild(h1, 1);
  ASSERT_EQ(GUMBO_NODE_ELEMENT, section->type);
  EXPECT_EQ(GUMBO_TAG_SECTION, GetTag(section));
  ASSERT_EQ(3, GetChildCount(section));

  GumboNode* h2 = GetChild(section, 1);
  ASSERT_EQ(GUMBO_NODE_ELEMENT, h2->type);
  EXPECT_EQ(GUMBO_TAG_H2, GetTag(h2));
  ASSERT_EQ(2, GetChildCount(h2));

  GumboNode* dl = GetChild(h2, 1);
  ASSERT_EQ(GUMBO_NODE_ELEMENT, dl->type);
  EXPECT_EQ(GUMBO_TAG_DL, GetTag(dl));
  ASSERT_EQ(1, GetChildCount(dl));

  GumboNode* dt = GetChild(dl, 0);
  ASSERT_EQ(GUMBO_NODE_ELEMENT, dt->type);
  EXPECT_EQ(GUMBO_TAG_DT, GetTag(dt));
  ASSERT_EQ(1, GetChildCount(dt));

  GumboNode* text1 = GetChild(dt, 0);
  ASSERT_EQ(GUMBO_NODE_TEXT, text1->type);
  EXPECT_EQ(GUMBO_INSERTION_NORMAL, text1->parse_flags);
  EXPECT_STREQ("List    ", text1->v.text.text);

  GumboNode* text2 = GetChild(h1, 2);
  ASSERT_EQ(GUMBO_NODE_TEXT, text2->type);
  EXPECT_EQ(GUMBO_INSERTION_NORMAL, text2->parse_flags);
  EXPECT_STREQ("  Heading1", text2->v.text.text);

  GumboNode* h3 = GetChild(body, 1);
  ASSERT_EQ(GUMBO_NODE_ELEMENT, h3->type);
  EXPECT_EQ(GUMBO_TAG_H3, GetTag(h3));
  EXPECT_EQ(1, GetChildCount(h3));

  GumboNode* text3 = GetChild(h3, 0);
  ASSERT_EQ(GUMBO_NODE_TEXT, text3->type);
  EXPECT_EQ(GUMBO_INSERTION_NORMAL, text3->parse_flags);
  EXPECT_STREQ("Heading3", text3->v.text.text);

  GumboNode* text4 = GetChild(body, 2);
  ASSERT_EQ(GUMBO_NODE_TEXT, text4->type);
  EXPECT_EQ(GUMBO_INSERTION_NORMAL, text4->parse_flags);
  EXPECT_STREQ("After text", text4->v.text.text);
}

TEST_F(GumboParserTest, DoubleBody) {
  Parse("<body class=first><body class=second id=merged>Text</body></body>");

  GumboNode* body;
  GetAndAssertBody(root_, &body);
  ASSERT_EQ(1, GetChildCount(body));
  ASSERT_EQ(2, GetAttributeCount(body));

  GumboAttribute* clas = GetAttribute(body, 0);
  EXPECT_STREQ("class", clas->name);
  EXPECT_STREQ("first", clas->value);

  GumboAttribute* id = GetAttribute(body, 1);
  EXPECT_STREQ("id", id->name);
  EXPECT_STREQ("merged", id->value);

  GumboNode* text = GetChild(body, 0);
  ASSERT_EQ(GUMBO_NODE_TEXT, text->type);
  EXPECT_EQ(GUMBO_INSERTION_NORMAL, text->parse_flags);
  EXPECT_STREQ("Text", text->v.text.text);
}

TEST_F(GumboParserTest, ThInMathMl) {
  Parse("<math><th><mI><table></table><tr></table><div><tr>0");
  GumboNode* body;
  GetAndAssertBody(root_, &body);
  ASSERT_EQ(1, GetChildCount(body));

  GumboNode* math = GetChild(body, 0);
  ASSERT_EQ(GUMBO_NODE_ELEMENT, math->type);
  EXPECT_EQ(GUMBO_TAG_MATH, math->v.element.tag);
  EXPECT_EQ(GUMBO_NAMESPACE_MATHML, math->v.element.tag_namespace);
  ASSERT_EQ(1, GetChildCount(math));

  GumboNode* th = GetChild(math, 0);
  ASSERT_EQ(GUMBO_NODE_ELEMENT, th->type);
  EXPECT_EQ(GUMBO_TAG_TH, th->v.element.tag);
  EXPECT_EQ(GUMBO_NAMESPACE_MATHML, th->v.element.tag_namespace);
  ASSERT_EQ(1, GetChildCount(th));

  GumboNode* mi = GetChild(th, 0);
  ASSERT_EQ(GUMBO_NODE_ELEMENT, mi->type);
  EXPECT_EQ(GUMBO_TAG_MI, mi->v.element.tag);
  EXPECT_EQ(GUMBO_NAMESPACE_MATHML, mi->v.element.tag_namespace);
  ASSERT_EQ(2, GetChildCount(mi));

  GumboNode* table = GetChild(mi, 0);
  ASSERT_EQ(GUMBO_NODE_ELEMENT, table->type);
  EXPECT_EQ(GUMBO_TAG_TABLE, table->v.element.tag);
  EXPECT_EQ(GUMBO_NAMESPACE_HTML, table->v.element.tag_namespace);
  ASSERT_EQ(0, GetChildCount(table));

  GumboNode* div = GetChild(mi, 1);
  ASSERT_EQ(GUMBO_NODE_ELEMENT, div->type);
  EXPECT_EQ(GUMBO_TAG_DIV, div->v.element.tag);
  EXPECT_EQ(GUMBO_NAMESPACE_HTML, div->v.element.tag_namespace);
  ASSERT_EQ(1, GetChildCount(div));

  GumboNode* text = GetChild(div, 0);
  ASSERT_EQ(GUMBO_NODE_TEXT, text->type);
  EXPECT_STREQ("0", text->v.text.text);
}

TEST_F(GumboParserTest, TdInMathml) {
  Parse("<table><th><math><td></tr>");
  GumboNode* body;
  GetAndAssertBody(root_, &body);
  ASSERT_EQ(1, GetChildCount(body));

  GumboNode* table = GetChild(body, 0);
  ASSERT_EQ(GUMBO_NODE_ELEMENT, table->type);
  EXPECT_EQ(GUMBO_TAG_TABLE, table->v.element.tag);
  EXPECT_EQ(GUMBO_NAMESPACE_HTML, table->v.element.tag_namespace);
  ASSERT_EQ(1, GetChildCount(table));

  GumboNode* tbody = GetChild(table, 0);
  ASSERT_EQ(GUMBO_NODE_ELEMENT, tbody->type);
  EXPECT_EQ(GUMBO_TAG_TBODY, tbody->v.element.tag);
  EXPECT_EQ(GUMBO_NAMESPACE_HTML, tbody->v.element.tag_namespace);
  ASSERT_EQ(1, GetChildCount(tbody));

  GumboNode* tr = GetChild(tbody, 0);
  ASSERT_EQ(GUMBO_NODE_ELEMENT, tr->type);
  EXPECT_EQ(GUMBO_TAG_TR, tr->v.element.tag);
  EXPECT_EQ(GUMBO_NAMESPACE_HTML, tr->v.element.tag_namespace);
  ASSERT_EQ(1, GetChildCount(tr));

  GumboNode* th = GetChild(tr, 0);
  ASSERT_EQ(GUMBO_NODE_ELEMENT, th->type);
  EXPECT_EQ(GUMBO_TAG_TH, th->v.element.tag);
  EXPECT_EQ(GUMBO_NAMESPACE_HTML, th->v.element.tag_namespace);
  ASSERT_EQ(1, GetChildCount(th));

  GumboNode* math = GetChild(th, 0);
  ASSERT_EQ(GUMBO_NODE_ELEMENT, math->type);
  EXPECT_EQ(GUMBO_TAG_MATH, math->v.element.tag);
  EXPECT_EQ(GUMBO_NAMESPACE_MATHML, math->v.element.tag_namespace);
  ASSERT_EQ(1, GetChildCount(math));

  GumboNode* td = GetChild(math, 0);
  ASSERT_EQ(GUMBO_NODE_ELEMENT, td->type);
  EXPECT_EQ(GUMBO_TAG_TD, td->v.element.tag);
  EXPECT_EQ(GUMBO_NAMESPACE_MATHML, td->v.element.tag_namespace);
  ASSERT_EQ(0, GetChildCount(td));
}

TEST_F(GumboParserTest, SelectInForeignContent) {
  Parse("<svg><select><foreignobject><select><select><select>");
}

TEST_F(GumboParserTest, TemplateInForeignContent) {
  Parse("<template><svg><template>");

  GumboNode* body;
  GetAndAssertBody(root_, &body);
  EXPECT_EQ(0, GetChildCount(body));

  GumboNode* html = GetChild(root_, 0);
  ASSERT_EQ(2, GetChildCount(html));

  GumboNode* head = GetChild(html, 0);
  ASSERT_EQ(1, GetChildCount(head));

  GumboNode* template_node = GetChild(head, 0);
  ASSERT_EQ(GUMBO_NODE_TEMPLATE, template_node->type);
  EXPECT_EQ(GUMBO_TAG_TEMPLATE, template_node->v.element.tag);
  ASSERT_EQ(1, GetChildCount(template_node));

  GumboNode* svg_node = GetChild(template_node, 0);
  ASSERT_EQ(GUMBO_NODE_ELEMENT, svg_node->type);
  EXPECT_EQ(GUMBO_TAG_SVG, svg_node->v.element.tag);
  EXPECT_EQ(GUMBO_NAMESPACE_SVG, svg_node->v.element.tag_namespace);
  ASSERT_EQ(1, GetChildCount(svg_node));

  GumboNode* svg_template = GetChild(svg_node, 0);
  ASSERT_EQ(GUMBO_NODE_ELEMENT, svg_template->type);
  EXPECT_EQ(GUMBO_TAG_TEMPLATE, svg_template->v.element.tag);
  EXPECT_EQ(GUMBO_NAMESPACE_SVG, svg_template->v.element.tag_namespace);
  EXPECT_EQ(0, GetChildCount(svg_template));
}

TEST_F(GumboParserTest, TemplateNull) {
  output_ = gumbo_parse_with_options(
      &options_, "<template>\0", sizeof("<template>\0") - 1);
  root_ = output_->document;

  GumboNode* body;
  GetAndAssertBody(root_, &body);
  EXPECT_EQ(0, GetChildCount(body));

  GumboNode* html = GetChild(root_, 0);
  ASSERT_EQ(2, GetChildCount(html));

  GumboNode* head = GetChild(html, 0);
  ASSERT_EQ(1, GetChildCount(head));

  GumboNode* template_node = GetChild(head, 0);
  ASSERT_EQ(GUMBO_NODE_TEMPLATE, template_node->type);
  EXPECT_EQ(GUMBO_TAG_TEMPLATE, template_node->v.element.tag);
  ASSERT_EQ(0, GetChildCount(template_node));
}

TEST_F(GumboParserTest, FragmentWithNamespace) {
  ParseFragment("<div></div>", GUMBO_TAG_TITLE, GUMBO_NAMESPACE_SVG);

  EXPECT_EQ(1, GetChildCount(root_));
  GumboNode* html = GetChild(root_, 0);
  ASSERT_EQ(GUMBO_NODE_ELEMENT, html->type);
  EXPECT_EQ(GUMBO_TAG_HTML, html->v.element.tag);
  EXPECT_EQ(1, GetChildCount(html));

  GumboNode* div = GetChild(html, 0);
  ASSERT_EQ(GUMBO_NODE_ELEMENT, div->type);
  EXPECT_EQ(GUMBO_TAG_DIV, div->v.element.tag);
  EXPECT_EQ(0, GetChildCount(div));
}

TEST_F(GumboParserTest, OutOfMemory) {
  GumboOptions options;
<<<<<<< HEAD
  memcpy((void*) &options, (void*) &kGumboDefaultOptions, sizeof options);
=======
  memcpy((void*)&options, (void*)&kGumboDefaultOptions, sizeof options);
>>>>>>> a1bf35a3
  struct Count {
    size_t count = 0;
    size_t count_max = 0;
  } count;
<<<<<<< HEAD
  options.userdata = (void*) &count;
  options.allocator = [](void* userdata, size_t size) {
    auto count = (Count*) userdata;
=======
  options.userdata = (void*)&count;
  options.allocator = [](void *userdata, size_t size) {
    auto count = (Count*)userdata;
>>>>>>> a1bf35a3
    if (count->count) {
      count->count--;
      return malloc(size);
    } else {
      count->count = ++count->count_max;
<<<<<<< HEAD
      return (void*) nullptr;
    }
  };
  const char buf[] =
      "<html><head><title>dummy</title></head><body>some text</body></html>";
  GumboOutput* output;
  do {
    output = gumbo_parse_with_options(&options, buf, sizeof buf - 1);
=======
      return (void*)nullptr;
    }
  };
  const char buf[] = "<html><head><title>dummy</title></head><body>some text</body></html>";
  GumboOutput *output;
  do {
     output = gumbo_parse_with_options(&options, buf, sizeof buf - 1);
>>>>>>> a1bf35a3
  } while (output == nullptr);
  gumbo_destroy_output(&options, output);
}

TEST_F(GumboParserTest, FragmentWithTwoNodes) {
  ParseFragment("<h1>Hi</h1><br>", GUMBO_TAG_BODY, GUMBO_NAMESPACE_HTML);

  EXPECT_EQ(1, GetChildCount(root_));

  GumboNode* html = GetChild(root_, 0);
  ASSERT_EQ(GUMBO_NODE_ELEMENT, html->type);
  EXPECT_EQ(GUMBO_TAG_HTML, html->v.element.tag);
  EXPECT_EQ(2, GetChildCount(html));

  GumboNode* h1 = GetChild(html, 0);
  ASSERT_EQ(GUMBO_NODE_ELEMENT, h1->type);
  EXPECT_EQ(GUMBO_TAG_H1, h1->v.element.tag);
  EXPECT_EQ(1, GetChildCount(h1));

  GumboNode* br = GetChild(html, 1);
  ASSERT_EQ(GUMBO_NODE_ELEMENT, br->type);
  EXPECT_EQ(GUMBO_TAG_BR, br->v.element.tag);
  EXPECT_EQ(0, GetChildCount(br));
}

}  // namespace<|MERGE_RESOLUTION|>--- conflicted
+++ resolved
@@ -1956,47 +1956,26 @@
 
 TEST_F(GumboParserTest, OutOfMemory) {
   GumboOptions options;
-<<<<<<< HEAD
   memcpy((void*) &options, (void*) &kGumboDefaultOptions, sizeof options);
-=======
-  memcpy((void*)&options, (void*)&kGumboDefaultOptions, sizeof options);
->>>>>>> a1bf35a3
   struct Count {
     size_t count = 0;
     size_t count_max = 0;
   } count;
-<<<<<<< HEAD
   options.userdata = (void*) &count;
   options.allocator = [](void* userdata, size_t size) {
     auto count = (Count*) userdata;
-=======
-  options.userdata = (void*)&count;
-  options.allocator = [](void *userdata, size_t size) {
-    auto count = (Count*)userdata;
->>>>>>> a1bf35a3
     if (count->count) {
       count->count--;
       return malloc(size);
     } else {
       count->count = ++count->count_max;
-<<<<<<< HEAD
       return (void*) nullptr;
-    }
-  };
-  const char buf[] =
-      "<html><head><title>dummy</title></head><body>some text</body></html>";
-  GumboOutput* output;
-  do {
-    output = gumbo_parse_with_options(&options, buf, sizeof buf - 1);
-=======
-      return (void*)nullptr;
     }
   };
   const char buf[] = "<html><head><title>dummy</title></head><body>some text</body></html>";
   GumboOutput *output;
   do {
-     output = gumbo_parse_with_options(&options, buf, sizeof buf - 1);
->>>>>>> a1bf35a3
+    output = gumbo_parse_with_options(&options, buf, sizeof buf - 1);
   } while (output == nullptr);
   gumbo_destroy_output(&options, output);
 }
