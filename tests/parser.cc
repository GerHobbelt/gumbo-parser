// Copyright 2011 Google Inc. All Rights Reserved.
//
// Licensed under the Apache License, Version 2.0 (the "License");
// you may not use this file except in compliance with the License.
// You may obtain a copy of the License at
//
//     http://www.apache.org/licenses/LICENSE-2.0
//
// Unless required by applicable law or agreed to in writing, software
// distributed under the License is distributed on an "AS IS" BASIS,
// WITHOUT WARRANTIES OR CONDITIONS OF ANY KIND, either express or implied.
// See the License for the specific language governing permissions and
// limitations under the License.
//
// Author: jdtang@google.com (Jonathan Tang)

#include "gumbo.h"
#include "string_buffer.h"

#include <string>

#include "gtest/gtest.h"
#include "test_utils.h"

namespace {

class GumboParserTest : public ::testing::Test {
 protected:
  GumboParserTest()
      : options_(kGumboDefaultOptions), output_(NULL), root_(NULL), input_rpt_({0}) {
    InitLeakDetection(&options_, &malloc_stats_);
  }

  virtual ~GumboParserTest() {
    if (input_rpt_.data != nullptr) {
      options_.deallocator(options_.userdata, input_rpt_.data);
    }
    if (output_) {
      gumbo_destroy_output(&options_, output_);
    }
    EXPECT_EQ(malloc_stats_.objects_allocated, malloc_stats_.objects_freed);
  }

  virtual void Parse(const char* input) {
    if (output_) {
      gumbo_destroy_output(&options_, output_);
    }

    output_ = gumbo_parse_with_options(&options_, input, strlen(input));
    // The naming inconsistency is because these tests were initially written
    // when gumbo_parse returned the document element instead of an GumboOutput
    // structure.
    root_ = output_->document;
  }

  virtual void ParseFragment(
      const char* input, GumboTag context, GumboNamespaceEnum context_ns) {
    if (output_) {
      gumbo_destroy_output(&options_, output_);
    }

    options_.fragment_context = context;
    options_.fragment_namespace = context_ns;
    output_ = gumbo_parse_with_options(&options_, input, strlen(input));
    root_ = output_->document;
  }

  virtual void Parse(const std::string& input) {
    // This overload is so we can test/demonstrate that computing offsets from
    // the .data() member of an STL string works properly.
    if (output_) {
      gumbo_destroy_output(&options_, output_);
    }

    output_ = gumbo_parse_with_options(&options_, input.data(), input.length());
    root_ = output_->document;
    SanityCheckPointers(input.data(), input.length(), output_->root, 1000);
  }

  const char* string_repeat(const char* s, size_t count) {
    size_t slen = strlen(s);
    //gumbo_string_buffer_init(parser, &text);
    size_t new_size = (count * slen) + 1;
    if (input_rpt_.data != nullptr) {
      options_.deallocator(options_.userdata, input_rpt_.data);
    }
    input_rpt_.capacity = (count * slen) + 1;
    input_rpt_.data = (char *)options_.allocator(options_.userdata, input_rpt_.capacity);
    input_rpt_.length = 0;

    char* p = input_rpt_.data;
    for (size_t i = 0; i < count; i++, p += slen) {
      memcpy(p, s, slen);
    }
    *p = '\0';
    return input_rpt_.data;
  }

  MallocStats malloc_stats_;
  GumboOptions options_;
  GumboOutput* output_;
  GumboNode* root_;
  GumboStringBuffer input_rpt_;
};

TEST_F(GumboParserTest, TreeDepthLimitEnforced) {
  const char* input = string_repeat("<div>", kGumboDefaultOptions.max_tree_depth);

  // Can't use Parse() here, since it asserts that status is GUMBO_STATUS_OK
  Parse(input);

  ASSERT_EQ(GUMBO_STATUS_TREE_TOO_DEEP, output_->status);
  ASSERT_TRUE(root_);
  ASSERT_EQ(GUMBO_NODE_DOCUMENT, root_->type);
  EXPECT_EQ(GUMBO_INSERTION_BY_PARSER, root_->parse_flags);

  GumboNode* html = GetChild(root_, 0);
  ASSERT_EQ(GUMBO_NODE_ELEMENT, html->type);
  EXPECT_EQ(GUMBO_TAG_HTML, html->v.element.tag);
  ASSERT_EQ(2, GetChildCount(html));

  GumboNode* head = GetChild(html, 0);
  ASSERT_EQ(GUMBO_NODE_ELEMENT, head->type);
  EXPECT_EQ(GUMBO_TAG_HEAD, head->v.element.tag);
  EXPECT_EQ(0, GetChildCount(head));

  GumboNode* body = GetChild(html, 1);
  ASSERT_EQ(GUMBO_NODE_ELEMENT, body->type);
  EXPECT_EQ(GUMBO_TAG_BODY, body->v.element.tag);
  ASSERT_EQ(1, GetChildCount(body));

  int depth;
  GumboNode* content = body;
  // depth starts at 2, because the parser-inserted <html>
  // and <body> nodes make the tree 2 nodes deep to start with.
  for (depth = 2;; depth++) {
    content = GetChild(content, 0);
    ASSERT_EQ(GUMBO_NODE_ELEMENT, content->type);
    ASSERT_EQ(GUMBO_TAG_DIV, content->v.element.tag);
    auto child_count = GetChildCount(content);
    if (child_count == 0) 
      break;
    ASSERT_EQ(1, GetChildCount(content));
  }
  ASSERT_EQ(kGumboDefaultOptions.max_tree_depth, depth);
}

TEST_F(GumboParserTest, CustomTreeDepthLimit) {
  options_.max_tree_depth = 800;

  // 798 nested divs should parse as normal and not hit the depth
  // limit set above
  const char* div798 = string_repeat("<div>", 798);
  Parse(div798);
  ASSERT_EQ(GUMBO_STATUS_OK, output_->status);

  GumboNode* html = GetChild(root_, 0);
  ASSERT_EQ(GUMBO_NODE_ELEMENT, html->type);
  EXPECT_EQ(GUMBO_TAG_HTML, html->v.element.tag);
  ASSERT_EQ(2, GetChildCount(html));

  GumboNode* head = GetChild(html, 0);
  ASSERT_EQ(GUMBO_NODE_ELEMENT, head->type);
  EXPECT_EQ(GUMBO_TAG_HEAD, head->v.element.tag);
  EXPECT_EQ(0, GetChildCount(head));

  GumboNode* body = GetChild(html, 1);
  ASSERT_EQ(GUMBO_NODE_ELEMENT, body->type);
  EXPECT_EQ(GUMBO_TAG_BODY, body->v.element.tag);
  ASSERT_EQ(1, GetChildCount(body));

  int depth;
  GumboNode* content = body;
  for (depth = 1;; depth++) {
    content = GetChild(content, 0);
    ASSERT_EQ(GUMBO_NODE_ELEMENT, content->type);
    ASSERT_EQ(GUMBO_TAG_DIV, content->v.element.tag);
    auto child_count = GetChildCount(content);
    if (child_count == 0)
      break;
    ASSERT_EQ(1, GetChildCount(content));
  }
  ASSERT_EQ(798, depth);

  // 799 nested divs exceeds the limit, because the parser-inserted
  // <html> and <body> nodes make the tree 801 nodes deep.
  const char* div799 = string_repeat("<div>", 799);
  Parse(div799);
  ASSERT_EQ(GUMBO_STATUS_TREE_TOO_DEEP, output_->status);

  html = GetChild(root_, 0);
  ASSERT_EQ(GUMBO_NODE_ELEMENT, html->type);
  EXPECT_EQ(GUMBO_TAG_HTML, html->v.element.tag);
  ASSERT_EQ(2, GetChildCount(html));

  head = GetChild(html, 0);
  ASSERT_EQ(GUMBO_NODE_ELEMENT, head->type);
  EXPECT_EQ(GUMBO_TAG_HEAD, head->v.element.tag);
  EXPECT_EQ(0, GetChildCount(head));

  body = GetChild(html, 1);
  ASSERT_EQ(GUMBO_NODE_ELEMENT, body->type);
  EXPECT_EQ(GUMBO_TAG_BODY, body->v.element.tag);
  ASSERT_EQ(1, GetChildCount(body));

  content = body;
  for (depth = 1;; depth++) {
    content = GetChild(content, 0);
    ASSERT_EQ(GUMBO_NODE_ELEMENT, content->type);
    ASSERT_EQ(GUMBO_TAG_DIV, content->v.element.tag);
    auto child_count = GetChildCount(content);
    if (child_count == 0) 
      break;
    ASSERT_EQ(1, GetChildCount(content));
  }
  ASSERT_EQ(800, depth + 1);
}

TEST_F(GumboParserTest, NullDocument) {
  Parse("");
  ASSERT_TRUE(root_);
  ASSERT_EQ(GUMBO_NODE_DOCUMENT, root_->type);
  EXPECT_EQ(GUMBO_INSERTION_BY_PARSER, root_->parse_flags);

  GumboNode* html = GetChild(root_, 0);
  ASSERT_EQ(GUMBO_NODE_ELEMENT, html->type);
  EXPECT_EQ(GUMBO_TAG_HTML, html->v.element.tag);
  ASSERT_EQ(2, GetChildCount(html));

  GumboNode* head = GetChild(html, 0);
  ASSERT_EQ(GUMBO_NODE_ELEMENT, head->type);
  EXPECT_EQ(GUMBO_TAG_HEAD, head->v.element.tag);
  EXPECT_EQ(0, GetChildCount(head));

  GumboNode* body = GetChild(html, 1);
  ASSERT_EQ(GUMBO_NODE_ELEMENT, body->type);
  EXPECT_EQ(GUMBO_TAG_BODY, body->v.element.tag);
  ASSERT_EQ(0, GetChildCount(body));
}

TEST_F(GumboParserTest, ParseTwice) {
  Parse("");
  ASSERT_TRUE(root_);
  ASSERT_EQ(GUMBO_NODE_DOCUMENT, root_->type);

  std::string second_input("");
  Parse(second_input);
  ASSERT_TRUE(root_);
  ASSERT_EQ(GUMBO_NODE_DOCUMENT, root_->type);

  GumboNode* html = GetChild(root_, 0);
  ASSERT_EQ(GUMBO_NODE_ELEMENT, html->type);
  EXPECT_EQ(GUMBO_TAG_HTML, html->v.element.tag);
  ASSERT_EQ(2, GetChildCount(html));

  GumboNode* head = GetChild(html, 0);
  ASSERT_EQ(GUMBO_NODE_ELEMENT, head->type);
  EXPECT_EQ(GUMBO_TAG_HEAD, head->v.element.tag);
  EXPECT_EQ(0, GetChildCount(head));

  GumboNode* body = GetChild(html, 1);
  ASSERT_EQ(GUMBO_NODE_ELEMENT, body->type);
  EXPECT_EQ(GUMBO_TAG_BODY, body->v.element.tag);
  ASSERT_EQ(0, GetChildCount(body));
}

TEST_F(GumboParserTest, OneChar) {
  std::string input("T");
  Parse(input);
  ASSERT_TRUE(root_);
  ASSERT_EQ(GUMBO_NODE_DOCUMENT, root_->type);
  EXPECT_EQ(GUMBO_INSERTION_BY_PARSER, root_->parse_flags);
  ASSERT_EQ(1, GetChildCount(root_));

  GumboNode* html = GetChild(root_, 0);
  ASSERT_EQ(GUMBO_NODE_ELEMENT, html->type);
  EXPECT_TRUE(html->parse_flags & GUMBO_INSERTION_BY_PARSER);
  EXPECT_TRUE(html->parse_flags & GUMBO_INSERTION_IMPLICIT_END_TAG);
  EXPECT_TRUE(html->parse_flags & GUMBO_INSERTION_IMPLIED);
  EXPECT_EQ(GUMBO_TAG_HTML, html->v.element.tag);
  ASSERT_EQ(2, GetChildCount(html));

  GumboNode* head = GetChild(html, 0);
  ASSERT_EQ(GUMBO_NODE_ELEMENT, head->type);
  EXPECT_EQ(GUMBO_TAG_HEAD, head->v.element.tag);
  EXPECT_EQ(0, GetChildCount(head));

  GumboNode* body = GetChild(html, 1);
  ASSERT_EQ(GUMBO_NODE_ELEMENT, body->type);
  EXPECT_EQ(GUMBO_TAG_BODY, body->v.element.tag);
  ASSERT_EQ(1, GetChildCount(body));
  EXPECT_EQ(1, body->v.element.start_pos.line);
  EXPECT_EQ(1, body->v.element.start_pos.column);
  EXPECT_EQ(0, body->v.element.start_pos.offset);
  EXPECT_EQ(1, body->v.element.end_pos.line);
  EXPECT_EQ(2, body->v.element.end_pos.column);
  EXPECT_EQ(1, body->v.element.end_pos.offset);

  GumboNode* text = GetChild(body, 0);
  ASSERT_EQ(GUMBO_NODE_TEXT, text->type);
  EXPECT_STREQ("T", text->v.text.text);
  EXPECT_EQ(1, text->v.text.start_pos.line);
  EXPECT_EQ(1, text->v.text.start_pos.column);
  EXPECT_EQ(0, text->v.text.start_pos.offset);
  EXPECT_EQ(input.data(), text->v.text.original_text.data);
  EXPECT_EQ(1, text->v.text.original_text.length);
}

TEST_F(GumboParserTest, TextOnly) {
  Parse("Test");
  EXPECT_EQ(1, output_->errors.length);  // No doctype.
  ASSERT_EQ(1, GetChildCount(root_));

  GumboNode* html = GetChild(root_, 0);
  ASSERT_EQ(GUMBO_NODE_ELEMENT, html->type);
  EXPECT_EQ(GUMBO_TAG_HTML, html->v.element.tag);
  ASSERT_EQ(2, GetChildCount(html));

  GumboNode* head = GetChild(html, 0);
  ASSERT_EQ(GUMBO_NODE_ELEMENT, head->type);
  EXPECT_EQ(GUMBO_TAG_HEAD, head->v.element.tag);
  EXPECT_EQ(0, GetChildCount(head));

  GumboNode* body = GetChild(html, 1);
  ASSERT_EQ(GUMBO_NODE_ELEMENT, body->type);
  EXPECT_EQ(GUMBO_TAG_BODY, body->v.element.tag);
  ASSERT_EQ(1, GetChildCount(body));

  GumboNode* text = GetChild(body, 0);
  ASSERT_EQ(GUMBO_NODE_TEXT, text->type);
  EXPECT_STREQ("Test", text->v.text.text);
}

TEST_F(GumboParserTest, SelfClosingTagError) {
  Parse("<div/>");
  // TODO(jdtang): I think this is double-counting some error cases, I think we
  // may ultimately want to de-dup errors that occur on the same token.
  EXPECT_EQ(8, output_->errors.length);
}

TEST_F(GumboParserTest, UnexpectedEndBreak) {
  Parse("</br><div></div>");

  GumboNode* body;
  GetAndAssertBody(root_, &body);
  ASSERT_EQ(2, GetChildCount(body));

  GumboNode* br = GetChild(body, 0);
  ASSERT_EQ(GUMBO_NODE_ELEMENT, br->type);
  EXPECT_EQ(GUMBO_TAG_BR, br->v.element.tag);
  ASSERT_EQ(0, GetChildCount(br));

  GumboNode* div = GetChild(body, 1);
  ASSERT_EQ(GUMBO_NODE_ELEMENT, div->type);
  EXPECT_EQ(GUMBO_TAG_DIV, div->v.element.tag);
  ASSERT_EQ(0, GetChildCount(div));
}

TEST_F(GumboParserTest, CaseSensitiveAttributes) {
  Parse("<div class=CamelCase>");
  GumboNode* body;
  GetAndAssertBody(root_, &body);
  ASSERT_EQ(1, GetChildCount(body));

  GumboNode* div = GetChild(body, 0);
  GumboVector* attributes = &div->v.element.attributes;
  ASSERT_EQ(1, attributes->length);

  GumboAttribute* clas = static_cast<GumboAttribute*>(attributes->data[0]);
  EXPECT_EQ(GUMBO_ATTR_NAMESPACE_NONE, clas->attr_namespace);
  EXPECT_STREQ("class", clas->name);
  EXPECT_STREQ("CamelCase", clas->value);
}

TEST_F(GumboParserTest, ExplicitHtmlStructure) {
  Parse(
      "<!doctype html>\n<html>"
      "<head><title>Foo</title></head>\n"
      "<body><div class=bar>Test</div></body></html>");
  ASSERT_EQ(1, GetChildCount(root_));
  EXPECT_EQ(0, output_->errors.length);

  ASSERT_EQ(GUMBO_NODE_DOCUMENT, root_->type);
  EXPECT_STREQ("html", root_->v.document.name);
  EXPECT_STREQ("", root_->v.document.public_identifier);
  EXPECT_STREQ("", root_->v.document.system_identifier);

  GumboNode* html = GetChild(root_, 0);
  ASSERT_EQ(GUMBO_NODE_ELEMENT, html->type);
  EXPECT_EQ(GUMBO_INSERTION_NORMAL, html->parse_flags);
  EXPECT_EQ(GUMBO_TAG_HTML, html->v.element.tag);
  EXPECT_EQ(2, html->v.element.start_pos.line);
  EXPECT_EQ(1, html->v.element.start_pos.column);
  EXPECT_EQ(16, html->v.element.start_pos.offset);
  EXPECT_EQ(3, html->v.element.end_pos.line);
  EXPECT_EQ(39, html->v.element.end_pos.column);
  EXPECT_EQ(92, html->v.element.end_pos.offset);
  EXPECT_EQ("<html>", ToString(html->v.element.original_tag));
  EXPECT_EQ("</html>", ToString(html->v.element.original_end_tag));
  ASSERT_EQ(3, GetChildCount(html));

  GumboNode* head = GetChild(html, 0);
  EXPECT_EQ(GUMBO_INSERTION_NORMAL, head->parse_flags);
  ASSERT_EQ(GUMBO_NODE_ELEMENT, head->type);
  EXPECT_EQ(GUMBO_TAG_HEAD, head->v.element.tag);
  EXPECT_EQ(html, head->parent);
  EXPECT_EQ(0, head->index_within_parent);
  EXPECT_EQ(1, GetChildCount(head));

  GumboNode* body = GetChild(html, 2);
  EXPECT_EQ(GUMBO_INSERTION_NORMAL, body->parse_flags);
  ASSERT_EQ(GUMBO_NODE_ELEMENT, body->type);
  EXPECT_EQ(GUMBO_TAG_BODY, body->v.element.tag);
  EXPECT_EQ(html, body->parent);
  EXPECT_EQ(3, body->v.element.start_pos.line);
  EXPECT_EQ(1, body->v.element.start_pos.column);
  EXPECT_EQ(54, body->v.element.start_pos.offset);
  EXPECT_EQ(3, body->v.element.end_pos.line);
  EXPECT_EQ(32, body->v.element.end_pos.column);
  EXPECT_EQ(85, body->v.element.end_pos.offset);
  EXPECT_EQ("<body>", ToString(body->v.element.original_tag));
  EXPECT_EQ("</body>", ToString(body->v.element.original_end_tag));
  EXPECT_EQ(2, body->index_within_parent);
  ASSERT_EQ(1, GetChildCount(body));

  GumboNode* div = GetChild(body, 0);
  ASSERT_EQ(GUMBO_NODE_ELEMENT, div->type);
  EXPECT_EQ(GUMBO_TAG_DIV, div->v.element.tag);
  EXPECT_EQ(body, div->parent);
  EXPECT_EQ(0, div->index_within_parent);
  ASSERT_EQ(1, GetChildCount(div));

  ASSERT_EQ(1, GetAttributeCount(div));
  GumboAttribute* clas = GetAttribute(div, 0);
  EXPECT_STREQ("class", clas->name);
  EXPECT_EQ("class", ToString(clas->original_name));
  EXPECT_STREQ("bar", clas->value);
  EXPECT_EQ("bar", ToString(clas->original_value));

  GumboNode* text = GetChild(div, 0);
  ASSERT_EQ(GUMBO_NODE_TEXT, text->type);
  EXPECT_STREQ("Test", text->v.text.text);
}

TEST_F(GumboParserTest, Whitespace) {
  Parse("<ul>\n  <li>Text\n</ul>");

  GumboNode* body;
  GetAndAssertBody(root_, &body);
  ASSERT_EQ(1, GetChildCount(body));

  GumboNode* ul = GetChild(body, 0);
  ASSERT_EQ(GUMBO_NODE_ELEMENT, ul->type);
  EXPECT_EQ(GUMBO_TAG_UL, ul->v.element.tag);
  ASSERT_EQ(2, GetChildCount(ul));

  GumboNode* whitespace = GetChild(ul, 0);
  ASSERT_EQ(GUMBO_NODE_WHITESPACE, whitespace->type);
  EXPECT_STREQ("\n  ", whitespace->v.text.text);

  GumboNode* li = GetChild(ul, 1);
  ASSERT_EQ(GUMBO_NODE_ELEMENT, li->type);
  EXPECT_EQ(GUMBO_TAG_LI, li->v.element.tag);
  ASSERT_EQ(1, GetChildCount(li));

  GumboNode* text = GetChild(li, 0);
  ASSERT_EQ(GUMBO_NODE_TEXT, text->type);
  EXPECT_STREQ("Text\n", text->v.text.text);
}

TEST_F(GumboParserTest, DuplicateAttributes) {
  std::string text("<input checked=\"false\" checked=true id=foo id='bar'>");
  Parse(text);

  GumboNode* body;
  GetAndAssertBody(root_, &body);
  ASSERT_EQ(1, GetChildCount(body));

  GumboNode* input = GetChild(body, 0);
  EXPECT_EQ(GUMBO_INSERTION_IMPLICIT_END_TAG, input->parse_flags);
  ASSERT_EQ(GUMBO_NODE_ELEMENT, input->type);
  EXPECT_EQ(GUMBO_TAG_INPUT, input->v.element.tag);
  EXPECT_EQ(0, GetChildCount(input));
  ASSERT_EQ(2, GetAttributeCount(input));

  GumboAttribute* checked = GetAttribute(input, 0);
  EXPECT_STREQ("checked", checked->name);
  EXPECT_STREQ("false", checked->value);
  EXPECT_EQ(1, checked->name_start.line);
  EXPECT_EQ(8, checked->name_start.column);
  EXPECT_EQ(15, checked->name_end.column);
  EXPECT_EQ(16, checked->value_start.column);
  EXPECT_EQ(23, checked->value_end.column);
  EXPECT_EQ(7, checked->original_name.data - text.data());
  EXPECT_EQ(7, checked->original_name.length);
  EXPECT_EQ(15, checked->original_value.data - text.data());
  EXPECT_EQ(7, checked->original_value.length);

  GumboAttribute* id = GetAttribute(input, 1);
  EXPECT_STREQ("id", id->name);
  EXPECT_STREQ("foo", id->value);

  // TODO(jdtang): Run some assertions on the parse error that's added.
}

TEST_F(GumboParserTest, LinkTagsInHead) {
  Parse(
      "<html>\n"
      "  <head>\n"
      "    <title>Sample title></title>\n\n"
      "    <link rel=stylesheet>\n"
      "    <link rel=author>\n"
      "  </head>\n"
      "  <body>Foo</body>");
  ASSERT_EQ(1, GetChildCount(root_));

  GumboNode* html = GetChild(root_, 0);
  ASSERT_EQ(GUMBO_NODE_ELEMENT, html->type);
  EXPECT_EQ(GUMBO_INSERTION_IMPLICIT_END_TAG, html->parse_flags);
  EXPECT_EQ(GUMBO_TAG_HTML, html->v.element.tag);
  ASSERT_EQ(3, GetChildCount(html));

  GumboNode* head = GetChild(html, 0);
  ASSERT_EQ(GUMBO_NODE_ELEMENT, head->type);
  EXPECT_EQ(GUMBO_INSERTION_NORMAL, head->parse_flags);
  EXPECT_EQ(GUMBO_TAG_HEAD, head->v.element.tag);
  EXPECT_EQ(7, GetChildCount(head));

  GumboNode* text1 = GetChild(head, 2);
  ASSERT_EQ(GUMBO_NODE_WHITESPACE, text1->type);
  EXPECT_STREQ("\n\n    ", text1->v.text.text);

  GumboNode* link1 = GetChild(head, 3);
  ASSERT_EQ(GUMBO_NODE_ELEMENT, link1->type);
  EXPECT_EQ(GUMBO_TAG_LINK, link1->v.element.tag);
  EXPECT_EQ(GUMBO_INSERTION_IMPLICIT_END_TAG, link1->parse_flags);
  EXPECT_EQ(0, GetChildCount(link1));

  GumboNode* text2 = GetChild(head, 4);
  ASSERT_EQ(GUMBO_NODE_WHITESPACE, text2->type);
  EXPECT_STREQ("\n    ", text2->v.text.text);

  GumboNode* link2 = GetChild(head, 5);
  ASSERT_EQ(GUMBO_NODE_ELEMENT, link2->type);
  EXPECT_EQ(GUMBO_TAG_LINK, link2->v.element.tag);
  EXPECT_EQ(GUMBO_INSERTION_IMPLICIT_END_TAG, link2->parse_flags);
  EXPECT_EQ(0, GetChildCount(link2));

  GumboNode* text3 = GetChild(head, 6);
  ASSERT_EQ(GUMBO_NODE_WHITESPACE, text3->type);
  EXPECT_STREQ("\n  ", text3->v.text.text);

  GumboNode* body = GetChild(html, 2);
  ASSERT_EQ(GUMBO_NODE_ELEMENT, body->type);
  EXPECT_EQ(GUMBO_INSERTION_NORMAL, body->parse_flags);
  EXPECT_EQ(GUMBO_TAG_BODY, body->v.element.tag);
  ASSERT_EQ(1, GetChildCount(body));
}

TEST_F(GumboParserTest, WhitespaceBeforeHtml) {
  Parse("<!doctype html>\n<html>Test</html>");
  ASSERT_EQ(1, GetChildCount(root_));

  GumboNode* body = GetChild(GetChild(root_, 0), 1);
  ASSERT_EQ(GUMBO_NODE_ELEMENT, body->type);
  EXPECT_EQ(GUMBO_TAG_BODY, GetTag(body));
  ASSERT_EQ(1, GetChildCount(body));

  GumboNode* text = GetChild(body, 0);
  ASSERT_EQ(GUMBO_NODE_TEXT, text->type);
  EXPECT_STREQ("Test", text->v.text.text);
}

TEST_F(GumboParserTest, TextAfterHtml) {
  Parse("<html>Test</html> after doc");
  GumboNode* body;
  GetAndAssertBody(root_, &body);

  ASSERT_EQ(GUMBO_NODE_ELEMENT, body->type);
  EXPECT_EQ(GUMBO_TAG_BODY, GetTag(body));
  ASSERT_EQ(1, GetChildCount(body));

  GumboNode* text = GetChild(body, 0);
  ASSERT_EQ(GUMBO_NODE_TEXT, text->type);
  EXPECT_STREQ("Test after doc", text->v.text.text);
}

TEST_F(GumboParserTest, WhitespaceInHead) {
  Parse("<html>  Test</html>");

  GumboNode* html = GetChild(root_, 0);
  EXPECT_EQ(GUMBO_NODE_ELEMENT, html->type);
  EXPECT_EQ(GUMBO_TAG_HTML, GetTag(html));
  EXPECT_EQ(2, GetChildCount(html));

  GumboNode* head = GetChild(html, 0);
  EXPECT_EQ(GUMBO_NODE_ELEMENT, head->type);
  EXPECT_EQ(GUMBO_TAG_HEAD, GetTag(head));
  EXPECT_EQ(0, GetChildCount(head));

  GumboNode* body = GetChild(html, 1);
  EXPECT_EQ(GUMBO_NODE_ELEMENT, body->type);
  EXPECT_EQ(GUMBO_TAG_BODY, GetTag(body));

  GumboNode* text = GetChild(body, 0);
  ASSERT_EQ(GUMBO_NODE_TEXT, text->type);
  EXPECT_STREQ("Test", text->v.text.text);
}

TEST_F(GumboParserTest, Doctype) {
  Parse("<!doctype html>Test");
  GumboDocument* doc = &root_->v.document;
  EXPECT_EQ(1, doc->children.length);
  EXPECT_EQ(GUMBO_DOCTYPE_NO_QUIRKS, doc->doc_type_quirks_mode);

  EXPECT_STREQ("html", doc->name);
  EXPECT_STREQ("", doc->public_identifier);
  EXPECT_STREQ("", doc->system_identifier);
}

TEST_F(GumboParserTest, InvalidDoctype) {
  Parse("Test<!doctype root_element SYSTEM \"DTD_location\">");

  // Default doc token; the declared one is ignored.
  GumboDocument* doc = &root_->v.document;
  EXPECT_EQ(1, doc->children.length);
  EXPECT_EQ(GUMBO_DOCTYPE_QUIRKS, doc->doc_type_quirks_mode);

  EXPECT_STREQ("", doc->name);
  EXPECT_STREQ("", doc->public_identifier);
  EXPECT_STREQ("", doc->system_identifier);

  GumboNode* body;
  GetAndAssertBody(root_, &body);
  ASSERT_EQ(GUMBO_NODE_ELEMENT, body->type);
  EXPECT_EQ(GUMBO_TAG_BODY, GetTag(body));
  ASSERT_EQ(1, GetChildCount(body));

  GumboNode* text = GetChild(body, 0);
  ASSERT_EQ(GUMBO_NODE_TEXT, text->type);
  EXPECT_STREQ("Test", text->v.text.text);
}

TEST_F(GumboParserTest, SingleComment) {
  Parse("<!-- comment -->");
  GumboNode* comment = GetChild(root_, 0);
  ASSERT_EQ(GUMBO_NODE_COMMENT, comment->type);
  EXPECT_STREQ(" comment ", comment->v.text.text);
}

TEST_F(GumboParserTest, CommentInText) {
  Parse("Start <!-- comment --> end");
  GumboNode* body;
  GetAndAssertBody(root_, &body);
  ASSERT_EQ(3, GetChildCount(body));

  GumboNode* start = GetChild(body, 0);
  ASSERT_EQ(GUMBO_NODE_TEXT, start->type);
  EXPECT_STREQ("Start ", start->v.text.text);

  GumboNode* comment = GetChild(body, 1);
  ASSERT_EQ(GUMBO_NODE_COMMENT, comment->type);
  EXPECT_EQ(body, comment->parent);
  EXPECT_EQ(1, comment->index_within_parent);
  EXPECT_STREQ(" comment ", comment->v.text.text);

  GumboNode* end = GetChild(body, 2);
  ASSERT_EQ(GUMBO_NODE_TEXT, end->type);
  EXPECT_STREQ(" end", end->v.text.text);
}

TEST_F(GumboParserTest, CommentBeforeNode) {
  Parse("<!--This is a comment-->\n<h1>hello world!</h1>");
  GumboNode* comment = GetChild(root_, 0);
  ASSERT_EQ(GUMBO_NODE_COMMENT, comment->type);
  EXPECT_STREQ("This is a comment", comment->v.text.text);
  EXPECT_EQ(
      "<!--This is a comment-->", ToString(comment->v.text.original_text));

  // Newline is ignored per the rules for "initial" insertion mode.

  GumboNode* body;
  GetAndAssertBody(root_, &body);
  ASSERT_EQ(1, GetChildCount(body));

  GumboNode* h1 = GetChild(body, 0);
  ASSERT_EQ(GUMBO_NODE_ELEMENT, h1->type);
  EXPECT_EQ(GUMBO_TAG_H1, h1->v.element.tag);
}

TEST_F(GumboParserTest, CommentInVerbatimMode) {
  Parse("<body> <div id='onegoogle'>Text</div>  </body><!-- comment \n\n-->");

  GumboNode* html = GetChild(root_, 0);
  EXPECT_EQ(GUMBO_NODE_ELEMENT, html->type);
  EXPECT_EQ(GUMBO_TAG_HTML, GetTag(html));
  EXPECT_EQ(GUMBO_INSERTION_BY_PARSER | GUMBO_INSERTION_IMPLIED |
                GUMBO_INSERTION_IMPLICIT_END_TAG,
      html->parse_flags);
  EXPECT_EQ(3, GetChildCount(html));

  GumboNode* body = GetChild(html, 1);
  EXPECT_EQ(GUMBO_NODE_ELEMENT, body->type);
  EXPECT_EQ(GUMBO_TAG_BODY, GetTag(body));
  EXPECT_EQ(GUMBO_INSERTION_NORMAL, body->parse_flags);
  EXPECT_EQ(3, GetChildCount(body));

  GumboNode* comment = GetChild(html, 2);
  ASSERT_EQ(GUMBO_NODE_COMMENT, comment->type);
  EXPECT_EQ(GUMBO_INSERTION_NORMAL, comment->parse_flags);
  EXPECT_STREQ(" comment \n\n", comment->v.text.text);
}

TEST_F(GumboParserTest, UnknownTag) {
  Parse("<foo>1<p>2</FOO>");
  GumboNode* body;
  GetAndAssertBody(root_, &body);
  ASSERT_EQ(1, GetChildCount(body));

  GumboNode* foo = GetChild(body, 0);
  ASSERT_EQ(GUMBO_NODE_ELEMENT, foo->type);
  EXPECT_EQ(GUMBO_TAG_UNKNOWN, GetTag(foo));
  EXPECT_EQ("<foo>", ToString(foo->v.element.original_tag));
  // According to the spec, the misplaced end tag is ignored, and so we return
  // an empty original_end_tag text.  We may want to extend our error-reporting
  // a bit so that we close off the tag that it *would have closed*, had the
  // HTML been correct, along with a parse flag that says the end tag was in the
  // wrong place.
  EXPECT_EQ("", ToString(foo->v.element.original_end_tag));
}

TEST_F(GumboParserTest, UnknownTag2) {
  Parse("<div><sarcasm><div></div></sarcasm></div>");
  GumboNode* body;
  GetAndAssertBody(root_, &body);
  ASSERT_EQ(1, GetChildCount(body));

  GumboNode* div = GetChild(body, 0);
  ASSERT_EQ(1, GetChildCount(div));
  GumboNode* sarcasm = GetChild(div, 0);
  ASSERT_EQ(GUMBO_NODE_ELEMENT, sarcasm->type);
  EXPECT_EQ(GUMBO_TAG_UNKNOWN, GetTag(sarcasm));
  EXPECT_EQ("<sarcasm>", ToString(sarcasm->v.element.original_tag));
  EXPECT_EQ("</sarcasm>", ToString(sarcasm->v.element.original_end_tag));
}

TEST_F(GumboParserTest, InvalidEndTag) {
  Parse("<a><img src=foo.jpg></img></a>");
  GumboNode* body;
  GetAndAssertBody(root_, &body);
  ASSERT_EQ(1, GetChildCount(body));

  GumboNode* a = GetChild(body, 0);
  ASSERT_EQ(GUMBO_NODE_ELEMENT, a->type);
  EXPECT_EQ(GUMBO_TAG_A, GetTag(a));
  ASSERT_EQ(1, GetChildCount(a));

  GumboNode* img = GetChild(a, 0);
  ASSERT_EQ(GUMBO_NODE_ELEMENT, img->type);
  EXPECT_EQ(GUMBO_TAG_IMG, GetTag(img));
  ASSERT_EQ(0, GetChildCount(img));
}

TEST_F(GumboParserTest, Tables) {
  Parse(
      "<html><table>\n"
      "  <tr><br /></invalid-tag>\n"
      "    <th>One</th>\n"
      "    <td>Two</td>\n"
      "  </tr>\n"
      "  <iframe></iframe>"
      "</table><tr></tr><div></div></html>");
  GumboNode* body;
  GetAndAssertBody(root_, &body);
  ASSERT_EQ(4, GetChildCount(body));

  GumboNode* br = GetChild(body, 0);
  ASSERT_EQ(GUMBO_NODE_ELEMENT, br->type);
  EXPECT_EQ(GUMBO_TAG_BR, GetTag(br));
  EXPECT_EQ(body, br->parent);
  EXPECT_EQ(0, br->index_within_parent);
  ASSERT_EQ(0, GetChildCount(br));

  GumboNode* iframe = GetChild(body, 1);
  ASSERT_EQ(GUMBO_NODE_ELEMENT, iframe->type);
  EXPECT_EQ(GUMBO_TAG_IFRAME, GetTag(iframe));
  ASSERT_EQ(0, GetChildCount(iframe));

  GumboNode* table = GetChild(body, 2);
  ASSERT_EQ(GUMBO_NODE_ELEMENT, table->type);
  EXPECT_EQ(GUMBO_TAG_TABLE, GetTag(table));
  EXPECT_EQ(body, table->parent);
  EXPECT_EQ(2, table->index_within_parent);
  ASSERT_EQ(2, GetChildCount(table));

  GumboNode* table_text = GetChild(table, 0);
  ASSERT_EQ(GUMBO_NODE_WHITESPACE, table_text->type);
  EXPECT_STREQ("\n  ", table_text->v.text.text);

  GumboNode* tbody = GetChild(table, 1);
  ASSERT_EQ(GUMBO_NODE_ELEMENT, tbody->type);
  EXPECT_EQ(GUMBO_TAG_TBODY, GetTag(tbody));
  ASSERT_EQ(2, GetChildCount(tbody));
  // Second node is whitespace.

  GumboNode* tr = GetChild(tbody, 0);
  ASSERT_EQ(GUMBO_NODE_ELEMENT, tr->type);
  EXPECT_EQ(GUMBO_TAG_TR, GetTag(tr));
  ASSERT_EQ(5, GetChildCount(tr));  // Including whitespace.

  GumboNode* tr_text = GetChild(tr, 0);
  ASSERT_EQ(GUMBO_NODE_WHITESPACE, tr_text->type);
  EXPECT_EQ(tr, tr_text->parent);
  EXPECT_EQ(0, tr_text->index_within_parent);
  EXPECT_STREQ("\n    ", tr_text->v.text.text);

  GumboNode* th = GetChild(tr, 1);
  ASSERT_EQ(GUMBO_NODE_ELEMENT, th->type);
  EXPECT_EQ(GUMBO_TAG_TH, GetTag(th));
  EXPECT_EQ(tr, th->parent);
  EXPECT_EQ(1, th->index_within_parent);
  ASSERT_EQ(1, GetChildCount(th));

  GumboNode* th_text = GetChild(th, 0);
  ASSERT_EQ(GUMBO_NODE_TEXT, th_text->type);
  EXPECT_STREQ("One", th_text->v.text.text);

  GumboNode* td = GetChild(tr, 3);
  ASSERT_EQ(GUMBO_NODE_ELEMENT, td->type);
  EXPECT_EQ(GUMBO_TAG_TD, GetTag(td));
  ASSERT_EQ(1, GetChildCount(td));

  GumboNode* td_text = GetChild(td, 0);
  ASSERT_EQ(GUMBO_NODE_TEXT, td_text->type);
  EXPECT_STREQ("Two", td_text->v.text.text);

  GumboNode* td2_text = GetChild(td, 0);
  ASSERT_EQ(GUMBO_NODE_TEXT, td2_text->type);
  EXPECT_STREQ("Two", td2_text->v.text.text);

  GumboNode* div = GetChild(body, 3);
  ASSERT_EQ(GUMBO_NODE_ELEMENT, div->type);
  EXPECT_EQ(GUMBO_TAG_DIV, GetTag(div));
  ASSERT_EQ(0, GetChildCount(div));
}

TEST_F(GumboParserTest, StartParagraphInTable) {
  Parse("<table><P></tr></td>foo</table>");

  GumboNode* body;
  GetAndAssertBody(root_, &body);
  ASSERT_EQ(2, GetChildCount(body));

  GumboNode* paragraph = GetChild(body, 0);
  ASSERT_EQ(GUMBO_NODE_ELEMENT, paragraph->type);
  EXPECT_EQ(GUMBO_TAG_P, GetTag(paragraph));
  EXPECT_EQ(body, paragraph->parent);
  EXPECT_EQ(0, paragraph->index_within_parent);
  ASSERT_EQ(1, GetChildCount(paragraph));

  GumboNode* text = GetChild(paragraph, 0);
  ASSERT_EQ(GUMBO_NODE_TEXT, text->type);
  EXPECT_STREQ("foo", text->v.text.text);

  GumboNode* table = GetChild(body, 1);
  ASSERT_EQ(GUMBO_NODE_ELEMENT, table->type);
  EXPECT_EQ(GUMBO_TAG_TABLE, GetTag(table));
  EXPECT_EQ(body, table->parent);
  EXPECT_EQ(1, table->index_within_parent);
  ASSERT_EQ(0, GetChildCount(table));
}

TEST_F(GumboParserTest, EndParagraphInTable) {
  Parse("<table></p></table>");

  GumboNode* body;
  GetAndAssertBody(root_, &body);
  ASSERT_EQ(2, GetChildCount(body));

  GumboNode* paragraph = GetChild(body, 0);
  ASSERT_EQ(GUMBO_NODE_ELEMENT, paragraph->type);
  EXPECT_EQ(GUMBO_TAG_P, GetTag(paragraph));
  EXPECT_EQ(body, paragraph->parent);
  EXPECT_EQ(0, paragraph->index_within_parent);
  ASSERT_EQ(0, GetChildCount(paragraph));

  GumboNode* table = GetChild(body, 1);
  ASSERT_EQ(GUMBO_NODE_ELEMENT, table->type);
  EXPECT_EQ(GUMBO_TAG_TABLE, GetTag(table));
  EXPECT_EQ(body, table->parent);
  EXPECT_EQ(1, table->index_within_parent);
  ASSERT_EQ(0, GetChildCount(table));
}

TEST_F(GumboParserTest, UnknownTagInTable) {
  Parse("<table><foo>bar</table>");

  GumboNode* body;
  GetAndAssertBody(root_, &body);
  ASSERT_EQ(2, GetChildCount(body));

  GumboNode* foo = GetChild(body, 0);
  ASSERT_EQ(GUMBO_NODE_ELEMENT, foo->type);
  EXPECT_EQ(GUMBO_TAG_UNKNOWN, GetTag(foo));
  EXPECT_EQ("<foo>", ToString(foo->v.element.original_tag));
  EXPECT_EQ(body, foo->parent);
  EXPECT_EQ(0, foo->index_within_parent);
  ASSERT_EQ(1, GetChildCount(foo));

  GumboNode* bar = GetChild(foo, 0);
  ASSERT_EQ(GUMBO_NODE_TEXT, bar->type);
  EXPECT_STREQ("bar", bar->v.text.text);

  GumboNode* table = GetChild(body, 1);
  ASSERT_EQ(GUMBO_NODE_ELEMENT, table->type);
  EXPECT_EQ(GUMBO_TAG_TABLE, GetTag(table));
  EXPECT_EQ(body, table->parent);
  EXPECT_EQ(1, table->index_within_parent);
  ASSERT_EQ(0, GetChildCount(table));
}

TEST_F(GumboParserTest, UnclosedTableTags) {
  Parse(
      "<html><table>\n"
      "  <tr>\n"
      "    <td>One\n"
      "    <td>Two\n"
      "  <tr><td>Row2\n"
      "  <tr><td>Row3\n"
      "</table>\n"
      "</html>");
  GumboNode* body;
  GetAndAssertBody(root_, &body);
  ASSERT_EQ(2, GetChildCount(body));

  GumboNode* table = GetChild(body, 0);
  ASSERT_EQ(GUMBO_NODE_ELEMENT, table->type);
  EXPECT_EQ(GUMBO_TAG_TABLE, GetTag(table));
  ASSERT_EQ(2, GetChildCount(table));

  GumboNode* table_text = GetChild(table, 0);
  ASSERT_EQ(GUMBO_NODE_WHITESPACE, table_text->type);
  EXPECT_STREQ("\n  ", table_text->v.text.text);

  GumboNode* tbody = GetChild(table, 1);
  ASSERT_EQ(GUMBO_NODE_ELEMENT, tbody->type);
  EXPECT_EQ(GUMBO_TAG_TBODY, GetTag(tbody));
  ASSERT_EQ(3, GetChildCount(tbody));

  GumboNode* tr = GetChild(tbody, 0);
  ASSERT_EQ(GUMBO_NODE_ELEMENT, tr->type);
  EXPECT_EQ(GUMBO_TAG_TR, GetTag(tr));
  ASSERT_EQ(3, GetChildCount(tr));

  GumboNode* tr_text = GetChild(tr, 0);
  ASSERT_EQ(GUMBO_NODE_WHITESPACE, tr_text->type);
  EXPECT_STREQ("\n    ", tr_text->v.text.text);

  GumboNode* td1 = GetChild(tr, 1);
  ASSERT_EQ(GUMBO_NODE_ELEMENT, td1->type);
  EXPECT_EQ(GUMBO_TAG_TD, GetTag(td1));
  ASSERT_EQ(1, GetChildCount(td1));

  GumboNode* td1_text = GetChild(td1, 0);
  ASSERT_EQ(GUMBO_NODE_TEXT, td1_text->type);
  EXPECT_STREQ("One\n    ", td1_text->v.text.text);

  GumboNode* td2 = GetChild(tr, 2);
  ASSERT_EQ(GUMBO_NODE_ELEMENT, td2->type);
  EXPECT_EQ(GUMBO_TAG_TD, GetTag(td2));
  ASSERT_EQ(1, GetChildCount(td2));

  GumboNode* td2_text = GetChild(td2, 0);
  ASSERT_EQ(GUMBO_NODE_TEXT, td2_text->type);
  EXPECT_STREQ("Two\n  ", td2_text->v.text.text);

  GumboNode* tr3 = GetChild(tbody, 2);
  ASSERT_EQ(GUMBO_NODE_ELEMENT, tr3->type);
  EXPECT_EQ(GUMBO_TAG_TR, GetTag(tr3));
  ASSERT_EQ(1, GetChildCount(tr3));

  GumboNode* body_text = GetChild(body, 1);
  ASSERT_EQ(GUMBO_NODE_WHITESPACE, body_text->type);
  EXPECT_STREQ("\n", body_text->v.text.text);
}

TEST_F(GumboParserTest, MisnestedTable) {
  Parse("<table><tr><div><td></div></table>");

  GumboNode* body;
  GetAndAssertBody(root_, &body);
  ASSERT_EQ(2, GetChildCount(body));

  GumboNode* div = GetChild(body, 0);
  ASSERT_EQ(GUMBO_NODE_ELEMENT, div->type);
  EXPECT_EQ(GUMBO_TAG_DIV, GetTag(div));
  ASSERT_EQ(0, GetChildCount(div));

  GumboNode* table = GetChild(body, 1);
  ASSERT_EQ(GUMBO_NODE_ELEMENT, table->type);
  EXPECT_EQ(GUMBO_TAG_TABLE, GetTag(table));
  ASSERT_EQ(1, GetChildCount(table));

  GumboNode* tbody = GetChild(table, 0);
  ASSERT_EQ(GUMBO_NODE_ELEMENT, tbody->type);
  EXPECT_EQ(GUMBO_TAG_TBODY, GetTag(tbody));
  ASSERT_EQ(1, GetChildCount(tbody));

  GumboNode* tr = GetChild(tbody, 0);
  ASSERT_EQ(GUMBO_NODE_ELEMENT, tr->type);
  EXPECT_EQ(GUMBO_TAG_TR, GetTag(tr));
  ASSERT_EQ(1, GetChildCount(tr));

  GumboNode* td = GetChild(tr, 0);
  ASSERT_EQ(GUMBO_NODE_ELEMENT, td->type);
  EXPECT_EQ(GUMBO_TAG_TD, GetTag(td));
  ASSERT_EQ(0, GetChildCount(td));
}

TEST_F(GumboParserTest, MisnestedTable2) {
  Parse("<table><td>Cell1<table><th>Cell2<tr>Cell3</table>");

  GumboNode* body;
  GetAndAssertBody(root_, &body);
  ASSERT_EQ(1, GetChildCount(body));

  GumboNode* table1 = GetChild(body, 0);
  ASSERT_EQ(GUMBO_NODE_ELEMENT, table1->type);
  EXPECT_EQ(GUMBO_TAG_TABLE, GetTag(table1));
  ASSERT_EQ(1, GetChildCount(table1));

  GumboNode* tbody1 = GetChild(table1, 0);
  ASSERT_EQ(GUMBO_NODE_ELEMENT, tbody1->type);
  EXPECT_EQ(GUMBO_TAG_TBODY, GetTag(tbody1));
  ASSERT_EQ(1, GetChildCount(tbody1));

  GumboNode* tr1 = GetChild(tbody1, 0);
  ASSERT_EQ(GUMBO_NODE_ELEMENT, tr1->type);
  EXPECT_EQ(GUMBO_TAG_TR, GetTag(tr1));
  ASSERT_EQ(1, GetChildCount(tr1));

  GumboNode* td1 = GetChild(tr1, 0);
  ASSERT_EQ(GUMBO_NODE_ELEMENT, td1->type);
  EXPECT_EQ(GUMBO_TAG_TD, GetTag(td1));
  ASSERT_EQ(3, GetChildCount(td1));

  GumboNode* cell1 = GetChild(td1, 0);
  ASSERT_EQ(GUMBO_NODE_TEXT, cell1->type);
  EXPECT_STREQ("Cell1", cell1->v.text.text);

  // Foster-parented out of the inner <tr>
  GumboNode* cell3 = GetChild(td1, 1);
  ASSERT_EQ(GUMBO_NODE_TEXT, cell3->type);
  EXPECT_STREQ("Cell3", cell3->v.text.text);

  GumboNode* table2 = GetChild(td1, 2);
  ASSERT_EQ(GUMBO_NODE_ELEMENT, table2->type);
  EXPECT_EQ(GUMBO_TAG_TABLE, GetTag(table2));
  ASSERT_EQ(1, GetChildCount(table2));

  GumboNode* tbody2 = GetChild(table2, 0);
  ASSERT_EQ(GUMBO_NODE_ELEMENT, tbody2->type);
  EXPECT_EQ(GUMBO_TAG_TBODY, GetTag(tbody2));
  ASSERT_EQ(2, GetChildCount(tbody2));

  GumboNode* tr2 = GetChild(tbody2, 0);
  ASSERT_EQ(GUMBO_NODE_ELEMENT, tr2->type);
  EXPECT_EQ(GUMBO_TAG_TR, GetTag(tr2));
  ASSERT_EQ(1, GetChildCount(tr2));

  GumboNode* th = GetChild(tr2, 0);
  ASSERT_EQ(GUMBO_NODE_ELEMENT, th->type);
  EXPECT_EQ(GUMBO_TAG_TH, GetTag(th));
  ASSERT_EQ(1, GetChildCount(th));

  GumboNode* cell2 = GetChild(th, 0);
  ASSERT_EQ(GUMBO_NODE_TEXT, cell2->type);
  EXPECT_STREQ("Cell2", cell2->v.text.text);

  GumboNode* tr3 = GetChild(tbody2, 1);
  ASSERT_EQ(GUMBO_NODE_ELEMENT, tr3->type);
  EXPECT_EQ(GUMBO_TAG_TR, GetTag(tr3));
  ASSERT_EQ(0, GetChildCount(tr3));
}

TEST_F(GumboParserTest, Select) {
  Parse("<select><option>One<option>Two</select><div></div>");

  GumboNode* body;
  GetAndAssertBody(root_, &body);
  ASSERT_EQ(2, GetChildCount(body));

  GumboNode* select = GetChild(body, 0);
  ASSERT_EQ(GUMBO_NODE_ELEMENT, select->type);
  EXPECT_EQ(GUMBO_TAG_SELECT, GetTag(select));
  ASSERT_EQ(2, GetChildCount(select));

  GumboNode* option1 = GetChild(select, 0);
  ASSERT_EQ(GUMBO_NODE_ELEMENT, option1->type);
  EXPECT_EQ(GUMBO_TAG_OPTION, GetTag(option1));
  ASSERT_EQ(1, GetChildCount(option1));

  GumboNode* option2 = GetChild(select, 1);
  ASSERT_EQ(GUMBO_NODE_ELEMENT, option2->type);
  EXPECT_EQ(GUMBO_TAG_OPTION, GetTag(option2));
  ASSERT_EQ(1, GetChildCount(option2));

  GumboNode* div = GetChild(body, 1);
  ASSERT_EQ(GUMBO_NODE_ELEMENT, div->type);
  EXPECT_EQ(GUMBO_TAG_DIV, GetTag(div));
  ASSERT_EQ(0, GetChildCount(div));
}

TEST_F(GumboParserTest, ComplicatedSelect) {
  Parse(
      "<select><div class=foo></div><optgroup><option>Option"
      "</option><input></optgroup></select>");

  GumboNode* body;
  GetAndAssertBody(root_, &body);
  ASSERT_EQ(2, GetChildCount(body));

  GumboNode* select = GetChild(body, 0);
  ASSERT_EQ(GUMBO_NODE_ELEMENT, select->type);
  EXPECT_EQ(GUMBO_TAG_SELECT, GetTag(select));
  ASSERT_EQ(1, GetChildCount(select));

  GumboNode* optgroup = GetChild(select, 0);
  ASSERT_EQ(GUMBO_NODE_ELEMENT, optgroup->type);
  EXPECT_EQ(GUMBO_TAG_OPTGROUP, GetTag(optgroup));
  ASSERT_EQ(1, GetChildCount(optgroup));

  GumboNode* option = GetChild(optgroup, 0);
  ASSERT_EQ(GUMBO_NODE_ELEMENT, option->type);
  EXPECT_EQ(GUMBO_TAG_OPTION, GetTag(option));
  ASSERT_EQ(1, GetChildCount(option));

  GumboNode* text = GetChild(option, 0);
  ASSERT_EQ(GUMBO_NODE_TEXT, text->type);
  EXPECT_STREQ("Option", text->v.text.text);

  GumboNode* input = GetChild(body, 1);
  ASSERT_EQ(GUMBO_NODE_ELEMENT, input->type);
  EXPECT_EQ(GUMBO_TAG_INPUT, GetTag(input));
  ASSERT_EQ(0, GetChildCount(input));
}

TEST_F(GumboParserTest, DoubleSelect) {
  Parse("<select><select><div></div>");

  GumboNode* body;
  GetAndAssertBody(root_, &body);
  ASSERT_EQ(2, GetChildCount(body));

  GumboNode* select = GetChild(body, 0);
  ASSERT_EQ(GUMBO_NODE_ELEMENT, select->type);
  EXPECT_EQ(GUMBO_TAG_SELECT, GetTag(select));
  ASSERT_EQ(0, GetChildCount(select));

  GumboNode* div = GetChild(body, 1);
  ASSERT_EQ(GUMBO_NODE_ELEMENT, div->type);
  EXPECT_EQ(GUMBO_TAG_DIV, GetTag(div));
  ASSERT_EQ(0, GetChildCount(div));
}

TEST_F(GumboParserTest, InputInSelect) {
  Parse("<select><input /><div></div>");

  GumboNode* body;
  GetAndAssertBody(root_, &body);
  ASSERT_EQ(3, GetChildCount(body));

  GumboNode* select = GetChild(body, 0);
  ASSERT_EQ(GUMBO_NODE_ELEMENT, select->type);
  EXPECT_EQ(GUMBO_TAG_SELECT, GetTag(select));
  ASSERT_EQ(0, GetChildCount(select));

  GumboNode* input = GetChild(body, 1);
  ASSERT_EQ(GUMBO_NODE_ELEMENT, input->type);
  EXPECT_EQ(GUMBO_TAG_INPUT, GetTag(input));
  ASSERT_EQ(0, GetChildCount(input));

  GumboNode* div = GetChild(body, 2);
  ASSERT_EQ(GUMBO_NODE_ELEMENT, div->type);
  EXPECT_EQ(GUMBO_TAG_DIV, GetTag(div));
  ASSERT_EQ(0, GetChildCount(div));
}

TEST_F(GumboParserTest, SelectInTable) {
  Parse("<table><td><select><option value=1></table>");

  GumboNode* body;
  GetAndAssertBody(root_, &body);
  ASSERT_EQ(1, GetChildCount(body));

  GumboNode* table = GetChild(body, 0);
  ASSERT_EQ(GUMBO_NODE_ELEMENT, table->type);
  EXPECT_EQ(GUMBO_TAG_TABLE, GetTag(table));
  ASSERT_EQ(1, GetChildCount(table));

  GumboNode* tbody = GetChild(table, 0);
  ASSERT_EQ(GUMBO_NODE_ELEMENT, tbody->type);
  EXPECT_EQ(GUMBO_TAG_TBODY, GetTag(tbody));
  ASSERT_EQ(1, GetChildCount(tbody));

  GumboNode* tr = GetChild(tbody, 0);
  ASSERT_EQ(GUMBO_NODE_ELEMENT, tr->type);
  EXPECT_EQ(GUMBO_TAG_TR, GetTag(tr));
  ASSERT_EQ(1, GetChildCount(tr));

  GumboNode* td = GetChild(tr, 0);
  ASSERT_EQ(GUMBO_NODE_ELEMENT, td->type);
  EXPECT_EQ(GUMBO_TAG_TD, GetTag(td));
  ASSERT_EQ(1, GetChildCount(td));

  GumboNode* select = GetChild(td, 0);
  ASSERT_EQ(GUMBO_NODE_ELEMENT, select->type);
  EXPECT_EQ(GUMBO_TAG_SELECT, GetTag(select));
  ASSERT_EQ(1, GetChildCount(select));

  GumboNode* option = GetChild(select, 0);
  ASSERT_EQ(GUMBO_NODE_ELEMENT, option->type);
  EXPECT_EQ(GUMBO_TAG_OPTION, GetTag(option));
  ASSERT_EQ(0, GetChildCount(option));
}

TEST_F(GumboParserTest, ImplicitColgroup) {
  Parse("<table><col /><col /></table>");

  GumboNode* body;
  GetAndAssertBody(root_, &body);
  ASSERT_EQ(1, GetChildCount(body));

  GumboNode* table = GetChild(body, 0);
  ASSERT_EQ(GUMBO_NODE_ELEMENT, table->type);
  EXPECT_EQ(GUMBO_TAG_TABLE, GetTag(table));
  ASSERT_EQ(1, GetChildCount(table));

  GumboNode* colgroup = GetChild(table, 0);
  ASSERT_EQ(GUMBO_NODE_ELEMENT, colgroup->type);
  EXPECT_EQ(GUMBO_TAG_COLGROUP, GetTag(colgroup));
  ASSERT_EQ(2, GetChildCount(colgroup));

  GumboNode* col1 = GetChild(colgroup, 0);
  ASSERT_EQ(GUMBO_NODE_ELEMENT, col1->type);
  EXPECT_EQ(GUMBO_TAG_COL, GetTag(col1));
  ASSERT_EQ(0, GetChildCount(col1));

  GumboNode* col2 = GetChild(colgroup, 0);
  ASSERT_EQ(GUMBO_NODE_ELEMENT, col2->type);
  EXPECT_EQ(GUMBO_TAG_COL, GetTag(col2));
  ASSERT_EQ(0, GetChildCount(col2));
}

TEST_F(GumboParserTest, Form) {
  Parse("<form><input type=hidden /><isindex /></form>After form");

  GumboNode* body;
  GetAndAssertBody(root_, &body);
  ASSERT_EQ(2, GetChildCount(body));

  GumboNode* form = GetChild(body, 0);
  ASSERT_EQ(GUMBO_NODE_ELEMENT, form->type);
  EXPECT_EQ(GUMBO_TAG_FORM, GetTag(form));
  ASSERT_EQ(1, GetChildCount(form));

  GumboNode* input = GetChild(form, 0);
  ASSERT_EQ(GUMBO_NODE_ELEMENT, input->type);
  EXPECT_EQ(GUMBO_TAG_INPUT, GetTag(input));
  ASSERT_EQ(0, GetChildCount(input));

  GumboNode* text = GetChild(body, 1);
  ASSERT_EQ(GUMBO_NODE_TEXT, text->type);
  EXPECT_STREQ("After form", text->v.text.text);
}

// See: https://github.com/google/gumbo-parser/issues/350
TEST_F(GumboParserTest, FormEndPos) {
  Parse(" <form><input type=hidden /></form>");

  GumboNode* body;
  GetAndAssertBody(root_, &body);
  ASSERT_EQ(1, GetChildCount(body));

  GumboNode* form = GetChild(body, 0);
  ASSERT_EQ(GUMBO_NODE_ELEMENT, form->type);
  EXPECT_EQ(GUMBO_TAG_FORM, GetTag(form));
  ASSERT_EQ(1, GetChildCount(form));

  ASSERT_EQ(form->v.element.start_pos.offset, 1);
  ASSERT_EQ(form->v.element.end_pos.offset, 28);
}

TEST_F(GumboParserTest, NestedForm) {
  Parse("<form><label>Label</label><form><input id=input2></form>After form");

  GumboNode* body;
  GetAndAssertBody(root_, &body);
  ASSERT_EQ(2, GetChildCount(body));

  GumboNode* form = GetChild(body, 0);
  ASSERT_EQ(GUMBO_NODE_ELEMENT, form->type);
  EXPECT_EQ(GUMBO_TAG_FORM, GetTag(form));
  ASSERT_EQ(2, GetChildCount(form));

  GumboNode* label = GetChild(form, 0);
  ASSERT_EQ(GUMBO_NODE_ELEMENT, label->type);
  EXPECT_EQ(GUMBO_TAG_LABEL, GetTag(label));
  ASSERT_EQ(1, GetChildCount(label));

  GumboNode* input = GetChild(form, 1);
  ASSERT_EQ(GUMBO_NODE_ELEMENT, input->type);
  EXPECT_EQ(GUMBO_TAG_INPUT, GetTag(input));
  ASSERT_EQ(0, GetChildCount(input));

  GumboNode* text = GetChild(body, 1);
  ASSERT_EQ(GUMBO_NODE_TEXT, text->type);
  EXPECT_STREQ("After form", text->v.text.text);
}

TEST_F(GumboParserTest, MisnestedFormInTable) {
  // Parse of this is somewhat weird.  The first <form> is opened outside the
  // table, so when </form> checks to see if there's a form in scope, it stops
  // at the <table> boundary and returns null.  The form pointer is nulled out
  // anyway, though, which means that the second form (parsed in the table body
  // state) ends up creating an element.  It's immediately popped off
  // the stack, but the form element pointer remains set to that node (which is
  // not on the stack of open elements).  The final </form> tag triggers the
  // "does not have node in scope" clause and is ignored.  (Note that this is
  // different from "has a form element in scope" - the first form is still in
  // scope at that point, but the form pointer does not point to it.) Then the
  // original <form> element is closed implicitly when the table cell is closed.
  Parse(
      "<table><tr><td>"
      "<form><table><tr><td></td></tr></form>"
      "<form></tr></table></form>"
      "</td></tr></table");

  GumboNode* body;
  GetAndAssertBody(root_, &body);
  ASSERT_EQ(1, GetChildCount(body));

  GumboNode* table1 = GetChild(body, 0);
  ASSERT_EQ(GUMBO_NODE_ELEMENT, table1->type);
  EXPECT_EQ(GUMBO_TAG_TABLE, GetTag(table1));
  ASSERT_EQ(1, GetChildCount(table1));

  GumboNode* tbody1 = GetChild(table1, 0);
  ASSERT_EQ(GUMBO_NODE_ELEMENT, tbody1->type);
  EXPECT_EQ(GUMBO_TAG_TBODY, GetTag(tbody1));
  ASSERT_EQ(1, GetChildCount(tbody1));

  GumboNode* tr1 = GetChild(tbody1, 0);
  ASSERT_EQ(GUMBO_NODE_ELEMENT, tr1->type);
  EXPECT_EQ(GUMBO_TAG_TR, GetTag(tr1));
  ASSERT_EQ(1, GetChildCount(tr1));

  GumboNode* td1 = GetChild(tr1, 0);
  ASSERT_EQ(GUMBO_NODE_ELEMENT, td1->type);
  EXPECT_EQ(GUMBO_TAG_TD, GetTag(td1));
  ASSERT_EQ(1, GetChildCount(td1));

  GumboNode* form1 = GetChild(td1, 0);
  ASSERT_EQ(GUMBO_NODE_ELEMENT, form1->type);
  EXPECT_EQ(GUMBO_TAG_FORM, GetTag(form1));
  ASSERT_EQ(1, GetChildCount(form1));

  GumboNode* table2 = GetChild(form1, 0);
  ASSERT_EQ(GUMBO_NODE_ELEMENT, table2->type);
  EXPECT_EQ(GUMBO_TAG_TABLE, GetTag(table2));
  ASSERT_EQ(1, GetChildCount(table2));

  GumboNode* tbody2 = GetChild(table2, 0);
  ASSERT_EQ(GUMBO_NODE_ELEMENT, tbody2->type);
  EXPECT_EQ(GUMBO_TAG_TBODY, GetTag(tbody2));
  ASSERT_EQ(2, GetChildCount(tbody2));

  GumboNode* tr2 = GetChild(tbody2, 0);
  ASSERT_EQ(GUMBO_NODE_ELEMENT, tr2->type);
  EXPECT_EQ(GUMBO_TAG_TR, GetTag(tr2));
  ASSERT_EQ(1, GetChildCount(tr2));

  GumboNode* form2 = GetChild(tbody2, 1);
  ASSERT_EQ(GUMBO_NODE_ELEMENT, form2->type);
  EXPECT_EQ(GUMBO_TAG_FORM, GetTag(form2));
  ASSERT_EQ(0, GetChildCount(form2));
}

TEST_F(GumboParserTest, IsIndex) {
  Parse("<isindex id=form1 action='/action' prompt='Secret Message'>");
  GumboNode* body;
  GetAndAssertBody(root_, &body);
  ASSERT_EQ(1, GetChildCount(body));

  GumboNode* form = GetChild(body, 0);
  ASSERT_EQ(GUMBO_NODE_ELEMENT, form->type);
  EXPECT_EQ(GUMBO_TAG_FORM, GetTag(form));
  ASSERT_EQ(3, GetChildCount(form));

  GumboAttribute* action = GetAttribute(form, 0);
  EXPECT_STREQ("action", action->name);
  EXPECT_STREQ("/action", action->value);

  GumboNode* hr1 = GetChild(form, 0);
  ASSERT_EQ(GUMBO_NODE_ELEMENT, hr1->type);
  EXPECT_EQ(GUMBO_TAG_HR, GetTag(hr1));
  ASSERT_EQ(0, GetChildCount(hr1));

  GumboNode* label = GetChild(form, 1);
  ASSERT_EQ(GUMBO_NODE_ELEMENT, label->type);
  EXPECT_EQ(GUMBO_TAG_LABEL, GetTag(label));
  ASSERT_EQ(2, GetChildCount(label));

  GumboNode* text = GetChild(label, 0);
  ASSERT_EQ(GUMBO_NODE_TEXT, text->type);
  EXPECT_STREQ("Secret Message", text->v.text.text);

  GumboNode* input = GetChild(label, 1);
  ASSERT_EQ(GUMBO_NODE_ELEMENT, input->type);
  EXPECT_EQ(GUMBO_TAG_INPUT, GetTag(input));
  ASSERT_EQ(0, GetChildCount(input));
  ASSERT_EQ(2, GetAttributeCount(input));

  GumboAttribute* id = GetAttribute(input, 0);
  EXPECT_STREQ("id", id->name);
  EXPECT_STREQ("form1", id->value);

  GumboAttribute* name = GetAttribute(input, 1);
  EXPECT_STREQ("name", name->name);
  EXPECT_STREQ("isindex", name->value);

  GumboNode* hr2 = GetChild(form, 2);
  ASSERT_EQ(GUMBO_NODE_ELEMENT, hr2->type);
  EXPECT_EQ(GUMBO_TAG_HR, GetTag(hr2));
  ASSERT_EQ(0, GetChildCount(hr2));
}

TEST_F(GumboParserTest, IsIndexDuplicateAttribute) {
  Parse("<isindex name=foo>");
<<<<<<< HEAD
  
=======

>>>>>>> 2e999ccd
  GumboNode* body;
  GetAndAssertBody(root_, &body);
  ASSERT_EQ(1, GetChildCount(body));

  GumboNode* form = GetChild(body, 0);
  ASSERT_EQ(GUMBO_NODE_ELEMENT, form->type);
  EXPECT_EQ(GUMBO_TAG_FORM, GetTag(form));
  ASSERT_EQ(3, GetChildCount(form));

  GumboNode* label = GetChild(form, 1);
  ASSERT_EQ(GUMBO_NODE_ELEMENT, label->type);
  EXPECT_EQ(GUMBO_TAG_LABEL, GetTag(label));
  ASSERT_EQ(2, GetChildCount(label));

  GumboNode* input = GetChild(label, 1);
  ASSERT_EQ(GUMBO_NODE_ELEMENT, input->type);
  EXPECT_EQ(GUMBO_TAG_INPUT, GetTag(input));
  ASSERT_EQ(0, GetChildCount(input));
  ASSERT_EQ(1, GetAttributeCount(input));

  GumboAttribute* name = GetAttribute(input, 0);
  EXPECT_STREQ("name", name->name);
  EXPECT_STREQ("isindex", name->value);
}

TEST_F(GumboParserTest, NestedRawtextTags) {
  Parse(
      "<noscript><noscript jstag=false>"
      "<style>div{text-align:center}</style></noscript>");

  GumboNode* html = GetChild(root_, 0);
  ASSERT_EQ(GUMBO_NODE_ELEMENT, html->type);
  EXPECT_EQ(GUMBO_TAG_HTML, GetTag(html));
  EXPECT_EQ(GUMBO_INSERTION_BY_PARSER | GUMBO_INSERTION_IMPLICIT_END_TAG |
                GUMBO_INSERTION_IMPLIED,
      html->parse_flags);
  ASSERT_EQ(2, GetChildCount(html));

  GumboNode* head = GetChild(html, 0);
  ASSERT_EQ(GUMBO_NODE_ELEMENT, head->type);
  EXPECT_EQ(GUMBO_TAG_HEAD, GetTag(head));
  EXPECT_EQ(GUMBO_INSERTION_BY_PARSER | GUMBO_INSERTION_IMPLICIT_END_TAG |
                GUMBO_INSERTION_IMPLIED,
      head->parse_flags);
  ASSERT_EQ(1, GetChildCount(head));

  GumboNode* noscript = GetChild(head, 0);
  ASSERT_EQ(GUMBO_NODE_ELEMENT, noscript->type);
  EXPECT_EQ(GUMBO_TAG_NOSCRIPT, GetTag(noscript));
  ASSERT_EQ(1, GetChildCount(noscript));

  GumboNode* style = GetChild(noscript, 0);
  ASSERT_EQ(GUMBO_NODE_ELEMENT, style->type);
  EXPECT_EQ(GUMBO_TAG_STYLE, GetTag(style));
  ASSERT_EQ(1, GetChildCount(style));

  GumboNode* text = GetChild(style, 0);
  ASSERT_EQ(GUMBO_NODE_TEXT, text->type);
  EXPECT_STREQ("div{text-align:center}", text->v.text.text);
}

TEST_F(GumboParserTest, RawtextInBody) {
  Parse("<body><noembed jsif=false></noembed>");

  GumboNode* body;
  GetAndAssertBody(root_, &body);
  ASSERT_EQ(1, GetChildCount(body));

  GumboNode* noembed = GetChild(body, 0);
  ASSERT_EQ(GUMBO_NODE_ELEMENT, noembed->type);
  EXPECT_EQ(GUMBO_TAG_NOEMBED, GetTag(noembed));
  EXPECT_EQ(1, GetAttributeCount(noembed));
}

TEST_F(GumboParserTest, MetaBeforeHead) {
  Parse(
      "<html><meta http-equiv='content-type' "
      "content='text/html; charset=UTF-8' /><head></head>");

  GumboNode* body;
  GetAndAssertBody(root_, &body);
  // Testing for a memory leak here, but
  // TODO(jdtang): Flesh out structural asserts.
}

TEST_F(GumboParserTest, NoahsArkClause) {
  Parse(
      "<p><font size=4><font color=red><font size=4><font size=4>"
      "<font size=4><font size=4><font size=4><font color=red><p>X");

  GumboNode* body;
  GetAndAssertBody(root_, &body);
  ASSERT_EQ(2, GetChildCount(body));

  GumboNode* p1 = GetChild(body, 0);
  ASSERT_EQ(GUMBO_NODE_ELEMENT, p1->type);
  EXPECT_EQ(GUMBO_TAG_P, p1->v.element.tag);
  ASSERT_EQ(1, GetChildCount(p1));

  GumboNode* size1 = GetChild(p1, 0);
  GumboNode* red1 = GetChild(size1, 0);
  ASSERT_EQ(GUMBO_NODE_ELEMENT, red1->type);
  EXPECT_EQ(GUMBO_TAG_FONT, red1->v.element.tag);
  ASSERT_EQ(1, GetAttributeCount(red1));
  GumboAttribute* red1_attr = GetAttribute(red1, 0);
  EXPECT_STREQ("color", red1_attr->name);
  EXPECT_STREQ("red", red1_attr->value);
  ASSERT_EQ(1, GetChildCount(red1));

  GumboNode* p2 = GetChild(body, 1);
  ASSERT_EQ(GUMBO_NODE_ELEMENT, p2->type);
  EXPECT_EQ(GUMBO_TAG_P, p2->v.element.tag);
  ASSERT_EQ(1, GetChildCount(p2));

  GumboNode* red2 = GetChild(p2, 0);
  ASSERT_EQ(GUMBO_NODE_ELEMENT, red2->type);
  EXPECT_EQ(GUMBO_TAG_FONT, red2->v.element.tag);
  ASSERT_EQ(1, GetAttributeCount(red2));
  GumboAttribute* red2_attr = GetAttribute(red2, 0);
  EXPECT_STREQ("color", red2_attr->name);
  EXPECT_STREQ("red", red2_attr->value);
  ASSERT_EQ(1, GetChildCount(red2));
}

TEST_F(GumboParserTest, AdoptionAgency1) {
  // http://www.whatwg.org/specs/web-apps/current-work/multipage/the-end.html#misnested-tags:-b-i-/b-/i
  Parse("<p>1<b>2<i>3</b>4</i>5</p>");
  ASSERT_EQ(1, GetChildCount(root_));

  GumboNode* html = GetChild(root_, 0);
  ASSERT_EQ(GUMBO_NODE_ELEMENT, html->type);
  EXPECT_EQ(GUMBO_INSERTION_BY_PARSER | GUMBO_INSERTION_IMPLICIT_END_TAG |
                GUMBO_INSERTION_IMPLIED,
      html->parse_flags);
  EXPECT_EQ(GUMBO_TAG_HTML, html->v.element.tag);
  ASSERT_EQ(2, GetChildCount(html));

  GumboNode* body = GetChild(html, 1);
  ASSERT_EQ(GUMBO_NODE_ELEMENT, body->type);
  EXPECT_EQ(GUMBO_INSERTION_BY_PARSER | GUMBO_INSERTION_IMPLICIT_END_TAG |
                GUMBO_INSERTION_IMPLIED,
      body->parse_flags);
  EXPECT_EQ(GUMBO_TAG_BODY, body->v.element.tag);
  ASSERT_EQ(1, GetChildCount(body));

  GumboNode* p = GetChild(body, 0);
  ASSERT_EQ(GUMBO_NODE_ELEMENT, p->type);
  EXPECT_EQ(GUMBO_INSERTION_NORMAL, p->parse_flags);
  EXPECT_EQ(GUMBO_TAG_P, p->v.element.tag);
  ASSERT_EQ(4, GetChildCount(p));

  GumboNode* text1 = GetChild(p, 0);
  ASSERT_EQ(GUMBO_NODE_TEXT, text1->type);
  EXPECT_EQ(GUMBO_INSERTION_NORMAL, text1->parse_flags);
  EXPECT_STREQ("1", text1->v.text.text);

  GumboNode* b = GetChild(p, 1);
  ASSERT_EQ(GUMBO_NODE_ELEMENT, b->type);
  EXPECT_EQ(GUMBO_INSERTION_NORMAL, b->parse_flags);
  EXPECT_EQ(GUMBO_TAG_B, b->v.element.tag);
  ASSERT_EQ(2, GetChildCount(b));

  GumboNode* text2 = GetChild(b, 0);
  ASSERT_EQ(GUMBO_NODE_TEXT, text2->type);
  EXPECT_EQ(GUMBO_INSERTION_NORMAL, text2->parse_flags);
  EXPECT_STREQ("2", text2->v.text.text);

  GumboNode* i = GetChild(b, 1);
  ASSERT_EQ(GUMBO_NODE_ELEMENT, i->type);
  EXPECT_EQ(GUMBO_INSERTION_IMPLICIT_END_TAG, i->parse_flags);
  EXPECT_EQ(GUMBO_TAG_I, i->v.element.tag);
  ASSERT_EQ(1, GetChildCount(i));

  GumboNode* text3 = GetChild(i, 0);
  ASSERT_EQ(GUMBO_NODE_TEXT, text3->type);
  EXPECT_EQ(GUMBO_INSERTION_NORMAL, text2->parse_flags);
  EXPECT_STREQ("3", text3->v.text.text);

  GumboNode* i2 = GetChild(p, 2);
  ASSERT_EQ(GUMBO_NODE_ELEMENT, i2->type);
  EXPECT_EQ(GUMBO_INSERTION_BY_PARSER |
                GUMBO_INSERTION_RECONSTRUCTED_FORMATTING_ELEMENT,
      i2->parse_flags);
  EXPECT_EQ(GUMBO_TAG_I, i2->v.element.tag);
  ASSERT_EQ(1, GetChildCount(i2));

  GumboNode* text4 = GetChild(i2, 0);
  ASSERT_EQ(GUMBO_NODE_TEXT, text4->type);
  EXPECT_EQ(GUMBO_INSERTION_NORMAL, text2->parse_flags);
  EXPECT_STREQ("4", text4->v.text.text);

  GumboNode* text5 = GetChild(p, 3);
  ASSERT_EQ(GUMBO_NODE_TEXT, text5->type);
  EXPECT_EQ(GUMBO_INSERTION_NORMAL, text2->parse_flags);
  EXPECT_STREQ("5", text5->v.text.text);
}

TEST_F(GumboParserTest, AdoptionAgency2) {
  // http://www.whatwg.org/specs/web-apps/current-work/multipage/the-end.html#misnested-tags:-b-p-/b-/p
  Parse("<b>1<p>2</b>3</p>");
  ASSERT_EQ(1, GetChildCount(root_));

  GumboNode* html = GetChild(root_, 0);
  ASSERT_EQ(GUMBO_NODE_ELEMENT, html->type);
  EXPECT_EQ(GUMBO_INSERTION_BY_PARSER | GUMBO_INSERTION_IMPLICIT_END_TAG |
                GUMBO_INSERTION_IMPLIED,
      html->parse_flags);
  EXPECT_EQ(GUMBO_TAG_HTML, html->v.element.tag);
  ASSERT_EQ(2, GetChildCount(html));

  GumboNode* body = GetChild(html, 1);
  ASSERT_EQ(GUMBO_NODE_ELEMENT, body->type);
  EXPECT_EQ(GUMBO_INSERTION_BY_PARSER | GUMBO_INSERTION_IMPLICIT_END_TAG |
                GUMBO_INSERTION_IMPLIED,
      body->parse_flags);
  EXPECT_EQ(GUMBO_TAG_BODY, body->v.element.tag);
  ASSERT_EQ(2, GetChildCount(body));

  GumboNode* b = GetChild(body, 0);
  ASSERT_EQ(GUMBO_NODE_ELEMENT, b->type);
  EXPECT_EQ(GUMBO_INSERTION_IMPLICIT_END_TAG, b->parse_flags);
  EXPECT_EQ(GUMBO_TAG_B, b->v.element.tag);
  ASSERT_EQ(1, GetChildCount(b));

  GumboNode* text1 = GetChild(b, 0);
  ASSERT_EQ(GUMBO_NODE_TEXT, text1->type);
  EXPECT_EQ(GUMBO_INSERTION_NORMAL, text1->parse_flags);
  EXPECT_STREQ("1", text1->v.text.text);

  GumboNode* p = GetChild(body, 1);
  ASSERT_EQ(GUMBO_NODE_ELEMENT, p->type);
  EXPECT_EQ(GUMBO_INSERTION_ADOPTION_AGENCY_MOVED, p->parse_flags);
  EXPECT_EQ(GUMBO_TAG_P, p->v.element.tag);
  ASSERT_EQ(2, GetChildCount(p));

  GumboNode* b2 = GetChild(p, 0);
  ASSERT_EQ(GUMBO_NODE_ELEMENT, b2->type);
  EXPECT_EQ(GUMBO_INSERTION_ADOPTION_AGENCY_CLONED | GUMBO_INSERTION_BY_PARSER,
      b2->parse_flags);
  EXPECT_EQ(GUMBO_TAG_B, b2->v.element.tag);
  ASSERT_EQ(1, GetChildCount(b2));

  GumboNode* text2 = GetChild(b2, 0);
  ASSERT_EQ(GUMBO_NODE_TEXT, text2->type);
  EXPECT_EQ(GUMBO_INSERTION_NORMAL, text2->parse_flags);
  EXPECT_STREQ("2", text2->v.text.text);

  GumboNode* text3 = GetChild(p, 1);
  ASSERT_EQ(GUMBO_NODE_TEXT, text3->type);
  EXPECT_EQ(GUMBO_INSERTION_NORMAL, text2->parse_flags);
  EXPECT_STREQ("3", text3->v.text.text);
}

TEST_F(GumboParserTest, AdoptionAgency3) {
  Parse("<div><a><b><u><i><code><div></a>");
}

TEST_F(GumboParserTest, ImplicitlyCloseLists) {
  Parse(
      "<ul>\n"
      "  <li>First\n"
      "  <li>Second\n"
      "</ul>");

  GumboNode* body;
  GetAndAssertBody(root_, &body);
  ASSERT_EQ(1, GetChildCount(body));

  GumboNode* ul = GetChild(body, 0);
  ASSERT_EQ(GUMBO_NODE_ELEMENT, ul->type);
  EXPECT_EQ(GUMBO_TAG_UL, GetTag(ul));
  ASSERT_EQ(3, GetChildCount(ul));

  GumboNode* text = GetChild(ul, 0);
  ASSERT_EQ(GUMBO_NODE_WHITESPACE, text->type);
  EXPECT_EQ(GUMBO_INSERTION_NORMAL, text->parse_flags);
  EXPECT_STREQ("\n  ", text->v.text.text);

  GumboNode* li1 = GetChild(ul, 1);
  ASSERT_EQ(GUMBO_NODE_ELEMENT, li1->type);
  EXPECT_EQ(GUMBO_TAG_LI, GetTag(li1));
  ASSERT_EQ(1, GetChildCount(li1));

  GumboNode* li2 = GetChild(ul, 2);
  ASSERT_EQ(GUMBO_NODE_ELEMENT, li2->type);
  EXPECT_EQ(GUMBO_TAG_LI, GetTag(li2));
  ASSERT_EQ(1, GetChildCount(li2));
}

TEST_F(GumboParserTest, CData) {
  Parse("<svg><![CDATA[this is text]]></svg>");

  GumboNode* body;
  GetAndAssertBody(root_, &body);
  ASSERT_EQ(1, GetChildCount(body));

  GumboNode* svg = GetChild(body, 0);
  ASSERT_EQ(1, GetChildCount(svg));

  GumboNode* cdata = GetChild(svg, 0);
  ASSERT_EQ(GUMBO_NODE_CDATA, cdata->type);
  EXPECT_STREQ("this is text", cdata->v.text.text);
}

TEST_F(GumboParserTest, CDataUnsafe) {
  // Can't use Parse() because of the strlen
  output_ =
      gumbo_parse_with_options(&options_, "<svg><![CDATA[\0filler\0text\0]]>",
          sizeof("<svg><![CDATA[\0filler\0text\0]]>") - 1);
  root_ = output_->document;

  GumboNode* body;
  GetAndAssertBody(root_, &body);
  ASSERT_EQ(1, GetChildCount(body));

  GumboNode* svg = GetChild(body, 0);
  ASSERT_EQ(1, GetChildCount(svg));

  GumboNode* cdata = GetChild(svg, 0);
  ASSERT_EQ(GUMBO_NODE_CDATA, cdata->type);
  // \xEF\xBF\xBD = unicode replacement char
  EXPECT_STREQ(
      "\xEF\xBF\xBD"
      "filler\xEF\xBF\xBD"
      "text\xEF\xBF\xBD",
      cdata->v.text.text);
}

TEST_F(GumboParserTest, CDataInBody) {
  Parse("<div><![CDATA[this is text]]></div>");

  GumboNode* body;
  GetAndAssertBody(root_, &body);
  ASSERT_EQ(1, GetChildCount(body));

  GumboNode* div = GetChild(body, 0);
  ASSERT_EQ(1, GetChildCount(div));

  GumboNode* cdata = GetChild(div, 0);
  ASSERT_EQ(GUMBO_NODE_COMMENT, cdata->type);
  EXPECT_STREQ("[CDATA[this is text]]", cdata->v.text.text);
}

TEST_F(GumboParserTest, FormattingTagsInHeading) {
  Parse("<h2>This is <b>old</h2>text");

  GumboNode* body;
  GetAndAssertBody(root_, &body);
  ASSERT_EQ(2, GetChildCount(body));

  GumboNode* h2 = GetChild(body, 0);
  ASSERT_EQ(GUMBO_NODE_ELEMENT, h2->type);
  EXPECT_EQ(GUMBO_TAG_H2, GetTag(h2));
  ASSERT_EQ(2, GetChildCount(h2));

  GumboNode* text1 = GetChild(h2, 0);
  ASSERT_EQ(GUMBO_NODE_TEXT, text1->type);
  EXPECT_EQ(GUMBO_INSERTION_NORMAL, text1->parse_flags);
  EXPECT_STREQ("This is ", text1->v.text.text);

  GumboNode* b = GetChild(h2, 1);
  ASSERT_EQ(GUMBO_NODE_ELEMENT, b->type);
  EXPECT_EQ(GUMBO_TAG_B, GetTag(b));
  EXPECT_EQ(GUMBO_INSERTION_IMPLICIT_END_TAG, b->parse_flags);
  ASSERT_EQ(1, GetChildCount(b));

  GumboNode* text2 = GetChild(b, 0);
  ASSERT_EQ(GUMBO_NODE_TEXT, text2->type);
  EXPECT_EQ(GUMBO_INSERTION_NORMAL, text2->parse_flags);
  EXPECT_STREQ("old", text2->v.text.text);

  GumboNode* b2 = GetChild(body, 1);
  ASSERT_EQ(GUMBO_NODE_ELEMENT, b2->type);
  EXPECT_EQ(GUMBO_TAG_B, GetTag(b2));
  EXPECT_EQ(GUMBO_INSERTION_IMPLICIT_END_TAG | GUMBO_INSERTION_BY_PARSER |
                GUMBO_INSERTION_RECONSTRUCTED_FORMATTING_ELEMENT,
      b2->parse_flags);
  ASSERT_EQ(1, GetChildCount(b2));

  GumboNode* text3 = GetChild(b2, 0);
  ASSERT_EQ(GUMBO_NODE_TEXT, text3->type);
  EXPECT_EQ(GUMBO_INSERTION_NORMAL, text3->parse_flags);
  EXPECT_STREQ("text", text3->v.text.text);
}

TEST_F(GumboParserTest, ExtraReconstruction) {
  Parse("<span><b></span></p>");

  GumboNode* body;
  GetAndAssertBody(root_, &body);
  ASSERT_EQ(2, GetChildCount(body));

  EXPECT_EQ(GUMBO_TAG_SPAN, GetTag(GetChild(body, 0)));
  EXPECT_EQ(GUMBO_TAG_P, GetTag(GetChild(body, 1)));
}

TEST_F(GumboParserTest, LinkifiedHeading) {
  Parse("<li><h3><a href=#foo>Text</a></h3><div>Summary</div>");

  GumboNode* body;
  GetAndAssertBody(root_, &body);
  ASSERT_EQ(1, GetChildCount(body));

  GumboNode* li = GetChild(body, 0);
  ASSERT_EQ(GUMBO_NODE_ELEMENT, li->type);
  EXPECT_EQ(GUMBO_TAG_LI, GetTag(li));
  ASSERT_EQ(2, GetChildCount(li));

  GumboNode* h3 = GetChild(li, 0);
  ASSERT_EQ(GUMBO_NODE_ELEMENT, h3->type);
  EXPECT_EQ(GUMBO_TAG_H3, GetTag(h3));
  ASSERT_EQ(1, GetChildCount(h3));

  GumboNode* anchor = GetChild(h3, 0);
  ASSERT_EQ(GUMBO_NODE_ELEMENT, anchor->type);
  EXPECT_EQ(GUMBO_TAG_A, GetTag(anchor));
  ASSERT_EQ(1, GetChildCount(anchor));

  GumboNode* div = GetChild(li, 1);
  ASSERT_EQ(GUMBO_NODE_ELEMENT, div->type);
  EXPECT_EQ(GUMBO_TAG_DIV, GetTag(div));
  ASSERT_EQ(1, GetChildCount(div));
}

TEST_F(GumboParserTest, MisnestedHeading) {
  Parse(
      "<h1>"
      "  <section>"
      "    <h2>"
      "      <dl><dt>List"
      "    </h1>"
      "  </section>"
      "  Heading1"
      "<h3>Heading3</h4>"
      "After</h3> text");
  // The parse of this is pretty weird: according to the spec, it should be:
  // <html>
  //   <head></head>
  //   <body>
  //     <h1>
  //       <section>
  //         <h2><dl><dt>List</dt></dl></h2>
  //       </section>
  //       Heading1
  //     </h1>
  //     <h3>Heading3</h3>
  //     After text
  //   </body>
  // </html>
  // Explanation:
  // <html>, <head>, and <body> tags are implied.  The opening <h1> and <section
  // tags function as expected.  Because the current node is <section>, the <h2>
  // does *not* close the existing <h1>, and then we enter a definition list.
  // The closing </h1>, even though it's misnested, causes the <dt> to be closed
  // implicitly, then also closes the <dl> and <h2> as a parse error.  <h1> is
  // still open, and so "Heading1" goes into it.  Because the current node is a
  // heading tag, <h3> closes it (as a parse error) and reopens a new <h3> node,
  // which is closed by the </h4> tag.  The remaining text goes straight into
  // the <body>; since no heading is open, the </h3> tag is ignored and the
  // second run is condensed into the first.
  // TODO(jdtang): Make sure that parse_flags are set appropriately for this.
  GumboNode* body;
  GetAndAssertBody(root_, &body);
  ASSERT_EQ(3, GetChildCount(body));

  GumboNode* h1 = GetChild(body, 0);
  ASSERT_EQ(GUMBO_NODE_ELEMENT, h1->type);
  EXPECT_EQ(GUMBO_TAG_H1, GetTag(h1));
  ASSERT_EQ(3, GetChildCount(h1));
  // Child 1 is whitespace, as it is for many of these nodes.

  GumboNode* section = GetChild(h1, 1);
  ASSERT_EQ(GUMBO_NODE_ELEMENT, section->type);
  EXPECT_EQ(GUMBO_TAG_SECTION, GetTag(section));
  ASSERT_EQ(3, GetChildCount(section));

  GumboNode* h2 = GetChild(section, 1);
  ASSERT_EQ(GUMBO_NODE_ELEMENT, h2->type);
  EXPECT_EQ(GUMBO_TAG_H2, GetTag(h2));
  ASSERT_EQ(2, GetChildCount(h2));

  GumboNode* dl = GetChild(h2, 1);
  ASSERT_EQ(GUMBO_NODE_ELEMENT, dl->type);
  EXPECT_EQ(GUMBO_TAG_DL, GetTag(dl));
  ASSERT_EQ(1, GetChildCount(dl));

  GumboNode* dt = GetChild(dl, 0);
  ASSERT_EQ(GUMBO_NODE_ELEMENT, dt->type);
  EXPECT_EQ(GUMBO_TAG_DT, GetTag(dt));
  ASSERT_EQ(1, GetChildCount(dt));

  GumboNode* text1 = GetChild(dt, 0);
  ASSERT_EQ(GUMBO_NODE_TEXT, text1->type);
  EXPECT_EQ(GUMBO_INSERTION_NORMAL, text1->parse_flags);
  EXPECT_STREQ("List    ", text1->v.text.text);

  GumboNode* text2 = GetChild(h1, 2);
  ASSERT_EQ(GUMBO_NODE_TEXT, text2->type);
  EXPECT_EQ(GUMBO_INSERTION_NORMAL, text2->parse_flags);
  EXPECT_STREQ("  Heading1", text2->v.text.text);

  GumboNode* h3 = GetChild(body, 1);
  ASSERT_EQ(GUMBO_NODE_ELEMENT, h3->type);
  EXPECT_EQ(GUMBO_TAG_H3, GetTag(h3));
  EXPECT_EQ(1, GetChildCount(h3));

  GumboNode* text3 = GetChild(h3, 0);
  ASSERT_EQ(GUMBO_NODE_TEXT, text3->type);
  EXPECT_EQ(GUMBO_INSERTION_NORMAL, text3->parse_flags);
  EXPECT_STREQ("Heading3", text3->v.text.text);

  GumboNode* text4 = GetChild(body, 2);
  ASSERT_EQ(GUMBO_NODE_TEXT, text4->type);
  EXPECT_EQ(GUMBO_INSERTION_NORMAL, text4->parse_flags);
  EXPECT_STREQ("After text", text4->v.text.text);
}

TEST_F(GumboParserTest, DoubleBody) {
  Parse("<body class=first><body class=second id=merged>Text</body></body>");

  GumboNode* body;
  GetAndAssertBody(root_, &body);
  ASSERT_EQ(1, GetChildCount(body));
  ASSERT_EQ(2, GetAttributeCount(body));

  GumboAttribute* clas = GetAttribute(body, 0);
  EXPECT_STREQ("class", clas->name);
  EXPECT_STREQ("first", clas->value);

  GumboAttribute* id = GetAttribute(body, 1);
  EXPECT_STREQ("id", id->name);
  EXPECT_STREQ("merged", id->value);

  GumboNode* text = GetChild(body, 0);
  ASSERT_EQ(GUMBO_NODE_TEXT, text->type);
  EXPECT_EQ(GUMBO_INSERTION_NORMAL, text->parse_flags);
  EXPECT_STREQ("Text", text->v.text.text);
}

TEST_F(GumboParserTest, ThInMathMl) {
  Parse("<math><th><mI><table></table><tr></table><div><tr>0");
  GumboNode* body;
  GetAndAssertBody(root_, &body);
  ASSERT_EQ(1, GetChildCount(body));

  GumboNode* math = GetChild(body, 0);
  ASSERT_EQ(GUMBO_NODE_ELEMENT, math->type);
  EXPECT_EQ(GUMBO_TAG_MATH, math->v.element.tag);
  EXPECT_EQ(GUMBO_NAMESPACE_MATHML, math->v.element.tag_namespace);
  ASSERT_EQ(1, GetChildCount(math));

  GumboNode* th = GetChild(math, 0);
  ASSERT_EQ(GUMBO_NODE_ELEMENT, th->type);
  EXPECT_EQ(GUMBO_TAG_TH, th->v.element.tag);
  EXPECT_EQ(GUMBO_NAMESPACE_MATHML, th->v.element.tag_namespace);
  ASSERT_EQ(1, GetChildCount(th));

  GumboNode* mi = GetChild(th, 0);
  ASSERT_EQ(GUMBO_NODE_ELEMENT, mi->type);
  EXPECT_EQ(GUMBO_TAG_MI, mi->v.element.tag);
  EXPECT_EQ(GUMBO_NAMESPACE_MATHML, mi->v.element.tag_namespace);
  ASSERT_EQ(2, GetChildCount(mi));

  GumboNode* table = GetChild(mi, 0);
  ASSERT_EQ(GUMBO_NODE_ELEMENT, table->type);
  EXPECT_EQ(GUMBO_TAG_TABLE, table->v.element.tag);
  EXPECT_EQ(GUMBO_NAMESPACE_HTML, table->v.element.tag_namespace);
  ASSERT_EQ(0, GetChildCount(table));

  GumboNode* div = GetChild(mi, 1);
  ASSERT_EQ(GUMBO_NODE_ELEMENT, div->type);
  EXPECT_EQ(GUMBO_TAG_DIV, div->v.element.tag);
  EXPECT_EQ(GUMBO_NAMESPACE_HTML, div->v.element.tag_namespace);
  ASSERT_EQ(1, GetChildCount(div));

  GumboNode* text = GetChild(div, 0);
  ASSERT_EQ(GUMBO_NODE_TEXT, text->type);
  EXPECT_STREQ("0", text->v.text.text);
}

TEST_F(GumboParserTest, TdInMathml) {
  Parse("<table><th><math><td></tr>");
  GumboNode* body;
  GetAndAssertBody(root_, &body);
  ASSERT_EQ(1, GetChildCount(body));

  GumboNode* table = GetChild(body, 0);
  ASSERT_EQ(GUMBO_NODE_ELEMENT, table->type);
  EXPECT_EQ(GUMBO_TAG_TABLE, table->v.element.tag);
  EXPECT_EQ(GUMBO_NAMESPACE_HTML, table->v.element.tag_namespace);
  ASSERT_EQ(1, GetChildCount(table));

  GumboNode* tbody = GetChild(table, 0);
  ASSERT_EQ(GUMBO_NODE_ELEMENT, tbody->type);
  EXPECT_EQ(GUMBO_TAG_TBODY, tbody->v.element.tag);
  EXPECT_EQ(GUMBO_NAMESPACE_HTML, tbody->v.element.tag_namespace);
  ASSERT_EQ(1, GetChildCount(tbody));

  GumboNode* tr = GetChild(tbody, 0);
  ASSERT_EQ(GUMBO_NODE_ELEMENT, tr->type);
  EXPECT_EQ(GUMBO_TAG_TR, tr->v.element.tag);
  EXPECT_EQ(GUMBO_NAMESPACE_HTML, tr->v.element.tag_namespace);
  ASSERT_EQ(1, GetChildCount(tr));

  GumboNode* th = GetChild(tr, 0);
  ASSERT_EQ(GUMBO_NODE_ELEMENT, th->type);
  EXPECT_EQ(GUMBO_TAG_TH, th->v.element.tag);
  EXPECT_EQ(GUMBO_NAMESPACE_HTML, th->v.element.tag_namespace);
  ASSERT_EQ(1, GetChildCount(th));

  GumboNode* math = GetChild(th, 0);
  ASSERT_EQ(GUMBO_NODE_ELEMENT, math->type);
  EXPECT_EQ(GUMBO_TAG_MATH, math->v.element.tag);
  EXPECT_EQ(GUMBO_NAMESPACE_MATHML, math->v.element.tag_namespace);
  ASSERT_EQ(1, GetChildCount(math));

  GumboNode* td = GetChild(math, 0);
  ASSERT_EQ(GUMBO_NODE_ELEMENT, td->type);
  EXPECT_EQ(GUMBO_TAG_TD, td->v.element.tag);
  EXPECT_EQ(GUMBO_NAMESPACE_MATHML, td->v.element.tag_namespace);
  ASSERT_EQ(0, GetChildCount(td));
}

TEST_F(GumboParserTest, SelectInForeignContent) {
  Parse("<svg><select><foreignobject><select><select><select>");
}

TEST_F(GumboParserTest, TemplateInForeignContent) {
  Parse("<template><svg><template>");

  GumboNode* body;
  GetAndAssertBody(root_, &body);
  EXPECT_EQ(0, GetChildCount(body));

  GumboNode* html = GetChild(root_, 0);
  ASSERT_EQ(2, GetChildCount(html));

  GumboNode* head = GetChild(html, 0);
  ASSERT_EQ(1, GetChildCount(head));

  GumboNode* template_node = GetChild(head, 0);
  ASSERT_EQ(GUMBO_NODE_TEMPLATE, template_node->type);
  EXPECT_EQ(GUMBO_TAG_TEMPLATE, template_node->v.element.tag);
  ASSERT_EQ(1, GetChildCount(template_node));

  GumboNode* svg_node = GetChild(template_node, 0);
  ASSERT_EQ(GUMBO_NODE_ELEMENT, svg_node->type);
  EXPECT_EQ(GUMBO_TAG_SVG, svg_node->v.element.tag);
  EXPECT_EQ(GUMBO_NAMESPACE_SVG, svg_node->v.element.tag_namespace);
  ASSERT_EQ(1, GetChildCount(svg_node));

  GumboNode* svg_template = GetChild(svg_node, 0);
  ASSERT_EQ(GUMBO_NODE_ELEMENT, svg_template->type);
  EXPECT_EQ(GUMBO_TAG_TEMPLATE, svg_template->v.element.tag);
  EXPECT_EQ(GUMBO_NAMESPACE_SVG, svg_template->v.element.tag_namespace);
  EXPECT_EQ(0, GetChildCount(svg_template));
}

TEST_F(GumboParserTest, TemplateNull) {
  output_ = gumbo_parse_with_options(
      &options_, "<template>\0", sizeof("<template>\0") - 1);
  root_ = output_->document;

  GumboNode* body;
  GetAndAssertBody(root_, &body);
  EXPECT_EQ(0, GetChildCount(body));

  GumboNode* html = GetChild(root_, 0);
  ASSERT_EQ(2, GetChildCount(html));

  GumboNode* head = GetChild(html, 0);
  ASSERT_EQ(1, GetChildCount(head));

  GumboNode* template_node = GetChild(head, 0);
  ASSERT_EQ(GUMBO_NODE_TEMPLATE, template_node->type);
  EXPECT_EQ(GUMBO_TAG_TEMPLATE, template_node->v.element.tag);
  ASSERT_EQ(0, GetChildCount(template_node));
}

TEST_F(GumboParserTest, FragmentWithNamespace) {
  ParseFragment("<div></div>", GUMBO_TAG_TITLE, GUMBO_NAMESPACE_SVG);

  EXPECT_EQ(1, GetChildCount(root_));
  GumboNode* html = GetChild(root_, 0);
  ASSERT_EQ(GUMBO_NODE_ELEMENT, html->type);
  EXPECT_EQ(GUMBO_TAG_HTML, html->v.element.tag);
  EXPECT_EQ(1, GetChildCount(html));

  GumboNode* div = GetChild(html, 0);
  ASSERT_EQ(GUMBO_NODE_ELEMENT, div->type);
  EXPECT_EQ(GUMBO_TAG_DIV, div->v.element.tag);
  EXPECT_EQ(0, GetChildCount(div));
}

TEST_F(GumboParserTest, FragmentWithTwoNodes) {
  ParseFragment("<h1>Hi</h1><br>", GUMBO_TAG_BODY, GUMBO_NAMESPACE_HTML);

  EXPECT_EQ(1, GetChildCount(root_));

  GumboNode* html = GetChild(root_, 0);
  ASSERT_EQ(GUMBO_NODE_ELEMENT, html->type);
  EXPECT_EQ(GUMBO_TAG_HTML, html->v.element.tag);
  EXPECT_EQ(2, GetChildCount(html));

  GumboNode* h1 = GetChild(html, 0);
  ASSERT_EQ(GUMBO_NODE_ELEMENT, h1->type);
  EXPECT_EQ(GUMBO_TAG_H1, h1->v.element.tag);
  EXPECT_EQ(1, GetChildCount(h1));

  GumboNode* br = GetChild(html, 1);
  ASSERT_EQ(GUMBO_NODE_ELEMENT, br->type);
  EXPECT_EQ(GUMBO_TAG_BR, br->v.element.tag);
  EXPECT_EQ(0, GetChildCount(br));
}

}  // namespace<|MERGE_RESOLUTION|>--- conflicted
+++ resolved
@@ -1437,11 +1437,7 @@
 
 TEST_F(GumboParserTest, IsIndexDuplicateAttribute) {
   Parse("<isindex name=foo>");
-<<<<<<< HEAD
-  
-=======
-
->>>>>>> 2e999ccd
+
   GumboNode* body;
   GetAndAssertBody(root_, &body);
   ASSERT_EQ(1, GetChildCount(body));
