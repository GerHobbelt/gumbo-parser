--- conflicted
+++ resolved
@@ -141,12 +141,6 @@
   }
 }
 
-<<<<<<< HEAD
-GumboTest::GumboTest() :
-    options_(kGumboDefaultOptions),
-    errors_are_expected_(false),
-    text_("")  {
-=======
 // Custom allocator machinery to sanity check for memory leaks.  Normally we can
 // use heapcheck/valgrind/ASAN for this, but they only give the
 // results when the program terminates.  This means that if the parser is run in
@@ -207,7 +201,6 @@
 GumboTest::GumboTest()
     : options_(kGumboDefaultOptions), errors_are_expected_(false), text_("") {
   InitLeakDetection(&options_, &malloc_stats_);
->>>>>>> 2e999ccd
   options_.max_errors = 100;
   parser_._options = &options_;
   parser_._output = static_cast<GumboOutput*>(calloc(1, sizeof(GumboOutput)));
