--- conflicted
+++ resolved
@@ -772,15 +772,7 @@
  * Extended version of `gumbo_parse` that takes an explicit options
  * structure, buffer, and length.
  */
-<<<<<<< HEAD
-GumboOutput* gumbo_parse_with_options (
-  const GumboOptions* options,
-  const char* buffer,
-  size_t buffer_length
-);
-=======
 GumboOutput* gumbo_parse_with_options(const GumboOptions* options, const char* buffer, size_t buffer_length);
->>>>>>> 3f86c877
 
 /** Convert a `GumboOutputStatus` code into a readable description. */
 const char* gumbo_status_to_string(GumboOutputStatus status);
