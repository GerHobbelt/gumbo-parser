// Copyright 2010 Google Inc. All Rights Reserved.
//
// Licensed under the Apache License, Version 2.0 (the "License");
// you may not use this file except in compliance with the License.
// You may obtain a copy of the License at
//
//     http://www.apache.org/licenses/LICENSE-2.0
//
// Unless required by applicable law or agreed to in writing, software
// distributed under the License is distributed on an "AS IS" BASIS,
// WITHOUT WARRANTIES OR CONDITIONS OF ANY KIND, either express or implied.
// See the License for the specific language governing permissions and
// limitations under the License.
//
// Author: jdtang@google.com (Jonathan Tang)
//
// We use Gumbo as a prefix for types, gumbo_ as a prefix for functions, and
// GUMBO_ as a prefix for enum constants (static constants get the Google-style
// kGumbo prefix).

/**
 * @file
 * @mainpage Gumbo HTML Parser
 *
 * This provides a conformant, no-dependencies implementation of the HTML5
 * parsing algorithm.  It supports only UTF8; if you need to parse a different
 * encoding, run a preprocessing step to convert to UTF8.  It returns a parse
 * tree made of the structs in this file.
 *
 * Example:
 * @code
 *    GumboOutput* output = gumbo_parse(input);
 *    do_something_with_doctype(output->document);
 *    do_something_with_html_tree(output->root);
 *    gumbo_destroy_output(&options, output);
 * @endcode
 * HTML5 Spec:
 *
 * http://www.whatwg.org/specs/web-apps/current-work/multipage/syntax.html
 */

#ifndef GUMBO_GUMBO_H_
#define GUMBO_GUMBO_H_

#ifdef _MSC_VER
#ifndef _CRT_SECURE_NO_WARNINGS
#define _CRT_SECURE_NO_WARNINGS
#endif
#define fileno _fileno
#endif

#include <stdbool.h>
#include <stddef.h>

#ifdef __cplusplus
extern "C" {
#endif

/**
 * A struct representing a character position within the original text buffer.
 * Line and column numbers are 1-based and offsets are 0-based, which matches
 * how most editors and command-line tools work.  Also, columns measure
 * positions in terms of characters while offsets measure by bytes; this is
 * because the offset field is often used to pull out a particular region of
 * text (which in most languages that bind to C implies pointer arithmetic on a
 * buffer of bytes), while the column field is often used to reference a
 * particular column on a printable display, which nowadays is usually UTF-8.
 */
typedef struct {
  unsigned int line;
  unsigned int column;
  unsigned int offset;
} GumboSourcePosition;

/**
 * A SourcePosition used for elements that have no source position, i.e.
 * parser-inserted elements.
 */
extern const GumboSourcePosition kGumboEmptySourcePosition;

/**
 * A struct representing a string or part of a string.  Strings within the
 * parser are represented by a char* and a length; the char* points into
 * an existing data buffer owned by some other code (often the original input).
 * GumboStringPieces are assumed (by convention) to be immutable, because they
 * may share data.  Use GumboStringBuffer if you need to construct a string.
 * Clients should assume that it is not NUL-terminated, and should always use
 * explicit lengths when manipulating them.
 */
typedef struct {
  /** A pointer to the beginning of the string.  NULL iff length == 0. */
  const char* data;

  /** The length of the string fragment, in bytes.  May be zero. */
  size_t length;
} GumboStringPiece;

/** A constant to represent a 0-length null string. */
extern const GumboStringPiece kGumboEmptyString;

/**
 * Compares two GumboStringPieces, and returns true if they're equal or false
 * otherwise.
 */
bool gumbo_string_equals(
    const GumboStringPiece* str1, const GumboStringPiece* str2);

/**
 * Compares two GumboStringPieces ignoring case, and returns true if they're
 * equal or false otherwise.
 */
bool gumbo_string_equals_ignore_case(
    const GumboStringPiece* str1, const GumboStringPiece* str2);

/**
 * A simple vector implementation.  This stores a pointer to a data array and a
 * length.  All elements are stored as void*; client code must cast to the
 * appropriate type.  Overflows upon addition result in reallocation of the data
 * array, with the size doubling to maintain O(1) amortized cost.  There is no
 * removal function, as this isn't needed for any of the operations within this
 * library.  Iteration can be done through inspecting the structure directly in
 * a for-loop.
 */
typedef struct {
  /** Data elements.  This points to a dynamically-allocated array of capacity
   * elements, each a void* to the element itself.
   */
  void** data;

  /** Number of elements currently in the vector. */
  unsigned int length;

  /** Current array capacity. */
  unsigned int capacity;
} GumboVector;

/** An empty (0-length, 0-capacity) GumboVector. */
extern const GumboVector kGumboEmptyVector;

/**
 * Returns the first index at which an element appears in this vector (testing
 * by pointer equality), or -1 if it never does.
 */
int gumbo_vector_index_of(GumboVector* vector, const void* element);
<<<<<<< HEAD

=======
>>>>>>> 2e999ccd

/**
 * An enum for all the tags defined in the HTML5 standard.  These correspond to
 * the tag names themselves.  Enum constants exist only for tags which appear in
 * the spec itself (or for tags with special handling in the SVG and MathML
 * namespaces); any other tags appear as GUMBO_TAG_UNKNOWN and the actual tag
 * name can be obtained through original_tag.
 *
 * This is mostly for API convenience, so that clients of this library don't
 * need to perform a strcasecmp to find the normalized tag name.  It also has
 * efficiency benefits, by letting the parser work with enums instead of
 * strings.
 */
typedef enum {
// Load all the tags from an external source, generated from tag.in.
#include "tag_enum.h"
  // Used for all tags that don't have special handling in HTML.  Add new tags
  // to the end of tag.in so as to preserve backwards-compatibility.
  GUMBO_TAG_UNKNOWN,
  // A marker value to indicate the end of the enum, for iterating over it.
  // Also used as the terminator for varargs functions that take tags.
  GUMBO_TAG_LAST,
} GumboTag;

/**
 * Returns the normalized (usually all-lowercased, except for foreign content)
 * tag name for an GumboTag enum.  Return value is static data owned by the
 * library.
 */
const char* gumbo_normalized_tagname(GumboTag tag);

/**
 * Extracts the tag name from the original_text field of an element or token by
 * stripping off </> characters and attributes and adjusting the passed-in
 * GumboStringPiece appropriately.  The tag name is in the original case and
 * shares a buffer with the original text, to simplify memory management.
 * Behavior is undefined if a string-piece that doesn't represent an HTML tag
 * (<tagname> or </tagname>) is passed in.  If the string piece is completely
 * empty (NULL data pointer), then this function will exit successfully as a
 * no-op.
 */
void gumbo_tag_from_original_text(GumboStringPiece* text);

/**
 * Fixes the case of SVG elements that are not all lowercase.
 * http://www.whatwg.org/specs/web-apps/current-work/multipage/tree-construction.html#parsing-main-inforeign
 * This is not done at parse time because there's no place to store a mutated
 * tag name.  tag_name is an enum (which will be TAG_UNKNOWN for most SVG tags
 * without special handling), while original_tag_name is a pointer into the
 * original buffer.  Instead, we provide this helper function that clients can
 * use to rename SVG tags as appropriate.
 * Returns the case-normalized SVG tagname if a replacement is found, or NULL if
 * no normalization is called for.  The return value is static data and owned by
 * the library.
 */
const char* gumbo_normalize_svg_tagname(const GumboStringPiece* tagname);

/**
 * Converts a tag name string (which may be in upper or mixed case) to a tag
 * enum. The `tag` version expects `tagname` to be NULL-terminated
 */
GumboTag gumbo_tag_enum(const char* tagname);
GumboTag gumbo_tagn_enum(const char* tagname, unsigned int length);

// (only pprovided for testing purposes)
const char** getGumboTagNamesList(void);

/**
 * Attribute namespaces.
 * HTML includes special handling for XLink, XML, and XMLNS namespaces on
 * attributes.  Everything else goes in the generic "NONE" namespace.
 */
typedef enum {
  GUMBO_ATTR_NAMESPACE_NONE,
  GUMBO_ATTR_NAMESPACE_XLINK,
  GUMBO_ATTR_NAMESPACE_XML,
  GUMBO_ATTR_NAMESPACE_XMLNS,
} GumboAttributeNamespaceEnum;

/**
 * A struct representing a single attribute on an HTML tag.  This is a
 * name-value pair, but also includes information about source locations and
 * original source text.
 */
typedef struct {
  /**
   * The namespace for the attribute.  This will usually be
   * GUMBO_ATTR_NAMESPACE_NONE, but some XLink/XMLNS/XML attributes take special
   * values, per:
   * http://www.whatwg.org/specs/web-apps/current-work/multipage/tree-construction.html#adjust-foreign-attributes
   */
  GumboAttributeNamespaceEnum attr_namespace;

  /**
   * The name of the attribute.  This is in a freshly-allocated buffer to deal
   * with case-normalization, and is null-terminated.
   */
  const char* name;

  /**
   * The original text of the attribute name, as a pointer into the original
   * source buffer.
   */
  GumboStringPiece original_name;

  /**
   * The value of the attribute.  This is in a freshly-allocated buffer to deal
   * with unescaping, and is null-terminated.  It does not include any quotes
   * that surround the attribute.  If the attribute has no value (for example,
   * 'selected' on a checkbox), this will be an empty string.
   */
  const char* value;

  /**
   * The original text of the value of the attribute.  This points into the
   * original source buffer.  It includes any quotes that surround the
   * attribute, and you can look at original_value.data[0] and
   * original_value.data[original_value.length - 1] to determine what the quote
   * characters were.  If the attribute has no value, this will be a 0-length
   * string.
   */
  GumboStringPiece original_value;

  /** The starting position of the attribute name. */
  GumboSourcePosition name_start;

  /**
   * The ending position of the attribute name.  This is not always derivable
   * from the starting position of the value because of the possibility of
   * whitespace around the = sign.
   */
  GumboSourcePosition name_end;

  /** The starting position of the attribute value. */
  GumboSourcePosition value_start;

  /** The ending position of the attribute value. */
  GumboSourcePosition value_end;
} GumboAttribute;

/**
 * Given a vector of GumboAttributes, look up the one with the specified name
 * and return it, or NULL if no such attribute exists.  This uses a
 * case-insensitive match, as HTML is case-insensitive.
 */
GumboAttribute* gumbo_get_attribute(const GumboVector* attrs, const char* name);

/**
 * Enum denoting the type of node.  This determines the type of the node.v
 * union.
 */
typedef enum {
  /** Document node.  v will be a GumboDocument. */
  GUMBO_NODE_DOCUMENT,
  /** Element node.  v will be a GumboElement. */
  GUMBO_NODE_ELEMENT,
  /** Text node.  v will be a GumboText. */
  GUMBO_NODE_TEXT,
  /** CDATA node. v will be a GumboText. */
  GUMBO_NODE_CDATA,
  /** Comment node.  v will be a GumboText, excluding comment delimiters. */
  GUMBO_NODE_COMMENT,
  /** Text node, where all contents is whitespace.  v will be a GumboText. */
  GUMBO_NODE_WHITESPACE,
  /** Template node.  This is separate from GUMBO_NODE_ELEMENT because many
   * client libraries will want to ignore the contents of template nodes, as
   * the spec suggests.  Recursing on GUMBO_NODE_ELEMENT will do the right thing
   * here, while clients that want to include template contents should also
   * check for GUMBO_NODE_TEMPLATE.  v will be a GumboElement.  */
  GUMBO_NODE_TEMPLATE
} GumboNodeType;

/**
 * Forward declaration of GumboNode so it can be used recursively in
 * GumboNode.parent.
 */
typedef struct GumboInternalNode GumboNode;

/**
 * http://www.whatwg.org/specs/web-apps/current-work/complete/dom.html#quirks-mode
 */
typedef enum {
  GUMBO_DOCTYPE_NO_QUIRKS,
  GUMBO_DOCTYPE_QUIRKS,
  GUMBO_DOCTYPE_LIMITED_QUIRKS
} GumboQuirksModeEnum;

/**
 * Namespaces.
 * Unlike in X(HT)ML, namespaces in HTML5 are not denoted by a prefix.  Rather,
 * anything inside an <svg> tag is in the SVG namespace, anything inside the
 * <math> tag is in the MathML namespace, and anything else is inside the HTML
 * namespace.  No other namespaces are supported, so this can be an enum only.
 */
typedef enum {
  GUMBO_NAMESPACE_HTML,
  GUMBO_NAMESPACE_SVG,
  GUMBO_NAMESPACE_MATHML
} GumboNamespaceEnum;

/**
 * Parse flags.
 * We track the reasons for parser insertion of nodes and store them in a
 * bitvector in the node itself.  This lets client code optimize out nodes that
 * are implied by the HTML structure of the document, or flag constructs that
 * may not be allowed by a style guide, or track the prevalence of incorrect or
 * tricky HTML code.
 */
typedef enum {
  /**
   * A normal node - both start and end tags appear in the source, nothing has
   * been reparented.
   */
  GUMBO_INSERTION_NORMAL = 0,

  /**
   * A node inserted by the parser to fulfill some implicit insertion rule.
   * This is usually set in addition to some other flag giving a more specific
   * insertion reason; it's a generic catch-all term meaning "The start tag for
   * this node did not appear in the document source".
   */
  GUMBO_INSERTION_BY_PARSER = 1 << 0,

  /**
   * A flag indicating that the end tag for this node did not appear in the
   * document source.  Note that in some cases, you can still have
   * parser-inserted nodes with an explicit end tag: for example, "Text</html>"
   * has GUMBO_INSERTED_BY_PARSER set on the <html> node, but
   * GUMBO_INSERTED_END_TAG_IMPLICITLY is unset, as the </html> tag actually
   * exists.  This flag will be set only if the end tag is completely missing;
   * in some cases, the end tag may be misplaced (eg. a </body> tag with text
   * afterwards), which will leave this flag unset and require clients to
   * inspect the parse errors for that case.
   */
  GUMBO_INSERTION_IMPLICIT_END_TAG = 1 << 1,

  // Value 1 << 2 was for a flag that has since been removed.

  /**
   * A flag for nodes that are inserted because their presence is implied by
   * other tags, eg. <html>, <head>, <body>, <tbody>, etc.
   */
  GUMBO_INSERTION_IMPLIED = 1 << 3,

  /**
   * A flag for nodes that are converted from their end tag equivalents.  For
   * example, </p> when no paragraph is open implies that the parser should
   * create a <p> tag and immediately close it, while </br> means the same thing
   * as <br>.
   */
  GUMBO_INSERTION_CONVERTED_FROM_END_TAG = 1 << 4,

  /** A flag for nodes that are converted from the parse of an <isindex> tag. */
  GUMBO_INSERTION_FROM_ISINDEX = 1 << 5,

  /** A flag for <image> tags that are rewritten as <img>. */
  GUMBO_INSERTION_FROM_IMAGE = 1 << 6,

  /**
   * A flag for nodes that are cloned as a result of the reconstruction of
   * active formatting elements.  This is set only on the clone; the initial
   * portion of the formatting run is a NORMAL node with an IMPLICIT_END_TAG.
   */
  GUMBO_INSERTION_RECONSTRUCTED_FORMATTING_ELEMENT = 1 << 7,

  /** A flag for nodes that are cloned by the adoption agency algorithm. */
  GUMBO_INSERTION_ADOPTION_AGENCY_CLONED = 1 << 8,

  /** A flag for nodes that are moved by the adoption agency algorithm. */
  GUMBO_INSERTION_ADOPTION_AGENCY_MOVED = 1 << 9,

  /**
   * A flag for nodes that have been foster-parented out of a table (or
   * should've been foster-parented, if verbatim mode is set).
   */
  GUMBO_INSERTION_FOSTER_PARENTED = 1 << 10,
} GumboParseFlags;

/**
 * Information specific to document nodes.
 */
typedef struct {
  /**
   * An array of GumboNodes, containing the children of this element.  This will
   * normally consist of the <html> element and any comment nodes found.
   * Pointers are owned.
   */
  GumboVector /* GumboNode* */ children;

  // True if there was an explicit doctype token as opposed to it being omitted.
  bool has_doctype;

  // Fields from the doctype token, copied verbatim.
  const char* name;
  const char* public_identifier;
  const char* system_identifier;

  /**
   * Whether or not the document is in QuirksMode, as determined by the values
   * in the GumboTokenDocType template.
   */
  GumboQuirksModeEnum doc_type_quirks_mode;
} GumboDocument;

/**
 * The struct used to represent TEXT, CDATA, COMMENT, and WHITESPACE elements.
 * This contains just a block of text and its position.
 */
typedef struct {
  /**
   * The text of this node, after entities have been parsed and decoded.  For
   * comment/cdata nodes, this does not include the comment delimiters.
   */
  const char* text;

  /**
   * The original text of this node, as a pointer into the original buffer.  For
   * comment/cdata nodes, this includes the comment delimiters.
   */
  GumboStringPiece original_text;

  /**
   * The starting position of this node.  This corresponds to the position of
   * original_text, before entities are decoded.
   * */
  GumboSourcePosition start_pos;
} GumboText;

/**
 * The struct used to represent all HTML elements.  This contains information
 * about the tag, attributes, and child nodes.
 */
typedef struct {
  /**
   * An array of GumboNodes, containing the children of this element.  Pointers
   * are owned.
   */
  GumboVector /* GumboNode* */ children;

  /** The GumboTag enum for this element. */
  GumboTag tag;

  /** The GumboNamespaceEnum for this element. */
  GumboNamespaceEnum tag_namespace;

  /**
   * A GumboStringPiece pointing to the original tag text for this element,
   * pointing directly into the source buffer.  If the tag was inserted
   * algorithmically (for example, <head> or <tbody> insertion), this will be a
   * zero-length string.
   */
  GumboStringPiece original_tag;

  /**
   * A GumboStringPiece pointing to the original end tag text for this element.
   * If the end tag was inserted algorithmically, (for example, closing a
   * self-closing tag), this will be a zero-length string.
   */
  GumboStringPiece original_end_tag;

  /** The source position for the start of the start tag. */
  GumboSourcePosition start_pos;

  /** The source position for the start of the end tag. */
  GumboSourcePosition end_pos;

  /**
   * An array of GumboAttributes, containing the attributes for this tag in the
   * order that they were parsed.  Pointers are owned.
   */
  GumboVector /* GumboAttribute* */ attributes;
} GumboElement;

/**
 * A supertype for GumboElement and GumboText, so that we can include one
 * generic type in lists of children and cast as necessary to subtypes.
 */
struct GumboInternalNode {
  /** The type of node that this is. */
  GumboNodeType type;

  /** Pointer back to parent node.  Not owned. */
  GumboNode* parent;

  /** The index within the parent's children vector of this node. */
  size_t index_within_parent;

  /**
   * A bitvector of flags containing information about why this element was
   * inserted into the parse tree, including a variety of special parse
   * situations.
   */
  GumboParseFlags parse_flags;

  /** The actual node data. */
  union {
    GumboDocument document;  // For GUMBO_NODE_DOCUMENT.
    GumboElement element;    // For GUMBO_NODE_ELEMENT.
    GumboText text;          // For everything else.
  } v;
};


// See https://github.com/google/gumbo-parser/issues/387
// recursive destroy_node can cause staock overrun

/**
 * The type for a tree traversal callback.
 */
typedef size_t (*gumbo_tree_iter_callback)(void* userdata, GumboNode* node);

/**
 * GumboNode tree traversal with callback `cb` for each child of `node` and 
 * for `node` itself, passing it the node and `userdata` as arguments.
 */
size_t gumbo_tree_traverse(GumboNode* node, void* userdata, gumbo_tree_iter_callback cb);

/**
 * The type for an allocator function.  Takes the 'userdata' member of the
 * GumboParser struct as its first argument.  Semantics should be the same as
 * malloc, i.e. return a block of size_t bytes on success or NULL on failure.
 * Allocating a block of 0 bytes behaves as per malloc.
 */
// TODO(jdtang): Add checks throughout the codebase for out-of-memory condition.
typedef void* (*GumboAllocatorFunction)(void* userdata, size_t size);

/**
 * The type for a deallocator function.  Takes the 'userdata' member of the
 * GumboParser struct as its first argument.
 */
typedef void (*GumboDeallocatorFunction)(void* userdata, void* ptr);

/**
 * The type for a resize/reallocator function.  Takes the 'userdata' member of the
 * GumboParser struct as its first argument.
 */
typedef void* (*GumboReallocatorFunction)(void* userdata, void* ptr, size_t new_num_bytes, size_t old_num_bytes);

/**
 * Input struct containing configuration options for the parser.
 * These let you specify alternate memory managers, provide different error
 * handling, etc.
 * Use kGumboDefaultOptions for sensible defaults, and only set what you need.
 */
typedef struct GumboInternalOptions {
  /** A memory allocator function.  Default: malloc. */
  GumboAllocatorFunction allocator;

  /** A memory deallocator function. Default: free. */
  GumboDeallocatorFunction deallocator;

  /** A memory resize/reallocator function. Default: realloc. */
  GumboReallocatorFunction reallocator;

  /**
   * An opaque object that's passed in as the first argument to all callbacks
   * used by this library.  Default: NULL.
   */
  void* userdata;

  /**
   * The tab-stop size, for computing positions in source code that uses tabs.
   * Default: 8.
   */
  int tab_stop;

  /**
   * Whether or not to stop parsing when the first error is encountered.
   * Default: false.
   */
  bool stop_on_first_error;

  /**
   * Maximum allowed depth for the parse tree. If this limit is exceeded,
   * the parser will return early with a partial document and the returned
   * `GumboOutput` will have its `status` field set to
   * `GUMBO_STATUS_TREE_TOO_DEEP`.
   * Default: `400`.
   */
  unsigned int max_tree_depth;

  /**
   * The maximum number of errors before the parser stops recording them.  This
   * is provided so that if the page is totally borked, we don't completely fill
   * up the errors vector and exhaust memory with useless redundant errors.  Set
   * to -1 to disable the limit.
   * Default: 50
   */
  int max_errors;

  /**
   * The fragment context for parsing:
   * https://html.spec.whatwg.org/multipage/syntax.html#parsing-html-fragments
   *
   * If GUMBO_TAG_LAST is passed here, it is assumed to be "no fragment", i.e.
   * the regular parsing algorithm.  Otherwise, pass the tag enum for the
   * intended parent of the parsed fragment.  We use just the tag enum rather
   * than a full node because that's enough to set all the parsing context we
   * need, and it provides some additional flexibility for client code to act as
   * if parsing a fragment even when a full HTML tree isn't available.
   *
   * Default: GUMBO_TAG_LAST
   */
  GumboTag fragment_context;

  /**
   * The namespace for the fragment context.  This lets client code
   * differentiate between, say, parsing a <title> tag in SVG vs. parsing it in
   * HTML.
   * Default: GUMBO_NAMESPACE_HTML
   */
  GumboNamespaceEnum fragment_namespace;
} GumboOptions;

/** Default options struct; use this with gumbo_parse_with_options. */
extern const GumboOptions kGumboDefaultOptions;

/**
 * Status code indicating whether parsing finished successfully or
 * was stopped mid-document due to exceptional circumstances.
 */
typedef enum {
  /**
   * Indicates that parsing completed successfuly. The resulting tree
   * will be a complete document.
   */
  GUMBO_STATUS_OK,

  /**
   * Indicates that the maximum element nesting limit
   * (`GumboOptions::max_tree_depth`) was reached during parsing. The
   * resulting tree will be a partial document, with no further nodes
   * created after the point at which the limit was reached. The partial
   * document may be useful for constructing an error message but
   * typically shouldn't be used for other purposes.
   */
  GUMBO_STATUS_TREE_TOO_DEEP,

  // Currently unused
  GUMBO_STATUS_OUT_OF_MEMORY,
} GumboOutputStatus;


/** The output struct containing the results of the parse. */
typedef struct GumboInternalOutput {
  /**
   * Pointer to the document node.  This is a GumboNode of type NODE_DOCUMENT
   * that contains the entire document as its child.
   */
  GumboNode* document;

  /**
   * Pointer to the root node.  This the <html> tag that forms the root of the
   * document.
   */
  GumboNode* root;

  /**
   * A list of errors that occurred during the parse.
   * 
   * NOTE: In version 1.0 of this library, the API for errors hasn't been fully
   * fleshed out and may change in the future.  For this reason, the GumboError
   * header isn't part of the public API.  Contact us if you need errors
   * reported so we can work out something appropriate for your use-case.
   */
  GumboVector /* GumboError */ errors;

  /**
   * A status code indicating whether parsing finished successfully or was
   * stopped mid-document due to exceptional circumstances.
   */
  GumboOutputStatus status;

  /**
   * A list of error messages that occurred during the parse.
   */
  const char **error_messages;
} GumboOutput;

/**
 * Parses a buffer of UTF8 text into an GumboNode parse tree.  The buffer must
 * live at least as long as the parse tree, as some fields (eg. original_text)
 * point directly into the original buffer.
 *
 * This doesn't support buffers longer than 4 gigabytes.
 */
GumboOutput* gumbo_parse(const char* buffer);

/**
 * Extended version of gumbo_parse that takes an explicit options structure,
 * buffer, and length.
 */
GumboOutput* gumbo_parse_with_options(
    const GumboOptions* options, const char* buffer, size_t buffer_length);

/** Convert a `GumboOutputStatus` code into a readable description. */
const char* gumbo_status_to_string(GumboOutputStatus status);

/** Release the memory used for the parse tree & parse errors. */
void gumbo_destroy_output(const GumboOptions* options, GumboOutput* output);


///////////////////////////////////////////////////////////////////////////////


#if defined(BUILD_MONOLITHIC)
int gumbo_benchmark_main(int argc, const char** argv);
int gumbo_eval_xpath_main(int argc, const char** argv);
int gumbo_clean_text_main(int argc, const char** argv);
int gumbo_find_links_main(int argc, const char** argv);
int gumbo_get_title_main(int argc, const char** argv);
int gumbo_positions_of_class_main(int argc, const char** argv);
int gumbo_prettyprint_main(int argc, const char** argv);
int gumbo_serialize_main(int argc, const char** argv);
int gumbo_print_main(int argc, const char** argv);
#endif


#ifdef __cplusplus
}
#endif

#endif  // GUMBO_GUMBO_H_<|MERGE_RESOLUTION|>--- conflicted
+++ resolved
@@ -142,10 +142,6 @@
  * by pointer equality), or -1 if it never does.
  */
 int gumbo_vector_index_of(GumboVector* vector, const void* element);
-<<<<<<< HEAD
-
-=======
->>>>>>> 2e999ccd
 
 /**
  * An enum for all the tags defined in the HTML5 standard.  These correspond to
