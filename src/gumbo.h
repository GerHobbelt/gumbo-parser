// Copyright 2010 Google Inc. All Rights Reserved.
//
// Licensed under the Apache License, Version 2.0 (the "License");
// you may not use this file except in compliance with the License.
// You may obtain a copy of the License at
//
//     http://www.apache.org/licenses/LICENSE-2.0
//
// Unless required by applicable law or agreed to in writing, software
// distributed under the License is distributed on an "AS IS" BASIS,
// WITHOUT WARRANTIES OR CONDITIONS OF ANY KIND, either express or implied.
// See the License for the specific language governing permissions and
// limitations under the License.
//
// Author: jdtang@google.com (Jonathan Tang)
//
// We use Gumbo as a prefix for types, gumbo_ as a prefix for functions, and
// GUMBO_ as a prefix for enum constants (static constants get the Google-style
// kGumbo prefix).

/**
 * @file
 * @mainpage Gumbo HTML Parser
 *
 * This provides a conformant, no-dependencies implementation of the HTML5
 * parsing algorithm.  It supports only UTF8; if you need to parse a different
 * encoding, run a preprocessing step to convert to UTF8.  It returns a parse
 * tree made of the structs in this file.
 *
 * Example:
 * @code
 *    GumboOutput* output = gumbo_parse(input);
 *    do_something_with_doctype(output->document);
 *    do_something_with_html_tree(output->root);
 *    gumbo_destroy_output(&options, output);
 * @endcode
 * HTML5 Spec:
 *
 * http://www.whatwg.org/specs/web-apps/current-work/multipage/syntax.html
 */

#ifndef GUMBO_GUMBO_H_
#define GUMBO_GUMBO_H_

#ifdef _MSC_VER
#ifndef _CRT_SECURE_NO_WARNINGS
#define _CRT_SECURE_NO_WARNINGS
#endif
#define fileno _fileno
#endif

#include <stdbool.h>
#include <stddef.h>

#ifdef __cplusplus
extern "C" {
#endif

/**
 * A struct representing a character position within the original text buffer.
 * Line and column numbers are 1-based and offsets are 0-based, which matches
 * how most editors and command-line tools work.  Also, columns measure
 * positions in terms of characters while offsets measure by bytes; this is
 * because the offset field is often used to pull out a particular region of
 * text (which in most languages that bind to C implies pointer arithmetic on a
 * buffer of bytes), while the column field is often used to reference a
 * particular column on a printable display, which nowadays is usually UTF-8.
 */
typedef struct {
  unsigned int line;
  unsigned int column;
  unsigned int offset;
} GumboSourcePosition;

/**
 * A SourcePosition used for elements that have no source position, i.e.
 * parser-inserted elements.
 */
extern const GumboSourcePosition kGumboEmptySourcePosition;

/**
 * A struct representing a string or part of a string.  Strings within the
 * parser are represented by a char* and a length; the char* points into
 * an existing data buffer owned by some other code (often the original input).
 * GumboStringPieces are assumed (by convention) to be immutable, because they
 * may share data.  Use GumboStringBuffer if you need to construct a string.
 * Clients should assume that it is not NUL-terminated, and should always use
 * explicit lengths when manipulating them.
 */
typedef struct {
  /** A pointer to the beginning of the string.  NULL iff length == 0. */
  const char* data;

  /** The length of the string fragment, in bytes.  May be zero. */
  size_t length;
} GumboStringPiece;

/** A constant to represent a 0-length null string. */
extern const GumboStringPiece kGumboEmptyString;

/**
 * Compares two GumboStringPieces, and returns true if they're equal or false
 * otherwise.
 */
bool gumbo_string_equals(
    const GumboStringPiece* str1, const GumboStringPiece* str2);

/**
 * Compares two GumboStringPieces ignoring case, and returns true if they're
 * equal or false otherwise.
 */
bool gumbo_string_equals_ignore_case(
    const GumboStringPiece* str1, const GumboStringPiece* str2);

/**
 * A simple vector implementation.  This stores a pointer to a data array and a
 * length.  All elements are stored as void*; client code must cast to the
 * appropriate type.  Overflows upon addition result in reallocation of the data
 * array, with the size doubling to maintain O(1) amortized cost.  There is no
 * removal function, as this isn't needed for any of the operations within this
 * library.  Iteration can be done through inspecting the structure directly in
 * a for-loop.
 */
typedef struct {
  /** Data elements.  This points to a dynamically-allocated array of capacity
   * elements, each a void* to the element itself.
   */
  void** data;

  /** Number of elements currently in the vector. */
  unsigned int length;

  /** Current array capacity. */
  unsigned int capacity;
} GumboVector;

/** An empty (0-length, 0-capacity) GumboVector. */
extern const GumboVector kGumboEmptyVector;

/**
 * Returns the first index at which an element appears in this vector (testing
 * by pointer equality), or -1 if it never does.
 */
int gumbo_vector_index_of(GumboVector* vector, const void* element);

/**
 * An enum for all the tags defined in the HTML5 standard.  These correspond to
 * the tag names themselves.  Enum constants exist only for tags which appear in
 * the spec itself (or for tags with special handling in the SVG and MathML
 * namespaces); any other tags appear as GUMBO_TAG_UNKNOWN and the actual tag
 * name can be obtained through original_tag.
 *
 * This is mostly for API convenience, so that clients of this library don't
 * need to perform a strcasecmp to find the normalized tag name.  It also has
 * efficiency benefits, by letting the parser work with enums instead of
 * strings.
 */
typedef enum {
// Load all the tags from an external source, generated from tag.in.
#include "tag_enum.h"
  // Used for all tags that don't have special handling in HTML.  Add new tags
  // to the end of tag.in so as to preserve backwards-compatibility.
  GUMBO_TAG_UNKNOWN,
  // A marker value to indicate the end of the enum, for iterating over it.
  // Also used as the terminator for varargs functions that take tags.
  GUMBO_TAG_LAST,
} GumboTag;

/**
 * Returns the normalized (usually all-lowercased, except for foreign content)
 * tag name for an GumboTag enum.  Return value is static data owned by the
 * library.
 */
const char* gumbo_normalized_tagname(GumboTag tag);

/**
 * Extracts the tag name from the original_text field of an element or token by
 * stripping off </> characters and attributes and adjusting the passed-in
 * GumboStringPiece appropriately.  The tag name is in the original case and
 * shares a buffer with the original text, to simplify memory management.
 * Behavior is undefined if a string-piece that doesn't represent an HTML tag
 * (<tagname> or </tagname>) is passed in.  If the string piece is completely
 * empty (NULL data pointer), then this function will exit successfully as a
 * no-op.
 */
void gumbo_tag_from_original_text(GumboStringPiece* text);

/**
 * Fixes the case of SVG elements that are not all lowercase.
 * http://www.whatwg.org/specs/web-apps/current-work/multipage/tree-construction.html#parsing-main-inforeign
 * This is not done at parse time because there's no place to store a mutated
 * tag name.  tag_name is an enum (which will be TAG_UNKNOWN for most SVG tags
 * without special handling), while original_tag_name is a pointer into the
 * original buffer.  Instead, we provide this helper function that clients can
 * use to rename SVG tags as appropriate.
 * Returns the case-normalized SVG tagname if a replacement is found, or NULL if
 * no normalization is called for.  The return value is static data and owned by
 * the library.
 */
const char* gumbo_normalize_svg_tagname(const GumboStringPiece* tagname);

/**
 * Converts a tag name string (which may be in upper or mixed case) to a tag
 * enum. The `tag` version expects `tagname` to be NULL-terminated
 */
GumboTag gumbo_tag_enum(const char* tagname);
GumboTag gumbo_tagn_enum(const char* tagname, unsigned int length);

// (only pprovided for testing purposes)
const char** getGumboTagNamesList(void);

/**
 * Attribute namespaces.
 * HTML includes special handling for XLink, XML, and XMLNS namespaces on
 * attributes.  Everything else goes in the generic "NONE" namespace.
 */
typedef enum {
  GUMBO_ATTR_NAMESPACE_NONE,
  GUMBO_ATTR_NAMESPACE_XLINK,
  GUMBO_ATTR_NAMESPACE_XML,
  GUMBO_ATTR_NAMESPACE_XMLNS,
} GumboAttributeNamespaceEnum;

/**
 * A struct representing a single attribute on an HTML tag.  This is a
 * name-value pair, but also includes information about source locations and
 * original source text.
 */
typedef struct {
  /**
   * The namespace for the attribute.  This will usually be
   * GUMBO_ATTR_NAMESPACE_NONE, but some XLink/XMLNS/XML attributes take special
   * values, per:
   * http://www.whatwg.org/specs/web-apps/current-work/multipage/tree-construction.html#adjust-foreign-attributes
   */
  GumboAttributeNamespaceEnum attr_namespace;

  /**
   * The name of the attribute.  This is in a freshly-allocated buffer to deal
   * with case-normalization, and is null-terminated.
   */
  const char* name;

  /**
   * The original text of the attribute name, as a pointer into the original
   * source buffer.
   */
  GumboStringPiece original_name;

  /**
   * The value of the attribute.  This is in a freshly-allocated buffer to deal
   * with unescaping, and is null-terminated.  It does not include any quotes
   * that surround the attribute.  If the attribute has no value (for example,
   * 'selected' on a checkbox), this will be an empty string.
   */
  const char* value;

  /**
   * The original text of the value of the attribute.  This points into the
   * original source buffer.  It includes any quotes that surround the
   * attribute, and you can look at original_value.data[0] and
   * original_value.data[original_value.length - 1] to determine what the quote
   * characters were.  If the attribute has no value, this will be a 0-length
   * string.
   */
  GumboStringPiece original_value;

  /** The starting position of the attribute name. */
  GumboSourcePosition name_start;

  /**
   * The ending position of the attribute name.  This is not always derivable
   * from the starting position of the value because of the possibility of
   * whitespace around the = sign.
   */
  GumboSourcePosition name_end;

  /** The starting position of the attribute value. */
  GumboSourcePosition value_start;

  /** The ending position of the attribute value. */
  GumboSourcePosition value_end;
} GumboAttribute;

/**
 * Given a vector of GumboAttributes, look up the one with the specified name
 * and return it, or NULL if no such attribute exists.  This uses a
 * case-insensitive match, as HTML is case-insensitive.
 */
GumboAttribute* gumbo_get_attribute(const GumboVector* attrs, const char* name);

/**
 * Enum denoting the type of node.  This determines the type of the node.v
 * union.
 */
typedef enum {
  /** Document node.  v will be a GumboDocument. */
  GUMBO_NODE_DOCUMENT,
  /** Element node.  v will be a GumboElement. */
  GUMBO_NODE_ELEMENT,
  /** Text node.  v will be a GumboText. */
  GUMBO_NODE_TEXT,
  /** CDATA node. v will be a GumboText. */
  GUMBO_NODE_CDATA,
  /** Comment node.  v will be a GumboText, excluding comment delimiters. */
  GUMBO_NODE_COMMENT,
  /** Text node, where all contents is whitespace.  v will be a GumboText. */
  GUMBO_NODE_WHITESPACE,
  /** Template node.  This is separate from GUMBO_NODE_ELEMENT because many
   * client libraries will want to ignore the contents of template nodes, as
   * the spec suggests.  Recursing on GUMBO_NODE_ELEMENT will do the right thing
   * here, while clients that want to include template contents should also
   * check for GUMBO_NODE_TEMPLATE.  v will be a GumboElement.  */
  GUMBO_NODE_TEMPLATE
} GumboNodeType;

/**
 * Forward declaration of GumboNode so it can be used recursively in
 * GumboNode.parent.
 */
typedef struct GumboInternalNode GumboNode;

/**
 * http://www.whatwg.org/specs/web-apps/current-work/complete/dom.html#quirks-mode
 */
typedef enum {
  GUMBO_DOCTYPE_NO_QUIRKS,
  GUMBO_DOCTYPE_QUIRKS,
  GUMBO_DOCTYPE_LIMITED_QUIRKS
} GumboQuirksModeEnum;

/**
 * Namespaces.
 * Unlike in X(HT)ML, namespaces in HTML5 are not denoted by a prefix.  Rather,
 * anything inside an <svg> tag is in the SVG namespace, anything inside the
 * <math> tag is in the MathML namespace, and anything else is inside the HTML
 * namespace.  No other namespaces are supported, so this can be an enum only.
 */
typedef enum {
  GUMBO_NAMESPACE_HTML,
  GUMBO_NAMESPACE_SVG,
  GUMBO_NAMESPACE_MATHML
} GumboNamespaceEnum;

/**
 * Parse flags.
 * We track the reasons for parser insertion of nodes and store them in a
 * bitvector in the node itself.  This lets client code optimize out nodes that
 * are implied by the HTML structure of the document, or flag constructs that
 * may not be allowed by a style guide, or track the prevalence of incorrect or
 * tricky HTML code.
 */
typedef enum {
  /**
   * A normal node - both start and end tags appear in the source, nothing has
   * been reparented.
   */
  GUMBO_INSERTION_NORMAL = 0,

  /**
   * A node inserted by the parser to fulfill some implicit insertion rule.
   * This is usually set in addition to some other flag giving a more specific
   * insertion reason; it's a generic catch-all term meaning "The start tag for
   * this node did not appear in the document source".
   */
  GUMBO_INSERTION_BY_PARSER = 1 << 0,

  /**
   * A flag indicating that the end tag for this node did not appear in the
   * document source.  Note that in some cases, you can still have
   * parser-inserted nodes with an explicit end tag: for example, "Text</html>"
   * has GUMBO_INSERTED_BY_PARSER set on the <html> node, but
   * GUMBO_INSERTED_END_TAG_IMPLICITLY is unset, as the </html> tag actually
   * exists.  This flag will be set only if the end tag is completely missing;
   * in some cases, the end tag may be misplaced (eg. a </body> tag with text
   * afterwards), which will leave this flag unset and require clients to
   * inspect the parse errors for that case.
   */
  GUMBO_INSERTION_IMPLICIT_END_TAG = 1 << 1,

  // Value 1 << 2 was for a flag that has since been removed.

  /**
   * A flag for nodes that are inserted because their presence is implied by
   * other tags, eg. <html>, <head>, <body>, <tbody>, etc.
   */
  GUMBO_INSERTION_IMPLIED = 1 << 3,

  /**
   * A flag for nodes that are converted from their end tag equivalents.  For
   * example, </p> when no paragraph is open implies that the parser should
   * create a <p> tag and immediately close it, while </br> means the same thing
   * as <br>.
   */
  GUMBO_INSERTION_CONVERTED_FROM_END_TAG = 1 << 4,

  /** A flag for nodes that are converted from the parse of an <isindex> tag. */
  GUMBO_INSERTION_FROM_ISINDEX = 1 << 5,

  /** A flag for <image> tags that are rewritten as <img>. */
  GUMBO_INSERTION_FROM_IMAGE = 1 << 6,

  /**
   * A flag for nodes that are cloned as a result of the reconstruction of
   * active formatting elements.  This is set only on the clone; the initial
   * portion of the formatting run is a NORMAL node with an IMPLICIT_END_TAG.
   */
  GUMBO_INSERTION_RECONSTRUCTED_FORMATTING_ELEMENT = 1 << 7,

  /** A flag for nodes that are cloned by the adoption agency algorithm. */
  GUMBO_INSERTION_ADOPTION_AGENCY_CLONED = 1 << 8,

  /** A flag for nodes that are moved by the adoption agency algorithm. */
  GUMBO_INSERTION_ADOPTION_AGENCY_MOVED = 1 << 9,

  /**
   * A flag for nodes that have been foster-parented out of a table (or
   * should've been foster-parented, if verbatim mode is set).
   */
  GUMBO_INSERTION_FOSTER_PARENTED = 1 << 10,
} GumboParseFlags;

/**
 * Information specific to document nodes.
 */
typedef struct {
  /**
   * An array of GumboNodes, containing the children of this element.  This will
   * normally consist of the <html> element and any comment nodes found.
   * Pointers are owned.
   */
  GumboVector /* GumboNode* */ children;

  // True if there was an explicit doctype token as opposed to it being omitted.
  bool has_doctype;

  // Fields from the doctype token, copied verbatim.
  const char* name;
  const char* public_identifier;
  const char* system_identifier;

  /**
   * Whether or not the document is in QuirksMode, as determined by the values
   * in the GumboTokenDocType template.
   */
  GumboQuirksModeEnum doc_type_quirks_mode;
} GumboDocument;

/**
 * The struct used to represent TEXT, CDATA, COMMENT, and WHITESPACE elements.
 * This contains just a block of text and its position.
 */
typedef struct {
  /**
   * The text of this node, after entities have been parsed and decoded.  For
   * comment/cdata nodes, this does not include the comment delimiters.
   */
  const char* text;

  /**
   * The original text of this node, as a pointer into the original buffer.  For
   * comment/cdata nodes, this includes the comment delimiters.
   */
  GumboStringPiece original_text;

  /**
   * The starting position of this node.  This corresponds to the position of
   * original_text, before entities are decoded.
   * */
  GumboSourcePosition start_pos;
} GumboText;

/**
 * The struct used to represent all HTML elements.  This contains information
 * about the tag, attributes, and child nodes.
 */
typedef struct {
  /**
   * An array of GumboNodes, containing the children of this element.  Pointers
   * are owned.
   */
  GumboVector /* GumboNode* */ children;

  /** The GumboTag enum for this element. */
  GumboTag tag;

  /** The GumboNamespaceEnum for this element. */
  GumboNamespaceEnum tag_namespace;

  /**
   * A GumboStringPiece pointing to the original tag text for this element,
   * pointing directly into the source buffer.  If the tag was inserted
   * algorithmically (for example, <head> or <tbody> insertion), this will be a
   * zero-length string.
   */
  GumboStringPiece original_tag;

  /**
   * A GumboStringPiece pointing to the original end tag text for this element.
   * If the end tag was inserted algorithmically, (for example, closing a
   * self-closing tag), this will be a zero-length string.
   */
  GumboStringPiece original_end_tag;

  /** The source position for the start of the start tag. */
  GumboSourcePosition start_pos;

  /** The source position for the start of the end tag. */
  GumboSourcePosition end_pos;

  /**
   * An array of GumboAttributes, containing the attributes for this tag in the
   * order that they were parsed.  Pointers are owned.
   */
  GumboVector /* GumboAttribute* */ attributes;
} GumboElement;

/**
 * A supertype for GumboElement and GumboText, so that we can include one
 * generic type in lists of children and cast as necessary to subtypes.
 */
struct GumboInternalNode {
  /** The type of node that this is. */
  GumboNodeType type;

  /** Pointer back to parent node.  Not owned. */
  GumboNode* parent;

  /** The index within the parent's children vector of this node. */
  size_t index_within_parent;

  /**
   * A bitvector of flags containing information about why this element was
   * inserted into the parse tree, including a variety of special parse
   * situations.
   */
  GumboParseFlags parse_flags;

  /** The actual node data. */
  union {
    GumboDocument document;  // For GUMBO_NODE_DOCUMENT.
    GumboElement element;    // For GUMBO_NODE_ELEMENT.
    GumboText text;          // For everything else.
  } v;
};


// See https://github.com/google/gumbo-parser/issues/387
// recursive destroy_node can cause staock overrun

/**
 * The type for a tree traversal callback.
 */
typedef size_t (*gumbo_tree_iter_callback)(void* userdata, GumboNode* node);

/**
 * GumboNode tree traversal with callback `cb` for each child of `node` and 
 * for `node` itself, passing it the node and `userdata` as arguments.
 */
size_t gumbo_tree_traverse(GumboNode* node, void* userdata, gumbo_tree_iter_callback cb);

/**
 * The type for an allocator function.  Takes the 'userdata' member of the
 * GumboParser struct as its first argument.  Semantics should be the same as
 * malloc, i.e. return a block of size_t bytes on success or NULL on failure.
 * Allocating a block of 0 bytes behaves as per malloc.
 */
// TODO(jdtang): Add checks throughout the codebase for out-of-memory condition.
typedef void* (*GumboAllocatorFunction)(void* userdata, size_t size);

/**
 * The type for a deallocator function.  Takes the 'userdata' member of the
 * GumboParser struct as its first argument.
 */
typedef void (*GumboDeallocatorFunction)(void* userdata, void* ptr);

/**
 * The type for a resize/reallocator function.  Takes the 'userdata' member of the
 * GumboParser struct as its first argument.
 */
typedef void* (*GumboReallocatorFunction)(void* userdata, void* ptr, size_t new_num_bytes, size_t old_num_bytes);

/**
 * Input struct containing configuration options for the parser.
 * These let you specify alternate memory managers, provide different error
 * handling, etc.
 * Use kGumboDefaultOptions for sensible defaults, and only set what you need.
 */
typedef struct GumboInternalOptions {
  /** A memory allocator function.  Default: malloc. */
  GumboAllocatorFunction allocator;

  /** A memory deallocator function. Default: free. */
  GumboDeallocatorFunction deallocator;

  /** A memory resize/reallocator function. Default: realloc. */
  GumboReallocatorFunction reallocator;

  /**
   * An opaque object that's passed in as the first argument to all callbacks
   * used by this library.  Default: NULL.
   */
  void* userdata;

  /**
   * The tab-stop size, for computing positions in source code that uses tabs.
   * Default: 8.
   */
  int tab_stop;

  /**
   * Whether or not to stop parsing when the first error is encountered.
   * Default: false.
   */
  bool stop_on_first_error;

  /**
   * Maximum allowed depth for the parse tree. If this limit is exceeded,
   * the parser will return early with a partial document and the returned
   * `GumboOutput` will have its `status` field set to
   * `GUMBO_STATUS_TREE_TOO_DEEP`.
   * Default: `400`.
   */
  unsigned int max_tree_depth;

  /**
   * The maximum number of errors before the parser stops recording them.  This
   * is provided so that if the page is totally borked, we don't completely fill
   * up the errors vector and exhaust memory with useless redundant errors.  Set
   * to -1 to disable the limit.
   * Default: 50
   */
  int max_errors;

  /**
   * The fragment context for parsing:
   * https://html.spec.whatwg.org/multipage/syntax.html#parsing-html-fragments
   *
   * If GUMBO_TAG_LAST is passed here, it is assumed to be "no fragment", i.e.
   * the regular parsing algorithm.  Otherwise, pass the tag enum for the
   * intended parent of the parsed fragment.  We use just the tag enum rather
   * than a full node because that's enough to set all the parsing context we
   * need, and it provides some additional flexibility for client code to act as
   * if parsing a fragment even when a full HTML tree isn't available.
   *
   * Default: GUMBO_TAG_LAST
   */
  GumboTag fragment_context;

  /**
   * The namespace for the fragment context.  This lets client code
   * differentiate between, say, parsing a <title> tag in SVG vs. parsing it in
   * HTML.
   * Default: GUMBO_NAMESPACE_HTML
   */
  GumboNamespaceEnum fragment_namespace;
} GumboOptions;

/** Default options struct; use this with gumbo_parse_with_options. */
extern const GumboOptions kGumboDefaultOptions;

/**
 * Status code indicating whether parsing finished successfully or
 * was stopped mid-document due to exceptional circumstances.
 */
typedef enum {
  /**
   * Indicates that parsing completed successfuly. The resulting tree
   * will be a complete document.
   */
  GUMBO_STATUS_OK,

  /**
   * Indicates that the maximum element nesting limit
   * (`GumboOptions::max_tree_depth`) was reached during parsing. The
   * resulting tree will be a partial document, with no further nodes
   * created after the point at which the limit was reached. The partial
   * document may be useful for constructing an error message but
   * typically shouldn't be used for other purposes.
   */
  GUMBO_STATUS_TREE_TOO_DEEP,

  // Currently unused
  GUMBO_STATUS_OUT_OF_MEMORY,
} GumboOutputStatus;


/** The output struct containing the results of the parse. */
typedef struct GumboInternalOutput {
  /**
   * Pointer to the document node.  This is a GumboNode of type NODE_DOCUMENT
   * that contains the entire document as its child.
   */
  GumboNode* document;

  /**
   * Pointer to the root node.  This the <html> tag that forms the root of the
   * document.
   */
  GumboNode* root;

  /**
   * A list of errors that occurred during the parse.
   * 
   * NOTE: In version 1.0 of this library, the API for errors hasn't been fully
   * fleshed out and may change in the future.  For this reason, the GumboError
   * header isn't part of the public API.  Contact us if you need errors
   * reported so we can work out something appropriate for your use-case.
   */
  GumboVector /* GumboError */ errors;

  /**
<<<<<<< HEAD
   * Flag, set to true if the parsing failed to complete before
   * timing out
   */
  bool timed_out;
=======
   * A status code indicating whether parsing finished successfully or was
   * stopped mid-document due to exceptional circumstances.
   */
  GumboOutputStatus status;

  /**
   * A list of error messages that occurred during the parse.
   */
  const char **error_messages;
>>>>>>> 2e999ccd
} GumboOutput;

/**
 * Parses a buffer of UTF8 text into an GumboNode parse tree.  The buffer must
 * live at least as long as the parse tree, as some fields (eg. original_text)
 * point directly into the original buffer.
 *
 * This doesn't support buffers longer than 4 gigabytes.
 */
GumboOutput* gumbo_parse(const char* buffer);

/**
 * Extended version of gumbo_parse that takes an explicit options structure,
 * buffer, and length.
 */
GumboOutput* gumbo_parse_with_options(
    const GumboOptions* options, bool *timeout,
    const char* buffer, size_t buffer_length);

/** Convert a `GumboOutputStatus` code into a readable description. */
const char* gumbo_status_to_string(GumboOutputStatus status);

/** Release the memory used for the parse tree & parse errors. */
void gumbo_destroy_output(const GumboOptions* options, GumboOutput* output);


///////////////////////////////////////////////////////////////////////////////


#if defined(BUILD_MONOLITHIC)
int gumbo_benchmark_main(int argc, const char** argv);
int gumbo_eval_xpath_main(int argc, const char** argv);
int gumbo_clean_text_main(int argc, const char** argv);
int gumbo_find_links_main(int argc, const char** argv);
int gumbo_get_title_main(int argc, const char** argv);
int gumbo_positions_of_class_main(int argc, const char** argv);
int gumbo_prettyprint_main(int argc, const char** argv);
int gumbo_serialize_main(int argc, const char** argv);
int gumbo_print_main(int argc, const char** argv);
#endif


#ifdef __cplusplus
}
#endif

#endif  // GUMBO_GUMBO_H_<|MERGE_RESOLUTION|>--- conflicted
+++ resolved
@@ -654,6 +654,13 @@
    * Default: GUMBO_NAMESPACE_HTML
    */
   GumboNamespaceEnum fragment_namespace;
+
+  /**
+   * Flag, set to true if you want to signal in the output when the parsing failed to complete before
+   * timing out.
+   * Default: true
+   */
+  bool signal_timeout;
 } GumboOptions;
 
 /** Default options struct; use this with gumbo_parse_with_options. */
@@ -710,22 +717,21 @@
   GumboVector /* GumboError */ errors;
 
   /**
-<<<<<<< HEAD
+   * A status code indicating whether parsing finished successfully or was
+   * stopped mid-document due to exceptional circumstances.
+   */
+  GumboOutputStatus status;
+
+  /**
+   * A list of error messages that occurred during the parse.
+   */
+  const char **error_messages;
+
+  /**
    * Flag, set to true if the parsing failed to complete before
    * timing out
    */
   bool timed_out;
-=======
-   * A status code indicating whether parsing finished successfully or was
-   * stopped mid-document due to exceptional circumstances.
-   */
-  GumboOutputStatus status;
-
-  /**
-   * A list of error messages that occurred during the parse.
-   */
-  const char **error_messages;
->>>>>>> 2e999ccd
 } GumboOutput;
 
 /**
@@ -741,9 +747,7 @@
  * Extended version of gumbo_parse that takes an explicit options structure,
  * buffer, and length.
  */
-GumboOutput* gumbo_parse_with_options(
-    const GumboOptions* options, bool *timeout,
-    const char* buffer, size_t buffer_length);
+GumboOutput* gumbo_parse_with_options(const GumboOptions* options, const char* buffer, size_t buffer_length);
 
 /** Convert a `GumboOutputStatus` code into a readable description. */
 const char* gumbo_status_to_string(GumboOutputStatus status);
