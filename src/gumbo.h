--- conflicted
+++ resolved
@@ -710,48 +710,12 @@
 size_t gumbo_tree_traverse(GumboNode* node, void* userdata, gumbo_tree_iter_callback cb);
 
 /**
-<<<<<<< HEAD
-=======
- * The type for an allocator function.  Takes the 'userdata' member of the
- * GumboParser struct as its first argument.  Semantics should be the same as
- * malloc, i.e. return a block of size_t bytes on success or NULL on failure.
- * Allocating a block of 0 bytes behaves as per malloc.
- */
-// TODO(jdtang): Add checks throughout the codebase for out-of-memory condition.
-typedef void* (*GumboAllocatorFunction)(void* userdata, size_t size);
-
-/**
- * The type for a deallocator function.  Takes the 'userdata' member of the
- * GumboParser struct as its first argument.
- */
-typedef void (*GumboDeallocatorFunction)(void* userdata, void* ptr);
-
-/**
- * The type for a resize/reallocator function.  Takes the 'userdata' member of the
- * GumboParser struct as its first argument.
- */
-typedef void* (*GumboReallocatorFunction)(void* userdata, void* ptr, size_t new_num_bytes, size_t old_num_bytes);
-
-/**
->>>>>>> 2e999ccd
  * Input struct containing configuration options for the parser.
  * These let you specify alternate memory managers, provide different
  * error handling, etc. Use `kGumboDefaultOptions` for sensible
  * defaults and only set what you need.
  */
 typedef struct GumboInternalOptions {
-<<<<<<< HEAD
-=======
-  /** A memory allocator function.  Default: malloc. */
-  GumboAllocatorFunction allocator;
-
-  /** A memory deallocator function. Default: free. */
-  GumboDeallocatorFunction deallocator;
-
-  /** A memory resize/reallocator function. Default: realloc. */
-  GumboReallocatorFunction reallocator;
-
->>>>>>> 2e999ccd
   /**
    * The tab-stop size, for computing positions in HTML files that
    * use tabs. Default: `8`.
