// Copyright 2010 Google Inc.
// Copyright 2018 Craig Barnes.
// Licensed under the Apache License, version 2.0.

// We use Gumbo as a prefix for types, gumbo_ as a prefix for functions,
// GUMBO_ as a prefix for enum constants and kGumbo as a prefix for
// static constants

/**
 * @file
 * @mainpage Gumbo HTML Parser
 *
 * This provides a conformant, no-dependencies implementation of the
 * [HTML5] parsing algorithm. It supports only UTF-8 -- if you need
 * to parse a different encoding, run a preprocessing step to convert
 * to UTF-8. It returns a parse tree made of the structs in this file.
 *
 * Example:
 * @code
 *    GumboOutput* output = gumbo_parse(input);
 *    do_something_with_doctype(output->document);
 *    do_something_with_html_tree(output->root);
 *    gumbo_destroy_output(output);
 * @endcode
 *
 * [HTML5]: https://html.spec.whatwg.org/multipage/
 */

<<<<<<< HEAD
#ifndef GUMBO_GUMBO_H_
#define GUMBO_GUMBO_H_

#ifdef _MSC_VER
#ifndef _CRT_SECURE_NO_WARNINGS
#define _CRT_SECURE_NO_WARNINGS
#endif
#define fileno _fileno
#endif
=======
#ifndef GUMBO_H
#define GUMBO_H
>>>>>>> 961f9c07

#include <stdbool.h>
#include <stddef.h>

#ifdef __cplusplus
extern "C" {
#endif

/**
 * A struct representing a character position within the original text
 * buffer. Line and column numbers are 1-based and offsets are 0-based,
 * which matches how most editors and command-line tools work.
 */
typedef struct {
  size_t line;
  size_t column;
  size_t offset;
} GumboSourcePosition;

/**
 * A struct representing a string or part of a string. Strings within
 * the parser are represented by a `char*` and a length; the `char*`
 * points into an existing data buffer owned by some other code (often
 * the original input). `GumboStringPiece`s are assumed (by convention)
 * to be immutable, because they may share data. Clients should assume
 * that it is not NUL-terminated and should always use explicit lengths
 * when manipulating them.
 */
typedef struct {
  /** A pointer to the beginning of the string. `NULL` if `length == 0`. */
  const char* data;

  /** The length of the string fragment, in bytes (may be zero). */
  size_t length;
} GumboStringPiece;

#define GUMBO_EMPTY_STRING_INIT { .data = NULL, .length = 0 }
/** A constant to represent a 0-length null string. */
#define kGumboEmptyString (const GumboStringPiece)GUMBO_EMPTY_STRING_INIT

/**
 * Compares two `GumboStringPiece`s, and returns `true` if they're
 * equal or `false` otherwise.
 */
bool gumbo_string_equals (
  const GumboStringPiece* str1,
  const GumboStringPiece* str2
);

/**
 * Compares two `GumboStringPiece`s, ignoring case, and returns `true`
 * if they're equal or `false` otherwise.
 */
bool gumbo_string_equals_ignore_case (
  const GumboStringPiece* str1,
  const GumboStringPiece* str2
);

/**
 * Check if the first `GumboStringPiece` is a prefix of the second, ignoring
 * case.
 */
bool gumbo_string_prefix_ignore_case (
  const GumboStringPiece* prefix,
  const GumboStringPiece* str
);

/**
 * A simple vector implementation. This stores a pointer to a data array
 * and a length. All elements are stored as `void*`; client code must
 * cast to the appropriate type. Overflows upon addition result in
 * reallocation of the data array, with the size doubling to maintain
 * `O(1)` amortized cost. There is no removal function, as this isn't
 * needed for any of the operations within this library. Iteration can
 * be done through inspecting the structure directly in a `for` loop.
 */
typedef struct {
  /**
   * Data elements. This points to a dynamically-allocated array of
   * `capacity` elements, each a `void*` to the element itself.
   */
  void** data;

  /** Number of elements currently in the vector. */
  unsigned int length;

  /** Current array capacity. */
  unsigned int capacity;
} GumboVector;

# define GUMBO_EMPTY_VECTOR_INIT { .data = NULL, .length = 0, .capacity = 0 }
/** An empty (0-length, 0-capacity) `GumboVector`. */
#define kGumboEmptyVector (const GumboVector)GUMBO_EMPTY_VECTOR_INIT

/**
 * Returns the first index at which an element appears in this vector
 * (testing by pointer equality), or `-1` if it never does.
 */
int gumbo_vector_index_of(GumboVector* vector, const void* element);

/**
 * An `enum` for all the tags defined in the HTML5 standard. These
 * correspond to the tag names themselves. Enum constants exist only
 * for tags that appear in the spec itself (or for tags with special
 * handling in the SVG and MathML namespaces). Any other tags appear
 * as `GUMBO_TAG_UNKNOWN` and the actual tag name can be obtained
 * through `original_tag`.
 *
 * This is mostly for API convenience, so that clients of this library
 * don't need to perform a `strcasecmp` to find the normalized tag
 * name. It also has efficiency benefits, by letting the parser work
 * with enums instead of strings.
 */
typedef enum {
  GUMBO_TAG_HTML,
  GUMBO_TAG_HEAD,
  GUMBO_TAG_TITLE,
  GUMBO_TAG_BASE,
  GUMBO_TAG_LINK,
  GUMBO_TAG_META,
  GUMBO_TAG_STYLE,
  GUMBO_TAG_SCRIPT,
  GUMBO_TAG_NOSCRIPT,
  GUMBO_TAG_TEMPLATE,
  GUMBO_TAG_BODY,
  GUMBO_TAG_ARTICLE,
  GUMBO_TAG_SECTION,
  GUMBO_TAG_NAV,
  GUMBO_TAG_ASIDE,
  GUMBO_TAG_H1,
  GUMBO_TAG_H2,
  GUMBO_TAG_H3,
  GUMBO_TAG_H4,
  GUMBO_TAG_H5,
  GUMBO_TAG_H6,
  GUMBO_TAG_HGROUP,
  GUMBO_TAG_HEADER,
  GUMBO_TAG_FOOTER,
  GUMBO_TAG_ADDRESS,
  GUMBO_TAG_P,
  GUMBO_TAG_HR,
  GUMBO_TAG_PRE,
  GUMBO_TAG_BLOCKQUOTE,
  GUMBO_TAG_OL,
  GUMBO_TAG_UL,
  GUMBO_TAG_LI,
  GUMBO_TAG_DL,
  GUMBO_TAG_DT,
  GUMBO_TAG_DD,
  GUMBO_TAG_FIGURE,
  GUMBO_TAG_FIGCAPTION,
  GUMBO_TAG_MAIN,
  GUMBO_TAG_DIV,
  GUMBO_TAG_A,
  GUMBO_TAG_EM,
  GUMBO_TAG_STRONG,
  GUMBO_TAG_SMALL,
  GUMBO_TAG_S,
  GUMBO_TAG_CITE,
  GUMBO_TAG_Q,
  GUMBO_TAG_DFN,
  GUMBO_TAG_ABBR,
  GUMBO_TAG_DATA,
  GUMBO_TAG_TIME,
  GUMBO_TAG_CODE,
  GUMBO_TAG_VAR,
  GUMBO_TAG_SAMP,
  GUMBO_TAG_KBD,
  GUMBO_TAG_SUB,
  GUMBO_TAG_SUP,
  GUMBO_TAG_I,
  GUMBO_TAG_B,
  GUMBO_TAG_U,
  GUMBO_TAG_MARK,
  GUMBO_TAG_RUBY,
  GUMBO_TAG_RT,
  GUMBO_TAG_RP,
  GUMBO_TAG_BDI,
  GUMBO_TAG_BDO,
  GUMBO_TAG_SPAN,
  GUMBO_TAG_BR,
  GUMBO_TAG_WBR,
  GUMBO_TAG_INS,
  GUMBO_TAG_DEL,
  GUMBO_TAG_IMAGE,
  GUMBO_TAG_IMG,
  GUMBO_TAG_IFRAME,
  GUMBO_TAG_EMBED,
  GUMBO_TAG_OBJECT,
  GUMBO_TAG_PARAM,
  GUMBO_TAG_VIDEO,
  GUMBO_TAG_AUDIO,
  GUMBO_TAG_SOURCE,
  GUMBO_TAG_TRACK,
  GUMBO_TAG_CANVAS,
  GUMBO_TAG_MAP,
  GUMBO_TAG_AREA,
  GUMBO_TAG_MATH,
  GUMBO_TAG_MI,
  GUMBO_TAG_MO,
  GUMBO_TAG_MN,
  GUMBO_TAG_MS,
  GUMBO_TAG_MTEXT,
  GUMBO_TAG_MGLYPH,
  GUMBO_TAG_MALIGNMARK,
  GUMBO_TAG_ANNOTATION_XML,
  GUMBO_TAG_SVG,
  GUMBO_TAG_FOREIGNOBJECT,
  GUMBO_TAG_DESC,
  GUMBO_TAG_TABLE,
  GUMBO_TAG_CAPTION,
  GUMBO_TAG_COLGROUP,
  GUMBO_TAG_COL,
  GUMBO_TAG_TBODY,
  GUMBO_TAG_THEAD,
  GUMBO_TAG_TFOOT,
  GUMBO_TAG_TR,
  GUMBO_TAG_TD,
  GUMBO_TAG_TH,
  GUMBO_TAG_FORM,
  GUMBO_TAG_FIELDSET,
  GUMBO_TAG_LEGEND,
  GUMBO_TAG_LABEL,
  GUMBO_TAG_INPUT,
  GUMBO_TAG_BUTTON,
  GUMBO_TAG_SELECT,
  GUMBO_TAG_DATALIST,
  GUMBO_TAG_OPTGROUP,
  GUMBO_TAG_OPTION,
  GUMBO_TAG_TEXTAREA,
  GUMBO_TAG_KEYGEN,
  GUMBO_TAG_OUTPUT,
  GUMBO_TAG_PROGRESS,
  GUMBO_TAG_METER,
  GUMBO_TAG_DETAILS,
  GUMBO_TAG_SUMMARY,
  GUMBO_TAG_MENU,
  GUMBO_TAG_MENUITEM,
  GUMBO_TAG_APPLET,
  GUMBO_TAG_ACRONYM,
  GUMBO_TAG_BGSOUND,
  GUMBO_TAG_DIR,
  GUMBO_TAG_FRAME,
  GUMBO_TAG_FRAMESET,
  GUMBO_TAG_NOFRAMES,
  GUMBO_TAG_LISTING,
  GUMBO_TAG_XMP,
  GUMBO_TAG_NEXTID,
  GUMBO_TAG_NOEMBED,
  GUMBO_TAG_PLAINTEXT,
  GUMBO_TAG_RB,
  GUMBO_TAG_STRIKE,
  GUMBO_TAG_BASEFONT,
  GUMBO_TAG_BIG,
  GUMBO_TAG_BLINK,
  GUMBO_TAG_CENTER,
  GUMBO_TAG_FONT,
  GUMBO_TAG_MARQUEE,
  GUMBO_TAG_MULTICOL,
  GUMBO_TAG_NOBR,
  GUMBO_TAG_SPACER,
  GUMBO_TAG_TT,
  GUMBO_TAG_RTC,
  GUMBO_TAG_DIALOG,
  // Used for all tags that don't have special handling in HTML.
  GUMBO_TAG_UNKNOWN,
  // A marker value to indicate the end of the enum, for iterating over it.
  GUMBO_TAG_LAST,
} GumboTag;

/**
 * Returns the normalized (all lower case) tag name for a `GumboTag` enum. The
 * return value is static data owned by the library.
 */
const char* gumbo_normalized_tagname(GumboTag tag);

/**
 * Extracts the tag name from the `original_text` field of an element
 * or token by stripping off `</>` characters and attributes and
 * adjusting the passed-in `GumboStringPiece` appropriately. The tag
 * name is in the original case and shares a buffer with the original
 * text, to simplify memory management. Behavior is undefined if a
 * string piece that doesn't represent an HTML tag (`<tagname>` or
 * `</tagname>`) is passed in. If the string piece is completely
 * empty (`NULL` data pointer), then this function will exit
 * successfully as a no-op.
 */
void gumbo_tag_from_original_text(GumboStringPiece* text);

/**
 * Fixes the case of SVG elements that are not all lowercase. This is
 * not done at parse time because there's no place to store a mutated
 * tag name. `tag_name` is an enum (which will be `TAG_UNKNOWN` for most
 * SVG tags without special handling), while `original_tag_name` is a
 * pointer into the original buffer. Instead, we provide this helper
 * function that clients can use to rename SVG tags as appropriate.
 * Returns the case-normalized SVG tagname if a replacement is found, or
 * `NULL` if no normalization is called for. The return value is static
 * data and owned by the library.
 *
 * @see https://html.spec.whatwg.org/multipage/parsing.html#parsing-main-inforeign
 */
const char* gumbo_normalize_svg_tagname(const GumboStringPiece* tagname);

/**
 * Converts a tag name string (which may be in upper or mixed case) to a
 * tag enum.
 */
GumboTag gumbo_tagn_enum(const char* tagname, size_t length);

// (only pprovided for testing purposes)
const char** getGumboTagNamesList(void);

/**
 * Attribute namespaces.
 * HTML includes special handling for XLink, XML, and XMLNS namespaces
 * on attributes. Everything else goes in the generic "NONE" namespace.
 */
typedef enum {
  GUMBO_ATTR_NAMESPACE_NONE,
  GUMBO_ATTR_NAMESPACE_XLINK,
  GUMBO_ATTR_NAMESPACE_XML,
  GUMBO_ATTR_NAMESPACE_XMLNS,
} GumboAttributeNamespaceEnum;

/**
 * A struct representing a single attribute on a HTML tag. This is a
 * name-value pair, but also includes information about source locations
 * and original source text.
 */
typedef struct {
  /**
   * The namespace for the attribute. This will usually be
   * `GUMBO_ATTR_NAMESPACE_NONE`, but some XLink/XMLNS/XML attributes
   * take special values, per:
   * https://html.spec.whatwg.org/multipage/parsing.html#adjust-foreign-attributes
   */
  GumboAttributeNamespaceEnum attr_namespace;

  /**
   * The name of the attribute. This is in a freshly-allocated buffer to
   * deal with case-normalization and is null-terminated.
   */
  const char* name;

  /**
   * The original text of the attribute name, as a pointer into the
   * original source buffer.
   */
  GumboStringPiece original_name;

  /**
   * The value of the attribute. This is in a freshly-allocated buffer
   * to deal with unescaping and is null-terminated. It does not include
   * any quotes that surround the attribute. If the attribute has no
   * value (for example, `selected` on a checkbox) this will be an empty
   * string.
   */
  const char* value;

  /**
   * The original text of the value of the attribute. This points into
   * the original source buffer. It includes any quotes that surround
   * the attribute and you can look at `original_value.data[0]` and
   * `original_value.data[original_value.length - 1]` to determine what
   * the quote characters were. If the attribute has no value this will
   * be a 0-length string.
   */
  GumboStringPiece original_value;

  /** The starting position of the attribute name. */
  GumboSourcePosition name_start;

  /**
   * The ending position of the attribute name. This is not always derivable
   * from the starting position of the value because of the possibility of
   * whitespace around the `=` sign.
   */
  GumboSourcePosition name_end;

  /** The starting position of the attribute value. */
  GumboSourcePosition value_start;

  /** The ending position of the attribute value. */
  GumboSourcePosition value_end;
} GumboAttribute;

/**
 * Given a vector of `GumboAttribute`s, look up the one with the
 * specified name and return it, or `NULL` if no such attribute exists.
 * This uses a case-insensitive match, as HTML is case-insensitive.
 */
GumboAttribute* gumbo_get_attribute(const GumboVector* attrs, const char* name);

/**
 * Enum denoting the type of node. This determines the type of the
 * `node.v` union.
 */
typedef enum {
  /** Document node. `v` will be a `GumboDocument`. */
  GUMBO_NODE_DOCUMENT,
  /** Element node. `v` will be a `GumboElement`. */
  GUMBO_NODE_ELEMENT,
  /** Text node. `v` will be a `GumboText`. */
  GUMBO_NODE_TEXT,
  /** CDATA node. `v` will be a `GumboText`. */
  GUMBO_NODE_CDATA,
  /** Comment node. `v` will be a `GumboText`, excluding comment delimiters. */
  GUMBO_NODE_COMMENT,
  /** Text node, where all contents is whitespace. `v` will be a `GumboText`. */
  GUMBO_NODE_WHITESPACE,
  /**
   * Template node. This is separate from `GUMBO_NODE_ELEMENT` because
   * many client libraries will want to ignore the contents of template
   * nodes, as the spec suggests. Recursing on `GUMBO_NODE_ELEMENT` will
   * do the right thing here, while clients that want to include template
   * contents should also check for `GUMBO_NODE_TEMPLATE`. `v` will be a
   * `GumboElement`.
   */
  GUMBO_NODE_TEMPLATE
} GumboNodeType;

/**
 * Forward declaration of GumboNode so it can be used recursively in
 * GumboNode.parent.
 */
typedef struct GumboInternalNode GumboNode;

/** https://dom.spec.whatwg.org/#concept-document-quirks */
typedef enum {
  GUMBO_DOCTYPE_NO_QUIRKS,
  GUMBO_DOCTYPE_QUIRKS,
  GUMBO_DOCTYPE_LIMITED_QUIRKS
} GumboQuirksModeEnum;

/**
 * Namespaces.
 * Unlike in X(HT)ML, namespaces in HTML5 are not denoted by a prefix.
 * Rather, anything inside an `<svg>` tag is in the SVG namespace,
 * anything inside the `<math>` tag is in the MathML namespace, and
 * anything else is inside the HTML namespace. No other namespaces are
 * supported, so this can be an `enum`.
 */
typedef enum {
  GUMBO_NAMESPACE_HTML,
  GUMBO_NAMESPACE_SVG,
  GUMBO_NAMESPACE_MATHML
} GumboNamespaceEnum;

/**
 * Parse flags.
 * We track the reasons for parser insertion of nodes and store them in
 * a bitvector in the node itself. This lets client code optimize out
 * nodes that are implied by the HTML structure of the document, or flag
 * constructs that may not be allowed by a style guide, or track the
 * prevalence of incorrect or tricky HTML code.
 */
typedef enum {
  /**
   * A normal node -- both start and end tags appear in the source,
   * nothing has been reparented.
   */
  GUMBO_INSERTION_NORMAL = 0,

  /**
   * A node inserted by the parser to fulfill some implicit insertion
   * rule. This is usually set in addition to some other flag giving a
   * more specific insertion reason; it's a generic catch-all term
   * meaning "The start tag for this node did not appear in the document
   * source".
   */
  GUMBO_INSERTION_BY_PARSER = 1 << 0,

  /**
   * A flag indicating that the end tag for this node did not appear in
   * the document source. Note that in some cases, you can still have
   * parser-inserted nodes with an explicit end tag. For example,
   * `Text</html>` has `GUMBO_INSERTED_BY_PARSER` set on the `<html>`
   * node, but `GUMBO_INSERTED_END_TAG_IMPLICITLY` is unset, as the
   * `</html>` tag actually exists.
   *
   * This flag will be set only if the end tag is completely missing.
   * In some cases, the end tag may be misplaced (e.g. a `</body>` tag
   * with text afterwards), which will leave this flag unset and require
   * clients to inspect the parse errors for that case.
   */
  GUMBO_INSERTION_IMPLICIT_END_TAG = 1 << 1,

  // Value 1 << 2 was for a flag that has since been removed.

  /**
   * A flag for nodes that are inserted because their presence is
   * implied by other tags, e.g. `<html>`, `<head>`, `<body>`,
   * `<tbody>`, etc.
   */
  GUMBO_INSERTION_IMPLIED = 1 << 3,

  /**
   * A flag for nodes that are converted from their end tag equivalents.
   * For example, `</p>` when no paragraph is open implies that the
   * parser should create a `<p>` tag and immediately close it, while
   * `</br>` means the same thing as `<br>`.
   */
  GUMBO_INSERTION_CONVERTED_FROM_END_TAG = 1 << 4,

  // Value 1 << 5 was for a flag that has since been removed.

  /** A flag for `<image>` tags that are rewritten as `<img>`. */
  GUMBO_INSERTION_FROM_IMAGE = 1 << 6,

  /**
   * A flag for nodes that are cloned as a result of the reconstruction
   * of active formatting elements. This is set only on the clone; the
   * initial portion of the formatting run is a NORMAL node with an
   * `IMPLICIT_END_TAG`.
   */
  GUMBO_INSERTION_RECONSTRUCTED_FORMATTING_ELEMENT = 1 << 7,

  /** A flag for nodes that are cloned by the adoption agency algorithm. */
  GUMBO_INSERTION_ADOPTION_AGENCY_CLONED = 1 << 8,

  /** A flag for nodes that are moved by the adoption agency algorithm. */
  GUMBO_INSERTION_ADOPTION_AGENCY_MOVED = 1 << 9,

  /**
   * A flag for nodes that have been foster-parented out of a table (or
   * should've been foster-parented, if verbatim mode is set).
   */
  GUMBO_INSERTION_FOSTER_PARENTED = 1 << 10,
} GumboParseFlags;

/** Information specific to document nodes. */
typedef struct {
  /**
   * An array of `GumboNode`s, containing the children of this element.
   * This will normally consist of the `<html>` element and any comment
   * nodes found. Pointers are owned.
   */
  GumboVector /* GumboNode* */ children;

  /**
   * `true` if there was an explicit doctype token, as opposed to it
   * being omitted.
   */
  bool has_doctype;

  // Fields from the doctype token, copied verbatim.
  const char* name;
  const char* public_identifier;
  const char* system_identifier;

  /**
   * Whether or not the document is in QuirksMode, as determined by the
   * values in the GumboTokenDocType template.
   */
  GumboQuirksModeEnum doc_type_quirks_mode;
} GumboDocument;

/**
 * The struct used to represent TEXT, CDATA, COMMENT, and WHITESPACE
 * elements. This contains just a block of text and its position.
 */
typedef struct {
  /**
   * The text of this node, after entities have been parsed and decoded.
   * For comment and cdata nodes, this does not include the comment
   * delimiters.
   */
  const char* text;

  /**
   * The original text of this node, as a pointer into the original
   * buffer. For comment/cdata nodes, this includes the comment
   * delimiters.
   */
  GumboStringPiece original_text;

  /**
   * The starting position of this node. This corresponds to the
   * position of `original_text`, before entities are decoded.
   * */
  GumboSourcePosition start_pos;
} GumboText;

/**
 * The struct used to represent all HTML elements. This contains
 * information about the tag, attributes, and child nodes.
 */
typedef struct {
  /**
   * An array of `GumboNode`s, containing the children of this element.
   * Pointers are owned.
   */
  GumboVector /* GumboNode* */ children;

  /** The GumboTag enum for this element. */
  GumboTag tag;

  /** The name for this element. */
  const char* name;

  /** The GumboNamespaceEnum for this element. */
  GumboNamespaceEnum tag_namespace;

  /**
   * A `GumboStringPiece` pointing to the original tag text for this
   * element, pointing directly into the source buffer. If the tag was
   * inserted algorithmically (for example, `<head>` or `<tbody>`
   * insertion), this will be a zero-length string.
   */
  GumboStringPiece original_tag;

  /**
   * A `GumboStringPiece` pointing to the original end tag text for this
   * element. If the end tag was inserted algorithmically, (for example,
   * closing a self-closing tag), this will be a zero-length string.
   */
  GumboStringPiece original_end_tag;

  /** The source position for the start of the start tag. */
  GumboSourcePosition start_pos;

  /** The source position for the start of the end tag. */
  GumboSourcePosition end_pos;

  /**
   * An array of `GumboAttribute`s, containing the attributes for this
   * tag in the order that they were parsed. Pointers are owned.
   */
  GumboVector /* GumboAttribute* */ attributes;
} GumboElement;

/**
 * A supertype for `GumboElement` and `GumboText`, so that we can
 * include one generic type in lists of children and cast as necessary
 * to subtypes.
 */
struct GumboInternalNode {
  /** The type of node that this is. */
  GumboNodeType type;

  /** Pointer back to parent node. Not owned. */
  GumboNode* parent;

  /** The index within the parent's children vector of this node. */
  unsigned int index_within_parent;

  /**
   * A bitvector of flags containing information about why this element
   * was inserted into the parse tree, including a variety of special
   * parse situations.
   */
  GumboParseFlags parse_flags;

  /** The actual node data. */
  union {
    GumboDocument document;  // For GUMBO_NODE_DOCUMENT.
    GumboElement element;    // For GUMBO_NODE_ELEMENT.
    GumboText text;          // For everything else.
  } v;
};


// See https://github.com/google/gumbo-parser/issues/387
// recursive destroy_node can cause staock overrun

/**
 * The type for a tree traversal callback.
 */
typedef size_t (*gumbo_tree_iter_callback)(void* userdata, GumboNode* node);

/**
 * GumboNode tree traversal with callback `cb` for each child of `node` and 
 * for `node` itself, passing it the node and `userdata` as arguments.
 */
size_t gumbo_tree_traverse(GumboNode* node, void* userdata, gumbo_tree_iter_callback cb);

/**
 * Input struct containing configuration options for the parser.
 * These let you specify alternate memory managers, provide different
 * error handling, etc. Use `kGumboDefaultOptions` for sensible
 * defaults and only set what you need.
 */
typedef struct GumboInternalOptions {
  /**
   * The tab-stop size, for computing positions in HTML files that
   * use tabs. Default: `8`.
   */
  int tab_stop;

  /**
   * Whether or not to stop parsing when the first error is encountered.
   * Default: `false`.
   */
  bool stop_on_first_error;

  /**
   * Maximum allowed depth for the parse tree. If this limit is exceeded,
   * the parser will return early with a partial document and the returned
   * `GumboOutput` will have its `status` field set to
   * `GUMBO_STATUS_TREE_TOO_DEEP`.
   * Default: `400`.
   */
  unsigned int max_tree_depth;

  /**
<<<<<<< HEAD
   * The maximum number of errors before the parser stops recording them.  This
   * is provided so that if the page is totally borked, we don't completely fill
   * up the errors vector and exhaust memory with useless redundant errors.  Set
   * to -1 to disable the limit.
   * Default: 50
=======
   * The maximum number of errors before the parser stops recording
   * them. This is provided so that if the page is totally borked, we
   * don't completely fill up the errors vector and exhaust memory with
   * useless redundant errors. Set to `-1` to disable the limit.
   * Default: `-1`.
>>>>>>> 961f9c07
   */
  int max_errors;

  /**
   * The fragment context for parsing:
   * https://html.spec.whatwg.org/multipage/parsing.html#parsing-html-fragments
   *
   * If `NULL` is passed here, it is assumed to be "no
   * fragment", i.e. the regular parsing algorithm. Otherwise, pass the
   * tag name for the intended parent of the parsed fragment. We use the
   * tag name, namespace, and encoding attribute which are sufficient to
   * set all of the parsing context needed for fragment parsing.
   *
   * Default: `NULL`.
   */
  const char* fragment_context;

  /**
   * The namespace for the fragment context. This lets client code
   * differentiate between, say, parsing a `<title>` tag in SVG vs.
   * parsing it in HTML.
   *
   * Default: `GUMBO_NAMESPACE_HTML`.
   */
  GumboNamespaceEnum fragment_namespace;

  /**
   * The value of the fragment context's `encoding` attribute, if any.
   * Set to `NULL` for no `encoding` attribute.
   *
   * Default: `NULL`.
   */
  const char* fragment_encoding;

  /**
   * Quirks mode for fragment parsing. The quirks mode for a given DOCTYPE can
   * be looked up using `gumbo_compute_quirks_mode()`.
   *
   * Default: `GUMBO_DOCTYPE_NO_QUIRKS`.
   */
  GumboQuirksModeEnum quirks_mode;

  /**
   * For fragment parsing. Set this to true if the context node has a form
   * element as an ancestor.
   *
   * Default: `false`.
   */
  bool fragment_context_has_form_ancestor;
} GumboOptions;

/** Default options struct; use this with gumbo_parse_with_options. */
extern const GumboOptions kGumboDefaultOptions;

/**
 * Status code indicating whether parsing finished successfully or
 * was stopped mid-document due to exceptional circumstances.
 */
typedef enum {
  /**
   * Indicates that parsing completed successfuly. The resulting tree
   * will be a complete document.
   */
  GUMBO_STATUS_OK,

  /**
   * Indicates that the maximum element nesting limit
   * (`GumboOptions::max_tree_depth`) was reached during parsing. The
   * resulting tree will be a partial document, with no further nodes
<<<<<<< HEAD
   * created after the point at which the limit was reached. The partial
=======
   * created after the point where the limit was reached. The partial
>>>>>>> 961f9c07
   * document may be useful for constructing an error message but
   * typically shouldn't be used for other purposes.
   */
  GUMBO_STATUS_TREE_TOO_DEEP,

  // Currently unused
  GUMBO_STATUS_OUT_OF_MEMORY,
} GumboOutputStatus;


/** The output struct containing the results of the parse. */
typedef struct GumboInternalOutput {
  /**
   * Pointer to the document node. This is a `GumboNode` of type
   * `NODE_DOCUMENT` that contains the entire document as its child.
   */
  GumboNode* document;

  /**
   * Pointer to the root node. This is the `<html>` tag that forms the
   * root of the document.
   */
  GumboNode* root;

  /**
   * A list of errors that occurred during the parse.
<<<<<<< HEAD
   * 
   * NOTE: In version 1.0 of this library, the API for errors hasn't been fully
   * fleshed out and may change in the future.  For this reason, the GumboError
   * header isn't part of the public API.  Contact us if you need errors
   * reported so we can work out something appropriate for your use-case.
=======
>>>>>>> 961f9c07
   */
  GumboVector /* GumboError */ errors;

  /**
   * A status code indicating whether parsing finished successfully or was
   * stopped mid-document due to exceptional circumstances.
   */
  GumboOutputStatus status;
<<<<<<< HEAD

  /**
   * A list of error messages that occurred during the parse.
   */
  const char **error_messages;
=======
>>>>>>> 961f9c07
} GumboOutput;

/**
 * Parses a buffer of UTF-8 text into an `GumboNode` parse tree. The
 * buffer must live at least as long as the parse tree, as some fields
 * (eg. `original_text`) point directly into the original buffer.
 *
 * This doesn't support buffers longer than 4 gigabytes.
 */
GumboOutput* gumbo_parse(const char* buffer);

/**
 * Extended version of `gumbo_parse` that takes an explicit options
 * structure, buffer, and length.
 */
GumboOutput* gumbo_parse_with_options (
  const GumboOptions* options,
  const char* buffer,
  size_t buffer_length
);

/**
 * Compute the quirks mode based on the name, public identifier, and system
 * identifier. Any of these may be `NULL` to indicate a missing value.
 */
GumboQuirksModeEnum gumbo_compute_quirks_mode (
  const char *name,
  const char *pubid,
  const char *sysid
);

/** Convert a `GumboOutputStatus` code into a readable description. */
const char* gumbo_status_to_string(GumboOutputStatus status);

/** Release the memory used for the parse tree and parse errors. */
void gumbo_destroy_output(GumboOutput* output);

<<<<<<< HEAD
/** Convert a `GumboOutputStatus` code into a readable description. */
const char* gumbo_status_to_string(GumboOutputStatus status);

/** Release the memory used for the parse tree & parse errors. */
void gumbo_destroy_output(const GumboOptions* options, GumboOutput* output);
=======
/** Opaque GumboError type */
typedef struct GumboInternalError GumboError;

/**
 * Returns the position of the error.
 */
GumboSourcePosition gumbo_error_position(const GumboError* error);

/**
 * Returns a constant string representation of the error's code. This is owned
 * by the library and should not be freed by the caller.
 */
const char* gumbo_error_code(const GumboError* error);

/**
 * Prints an error to a string. This stores a freshly-allocated buffer
 * containing the error message text in output. The caller is responsible for
 * freeing the buffer. The size of the error message is returned. The error
 * message itself may not be NULL-terminated and may contain NULL bytes so the
 * returned size must be used.
 */
size_t gumbo_error_to_string(const GumboError* error, char **output);

/**
 * Prints a caret diagnostic to a string. This stores a freshly-allocated
 * buffer containing the error message text in output. The caller is responsible for
 * freeing the buffer. The size of the error message is returned. The error
 * message itself may not be NULL-terminated and may contain NULL bytes so the
 * returned size must be used.
 */
size_t gumbo_caret_diagnostic_to_string (
  const GumboError* error,
  const char* source_text,
  size_t source_length,
  char** output
);

/**
 * Like gumbo_caret_diagnostic_to_string, but prints the text to stdout
 * instead of writing to a string.
 */
void gumbo_print_caret_diagnostic (
  const GumboError* error,
  const char* source_text,
  size_t source_length
);
>>>>>>> 961f9c07


///////////////////////////////////////////////////////////////////////////////


#if defined(BUILD_MONOLITHIC)
int gumbo_benchmark_main(int argc, const char** argv);
int gumbo_clean_text_main(int argc, const char** argv);
int gumbo_find_links_main(int argc, const char** argv);
int gumbo_get_title_main(int argc, const char** argv);
int gumbo_positions_of_class_main(int argc, const char** argv);
int gumbo_prettyprint_main(int argc, const char** argv);
int gumbo_serialize_main(int argc, const char** argv);
int gumbo_print_main(int argc, const char** argv);
#endif


#ifdef __cplusplus
}
#endif

#endif // GUMBO_H<|MERGE_RESOLUTION|>--- conflicted
+++ resolved
@@ -26,20 +26,12 @@
  * [HTML5]: https://html.spec.whatwg.org/multipage/
  */
 
-<<<<<<< HEAD
-#ifndef GUMBO_GUMBO_H_
-#define GUMBO_GUMBO_H_
-
-#ifdef _MSC_VER
+#ifndef GUMBO_H
+#define GUMBO_H
+
 #ifndef _CRT_SECURE_NO_WARNINGS
 #define _CRT_SECURE_NO_WARNINGS
 #endif
-#define fileno _fileno
-#endif
-=======
-#ifndef GUMBO_H
-#define GUMBO_H
->>>>>>> 961f9c07
 
 #include <stdbool.h>
 #include <stddef.h>
@@ -746,19 +738,11 @@
   unsigned int max_tree_depth;
 
   /**
-<<<<<<< HEAD
-   * The maximum number of errors before the parser stops recording them.  This
-   * is provided so that if the page is totally borked, we don't completely fill
-   * up the errors vector and exhaust memory with useless redundant errors.  Set
-   * to -1 to disable the limit.
-   * Default: 50
-=======
    * The maximum number of errors before the parser stops recording
    * them. This is provided so that if the page is totally borked, we
    * don't completely fill up the errors vector and exhaust memory with
    * useless redundant errors. Set to `-1` to disable the limit.
-   * Default: `-1`.
->>>>>>> 961f9c07
+   * Default: 50
    */
   int max_errors;
 
@@ -828,11 +812,7 @@
    * Indicates that the maximum element nesting limit
    * (`GumboOptions::max_tree_depth`) was reached during parsing. The
    * resulting tree will be a partial document, with no further nodes
-<<<<<<< HEAD
-   * created after the point at which the limit was reached. The partial
-=======
    * created after the point where the limit was reached. The partial
->>>>>>> 961f9c07
    * document may be useful for constructing an error message but
    * typically shouldn't be used for other purposes.
    */
@@ -859,14 +839,6 @@
 
   /**
    * A list of errors that occurred during the parse.
-<<<<<<< HEAD
-   * 
-   * NOTE: In version 1.0 of this library, the API for errors hasn't been fully
-   * fleshed out and may change in the future.  For this reason, the GumboError
-   * header isn't part of the public API.  Contact us if you need errors
-   * reported so we can work out something appropriate for your use-case.
-=======
->>>>>>> 961f9c07
    */
   GumboVector /* GumboError */ errors;
 
@@ -875,14 +847,11 @@
    * stopped mid-document due to exceptional circumstances.
    */
   GumboOutputStatus status;
-<<<<<<< HEAD
 
   /**
    * A list of error messages that occurred during the parse.
    */
   const char **error_messages;
-=======
->>>>>>> 961f9c07
 } GumboOutput;
 
 /**
@@ -920,13 +889,6 @@
 /** Release the memory used for the parse tree and parse errors. */
 void gumbo_destroy_output(GumboOutput* output);
 
-<<<<<<< HEAD
-/** Convert a `GumboOutputStatus` code into a readable description. */
-const char* gumbo_status_to_string(GumboOutputStatus status);
-
-/** Release the memory used for the parse tree & parse errors. */
-void gumbo_destroy_output(const GumboOptions* options, GumboOutput* output);
-=======
 /** Opaque GumboError type */
 typedef struct GumboInternalError GumboError;
 
@@ -973,7 +935,7 @@
   const char* source_text,
   size_t source_length
 );
->>>>>>> 961f9c07
+
 
 
 ///////////////////////////////////////////////////////////////////////////////
