--- conflicted
+++ resolved
@@ -58,7 +58,8 @@
     // explicitly looking for whitespace or other illegal tag characters - as
     // accepted by the Tag Name State
     for (const char* c = text->data; c != text->data + text->length; ++c) {
-<<<<<<< HEAD
+      // was: if (isspace(*c) || *c == '/') {
+      // see https://github.com/google/gumbo-parser/pull/375/
       switch (*c) {
         case '/':
         case ' ':
@@ -68,31 +69,16 @@
         case '\r':
           text->length = c - text->data;
           return;
-=======
-      if (*c == '\t' || *c == '\n' || *c == '\f' || *c == ' ' || *c == '/') {
-        // was: if (isspace(*c) || *c == '/') {
-        // see https://github.com/google/gumbo-parser/pull/375/
-        text->length = c - text->data;
-        break;
->>>>>>> 2e999ccd
       }
     }
   }
 }
 
-static unsigned char ascii_tolower(unsigned char ch) {
-  return 'A' <= ch && ch <= 'Z' ? ch + 32 : ch;
-}
 static int case_memcmp(const char* s1, const char* s2, unsigned int n) {
   while (n--) {
-<<<<<<< HEAD
-    unsigned char c1 = ascii_tolower(*s1++);
-    unsigned char c2 = ascii_tolower(*s2++);
-=======
     // need non-locale dependent tolower see https://github.com/google/gumbo-parser/pull/386
     unsigned char c1 = gumbo_tolower(*s1++);
     unsigned char c2 = gumbo_tolower(*s2++);
->>>>>>> 2e999ccd
     if (c1 != c2) return (int) c1 - (int) c2;
   }
   return 0;
