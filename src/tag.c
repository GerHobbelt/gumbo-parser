--- conflicted
+++ resolved
@@ -58,11 +58,8 @@
     // accepted by the Tag Name State
     for (const char* c = text->data; c != text->data + text->length; ++c) {
       if (*c == '\t' || *c == '\n' || *c == '\f' || *c == ' ' || *c == '/') {
-<<<<<<< HEAD
-=======
         // was: if (isspace(*c) || *c == '/') {
         // see https://github.com/google/gumbo-parser/pull/375/
->>>>>>> 9b4e7764
         text->length = c - text->data;
         break;
       }
