--- conflicted
+++ resolved
@@ -29,13 +29,9 @@
 struct GumboInternalError;
 struct GumboInternalParser;
 
-<<<<<<< HEAD
+// Unicode replacement char.
 #define UNICODE_REPLACEMENT_CHAR 0xFFFD
-=======
-// Unicode replacement char.
-#define kUtf8ReplacementChar 0xFFFD
 #define kUtf8MaxChar 0x10FFFF
->>>>>>> 961f9c07
 
 typedef struct GumboInternalUtf8Iterator {
   // Points at the start of the code point most recently read into 'current'.
