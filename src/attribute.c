// Copyright 2010 Google Inc. All Rights Reserved.
//
// Licensed under the Apache License, Version 2.0 (the "License");
// you may not use this file except in compliance with the License.
// You may obtain a copy of the License at
//
//     http://www.apache.org/licenses/LICENSE-2.0
//
// Unless required by applicable law or agreed to in writing, software
// distributed under the License is distributed on an "AS IS" BASIS,
// WITHOUT WARRANTIES OR CONDITIONS OF ANY KIND, either express or implied.
// See the License for the specific language governing permissions and
// limitations under the License.
//
// Author: jdtang@google.com (Jonathan Tang)

#include "attribute.h"

#include <assert.h>
#include <stdlib.h>
#include <string.h>
#include <strings.h>

#include "util.h"

struct GumboInternalParser;

GumboAttribute* gumbo_get_attribute(
    const GumboVector* attributes, const char* name) {
  for (unsigned int i = 0; i < attributes->length; ++i) {
    GumboAttribute* attr = attributes->data[i];
    if (!strcasecmp(attr->name, name)) {
      return attr;
    }
  }
  return NULL;
}

void gumbo_destroy_attribute(
    struct GumboInternalParser* parser, GumboAttribute* attribute) {
<<<<<<< HEAD
  if (NULL == attribute) return;
=======
  if (NULL == attribute)
    return;
>>>>>>> a1bf35a3
  gumbo_parser_deallocate(parser, (void*) attribute->name);
  gumbo_parser_deallocate(parser, (void*) attribute->value);
  gumbo_parser_deallocate(parser, (void*) attribute);
}<|MERGE_RESOLUTION|>--- conflicted
+++ resolved
@@ -38,12 +38,8 @@
 
 void gumbo_destroy_attribute(
     struct GumboInternalParser* parser, GumboAttribute* attribute) {
-<<<<<<< HEAD
-  if (NULL == attribute) return;
-=======
   if (NULL == attribute)
     return;
->>>>>>> a1bf35a3
   gumbo_parser_deallocate(parser, (void*) attribute->name);
   gumbo_parser_deallocate(parser, (void*) attribute->value);
   gumbo_parser_deallocate(parser, (void*) attribute);
