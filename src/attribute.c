/*
 Copyright 2018 Craig Barnes.
 Copyright 2010 Google Inc.

 Licensed under the Apache License, Version 2.0 (the "License");
 you may not use this file except in compliance with the License.
 You may obtain a copy of the License at

    https://www.apache.org/licenses/LICENSE-2.0

 Unless required by applicable law or agreed to in writing, software
 distributed under the License is distributed on an "AS IS" BASIS,
 WITHOUT WARRANTIES OR CONDITIONS OF ANY KIND, either express or implied.
 See the License for the specific language governing permissions and
 limitations under the License.
*/

#include <assert.h>
#include <stdlib.h>
#include <string.h>
#include "attribute.h"
#include "ascii.h"
#include "util.h"

GumboAttribute* gumbo_get_attribute (
  const GumboVector* attributes,
  const char* name
) {
  for (unsigned int i = 0; i < attributes->length; ++i) {
    GumboAttribute* attr = attributes->data[i];
    if (!gumbo_ascii_strcasecmp(attr->name, name)) {
      return attr;
    }
  }
  return NULL;
}

<<<<<<< HEAD
void gumbo_destroy_attribute(GumboAttribute* attribute) {
  gumbo_free((void*) attribute->name);
  gumbo_free((void*) attribute->value);
  gumbo_free((void*) attribute);
=======
void gumbo_destroy_attribute(
    struct GumboInternalParser* parser, GumboAttribute* attribute) {
  if (NULL == attribute)
    return;
  gumbo_parser_deallocate(parser, (void*) attribute->name);
  gumbo_parser_deallocate(parser, (void*) attribute->value);
  gumbo_parser_deallocate(parser, (void*) attribute);
>>>>>>> 3f86c877
}<|MERGE_RESOLUTION|>--- conflicted
+++ resolved
@@ -35,18 +35,10 @@
   return NULL;
 }
 
-<<<<<<< HEAD
 void gumbo_destroy_attribute(GumboAttribute* attribute) {
+  if (NULL == attribute)
+    return;
   gumbo_free((void*) attribute->name);
   gumbo_free((void*) attribute->value);
   gumbo_free((void*) attribute);
-=======
-void gumbo_destroy_attribute(
-    struct GumboInternalParser* parser, GumboAttribute* attribute) {
-  if (NULL == attribute)
-    return;
-  gumbo_parser_deallocate(parser, (void*) attribute->name);
-  gumbo_parser_deallocate(parser, (void*) attribute->value);
-  gumbo_parser_deallocate(parser, (void*) attribute);
->>>>>>> 3f86c877
 }