// Copyright 2010 Google Inc. All Rights Reserved.
//
// Licensed under the Apache License, Version 2.0 (the "License");
// you may not use this file except in compliance with the License.
// You may obtain a copy of the License at
//
//     http://www.apache.org/licenses/LICENSE-2.0
//
// Unless required by applicable law or agreed to in writing, software
// distributed under the License is distributed on an "AS IS" BASIS,
// WITHOUT WARRANTIES OR CONDITIONS OF ANY KIND, either express or implied.
// See the License for the specific language governing permissions and
// limitations under the License.
//
// Author: jdtang@google.com (Jonathan Tang)

#include "util.h"

#include <assert.h>
#include <stdlib.h>
#include <string.h>
#include "string_util.h"
#include <stdarg.h>
#include <stdio.h>
#include <stdint.h>

#include "gumbo.h"
#include "parser.h"

// TODO(jdtang): This should be elsewhere, but there's no .c file for
// SourcePositions and yet the constant needs some linkage, so this is as good
// as any.
const GumboSourcePosition kGumboEmptySourcePosition = {0, 0, 0};

void* gumbo_parser_allocate(GumboParser* parser, size_t num_bytes) {
  return parser->_options->allocator(parser->_options->userdata, num_bytes);
}

void gumbo_parser_deallocate(GumboParser* parser, void* ptr) {
  parser->_options->deallocator(parser->_options->userdata, ptr);
}

void* gumbo_parser_reallocate(struct GumboInternalParser* parser, void* ptr, size_t new_num_bytes, size_t old_num_bytes) {
  return parser->_options->reallocator(parser->_options->userdata, ptr, new_num_bytes, old_num_bytes);
}

bool gumbo_str_to_positive_integer(const char *str, int len, int *out) {
    int i = 0, ret = 0;
    if (!str || len <= 0) {
        return false;
    }
    for (i = 0; i < len; i++) {
        if (str[i] < '0' || str[i] > '9') {
            return false;
        }
        ret = ret * 10 + (str[i] - '0');
    }
    *out = ret;
    return true;
}

bool gumbo_str_to_double(const char *str, int len, double *out) {
    int i = 0, j = 0, int_part = 0; 
    double float_part = 0;
    bool is_positive = true;
    if (!str || len <= 0) {
        return false;
    }
    if (str[i] == '-') {
        is_positive = false;
        i++;
    } else if (str[i] == '+') {
        i++;
    }
    for (; i < len; i++) {
        if (str[i] == '.') {
            i++;
            break;
        } else {
            if (str[i] < '0' || str[i] > '9') {
                return false;
            }
            int_part = int_part * 10 + (str[i] - '0');
        }
    }
    for (j = len - 1; j >= i; j--) {
        if (str[j] < '0' || str[j] > '9') {
            return false;
        }
        float_part = float_part / 10 + (str[j] - '0');
    }
    if (is_positive) {
        *out = int_part + float_part / 10;
    } else {
        *out = 0 - int_part - float_part / 10;
    }
    return true;
}

char* gumbo_copy_stringz(GumboParser* parser, const char* str) {
  char* buffer = gumbo_parser_allocate(parser, strlen(str) + 1);
  strcpy(buffer, str);
  return buffer;
<<<<<<< HEAD
=======
}

int gumbo_strcasecmp(const char* str1, const char* str2) {
  if (!str1)
		str1 = "";
  if (!str2)
		str2 = "";
  for (;;) {
    uint8_t c1 = *str1++;
    uint8_t c2 = *str2++;
    c1 = gumbo_tolower(c1);
    c2 = gumbo_tolower(c2);
    if (c1 < c2)
			return -1;
    if (c1 > c2)
			return 1;
		// c1 == c2; now see if we hit the end of the string(s):
    if (!c1)
			return 0;
	}
}

// Debug function to trace operation of the parser.  Pass --copts=-DGUMBO_DEBUG
// to use.
void gumbo_vdebug(const char* format, va_list args) {
  vfprintf(stderr, format, args);
  //fflush(stdout);
>>>>>>> 2e999ccd
}<|MERGE_RESOLUTION|>--- conflicted
+++ resolved
@@ -101,8 +101,6 @@
   char* buffer = gumbo_parser_allocate(parser, strlen(str) + 1);
   strcpy(buffer, str);
   return buffer;
-<<<<<<< HEAD
-=======
 }
 
 int gumbo_strcasecmp(const char* str1, const char* str2) {
@@ -130,5 +128,4 @@
 void gumbo_vdebug(const char* format, va_list args) {
   vfprintf(stderr, format, args);
   //fflush(stdout);
->>>>>>> 2e999ccd
 }