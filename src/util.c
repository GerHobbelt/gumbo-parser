// Copyright 2010 Google Inc. All Rights Reserved.
//
// Licensed under the Apache License, Version 2.0 (the "License");
// you may not use this file except in compliance with the License.
// You may obtain a copy of the License at
//
//     http://www.apache.org/licenses/LICENSE-2.0
//
// Unless required by applicable law or agreed to in writing, software
// distributed under the License is distributed on an "AS IS" BASIS,
// WITHOUT WARRANTIES OR CONDITIONS OF ANY KIND, either express or implied.
// See the License for the specific language governing permissions and
// limitations under the License.
//
// Author: jdtang@google.com (Jonathan Tang)

#include "util.h"

#include <assert.h>
#include <setjmp.h>
#include <stdarg.h>
#include <stdio.h>
#include <stdlib.h>
#include <string.h>
<<<<<<< HEAD
#include <strings.h>
=======
#include "string_util.h"
#include <stdarg.h>
#include <stdio.h>
#include <stdint.h>
>>>>>>> 2e999ccd

#include "gumbo.h"
#include "parser.h"

// TODO(jdtang): This should be elsewhere, but there's no .c file for
// SourcePositions and yet the constant needs some linkage, so this is as good
// as any.
const GumboSourcePosition kGumboEmptySourcePosition = {0, 0, 0};

void* gumbo_parser_allocate(GumboParser* parser, size_t num_bytes) {
  void* v = parser->_options->allocator(parser->_options->userdata, num_bytes);
  if (NULL == v) {
#ifndef _WIN32
    siglongjmp(parser->_oom_buf, 1);
#else
    longjmp(parser->_oom_buf, 1);
#endif
  } else {
    return memset(v, '\0', num_bytes);
  }
}

void gumbo_parser_deallocate(GumboParser* parser, void* ptr) {
  parser->_options->deallocator(parser->_options->userdata, ptr);
}

void* gumbo_parser_reallocate(struct GumboInternalParser* parser, void* ptr, size_t new_num_bytes, size_t old_num_bytes) {
  return parser->_options->reallocator(parser->_options->userdata, ptr, new_num_bytes, old_num_bytes);
}

bool gumbo_str_to_positive_integer(const char *str, int len, int *out) {
    int i = 0, ret = 0;
    if (!str || len <= 0) {
        return false;
    }
    for (i = 0; i < len; i++) {
        if (str[i] < '0' || str[i] > '9') {
            return false;
        }
        ret = ret * 10 + (str[i] - '0');
    }
    *out = ret;
    return true;
}

bool gumbo_str_to_double(const char *str, int len, double *out) {
    int i = 0, j = 0, int_part = 0; 
    double float_part = 0;
    bool is_positive = true;
    if (!str || len <= 0) {
        return false;
    }
    if (str[i] == '-') {
        is_positive = false;
        i++;
    } else if (str[i] == '+') {
        i++;
    }
    for (; i < len; i++) {
        if (str[i] == '.') {
            i++;
            break;
        } else {
            if (str[i] < '0' || str[i] > '9') {
                return false;
            }
            int_part = int_part * 10 + (str[i] - '0');
        }
    }
    for (j = len - 1; j >= i; j--) {
        if (str[j] < '0' || str[j] > '9') {
            return false;
        }
        float_part = float_part / 10 + (str[j] - '0');
    }
    if (is_positive) {
        *out = int_part + float_part / 10;
    } else {
        *out = 0 - int_part - float_part / 10;
    }
    return true;
}

char* gumbo_copy_stringz(GumboParser* parser, const char* str) {
  char* buffer = gumbo_parser_allocate(parser, strlen(str) + 1);
  strcpy(buffer, str);
  return buffer;
}

int gumbo_strcasecmp(const char* str1, const char* str2) {
  if (!str1)
		str1 = "";
  if (!str2)
		str2 = "";
  for (;;) {
    uint8_t c1 = *str1++;
    uint8_t c2 = *str2++;
    c1 = gumbo_tolower(c1);
    c2 = gumbo_tolower(c2);
    if (c1 < c2)
			return -1;
    if (c1 > c2)
			return 1;
		// c1 == c2; now see if we hit the end of the string(s):
    if (!c1)
			return 0;
	}
}

// Debug function to trace operation of the parser.  Pass --copts=-DGUMBO_DEBUG
// to use.
void gumbo_vdebug(const char* format, va_list args) {
  vfprintf(stderr, format, args);
  //fflush(stdout);
}<|MERGE_RESOLUTION|>--- conflicted
+++ resolved
@@ -22,14 +22,8 @@
 #include <stdio.h>
 #include <stdlib.h>
 #include <string.h>
-<<<<<<< HEAD
-#include <strings.h>
-=======
 #include "string_util.h"
-#include <stdarg.h>
-#include <stdio.h>
 #include <stdint.h>
->>>>>>> 2e999ccd
 
 #include "gumbo.h"
 #include "parser.h"
