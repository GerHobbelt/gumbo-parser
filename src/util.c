/*
 Copyright 2017-2018 Craig Barnes.
 Copyright 2010 Google Inc.

 Licensed under the Apache License, Version 2.0 (the "License");
 you may not use this file except in compliance with the License.
 You may obtain a copy of the License at

    https://www.apache.org/licenses/LICENSE-2.0

 Unless required by applicable law or agreed to in writing, software
 distributed under the License is distributed on an "AS IS" BASIS,
 WITHOUT WARRANTIES OR CONDITIONS OF ANY KIND, either express or implied.
 See the License for the specific language governing permissions and
 limitations under the License.
*/

#include <stdio.h>
#include <stdlib.h>
#include <string.h>
<<<<<<< HEAD
#include "string_util.h"
#include <stdarg.h>
#include <stdio.h>

=======
#include "util.h"
>>>>>>> 961f9c07
#include "gumbo.h"

void* gumbo_alloc(size_t size) {
  void* ptr = malloc(size);
  if (unlikely(ptr == NULL)) {
    perror(__func__);
    abort();
  }
  return ptr;
}

void* gumbo_realloc(void* ptr, size_t size) {
  ptr = realloc(ptr, size);
  if (unlikely(ptr == NULL)) {
    perror(__func__);
    abort();
  }
  return ptr;
}

void gumbo_free(void* ptr) {
  free(ptr);
}

<<<<<<< HEAD
bool gumbo_str_to_positive_integer(const char *str, int len, int *out) {
    int i = 0, ret = 0;
    if (!str || len <= 0) {
        return false;
    }
    for (i = 0; i < len; i++) {
        if (str[i] < '0' || str[i] > '9') {
            return false;
        }
        ret = ret * 10 + (str[i] - '0');
    }
    *out = ret;
    return true;
}

bool gumbo_str_to_double(const char *str, int len, double *out) {
    int i = 0, j = 0, int_part = 0; 
    double float_part = 0;
    bool is_positive = true;
    if (!str || len <= 0) {
        return false;
    }
    if (str[i] == '-') {
        is_positive = false;
        i++;
    } else if (str[i] == '+') {
        i++;
    }
    for (; i < len; i++) {
        if (str[i] == '.') {
            i++;
            break;
        } else {
            if (str[i] < '0' || str[i] > '9') {
                return false;
            }
            int_part = int_part * 10 + (str[i] - '0');
        }
    }
    for (j = len - 1; j >= i; j--) {
        if (str[j] < '0' || str[j] > '9') {
            return false;
        }
        float_part = float_part / 10 + (str[j] - '0');
    }
    if (is_positive) {
        *out = int_part + float_part / 10;
    } else {
        *out = 0 - int_part - float_part / 10;
    }
    return true;
}

char* gumbo_copy_stringz(GumboParser* parser, const char* str) {
  char* buffer = gumbo_parser_allocate(parser, strlen(str) + 1);
  strcpy(buffer, str);
  return buffer;
}

// replace locale specific ctype functions to properly adhere
// to spec

bool gumbo_isspace(unsigned char ch) 
{
  switch(ch) {
  case ' ':
  case '\f':
  case '\r':
  case '\n':
  case '\t':
    return true;
  default:
    return false;
  }
}

bool gumbo_isalnum(unsigned char ch) 
{
  if ('a' <= ch && ch <= 'z') return true;
  if ('A' <= ch && ch <= 'Z') return true;
  if ('0' <= ch && ch <= '9') return true;
  return false;
}

// Debug function to trace operation of the parser.  Pass --copts=-DGUMBO_DEBUG
// to use.
void gumbo_debug(const char* format, ...) {
=======
char* gumbo_strdup(const char* str) {
  const size_t size = strlen(str) + 1;
  // The strdup(3) function isn't available in strict "-std=c99" mode
  // (it's part of POSIX, not C99), so use malloc(3) and memcpy(3)
  // instead:
  char* buffer = gumbo_alloc(size);
  return memcpy(buffer, str, size);
}

>>>>>>> 961f9c07
#ifdef GUMBO_DEBUG
#include <stdarg.h>
// Debug function to trace operation of the parser
// (define GUMBO_DEBUG to use).
void gumbo_debug(const char* format, ...) {
  va_list args;
  va_start(args, format);
  vprintf(format, args);
  va_end(args);
  fflush(stdout);
}
#else
void gumbo_debug(const char* UNUSED_ARG(format), ...) {}
#endif<|MERGE_RESOLUTION|>--- conflicted
+++ resolved
@@ -18,14 +18,7 @@
 #include <stdio.h>
 #include <stdlib.h>
 #include <string.h>
-<<<<<<< HEAD
-#include "string_util.h"
-#include <stdarg.h>
-#include <stdio.h>
-
-=======
 #include "util.h"
->>>>>>> 961f9c07
 #include "gumbo.h"
 
 void* gumbo_alloc(size_t size) {
@@ -46,11 +39,6 @@
   return ptr;
 }
 
-void gumbo_free(void* ptr) {
-  free(ptr);
-}
-
-<<<<<<< HEAD
 bool gumbo_str_to_positive_integer(const char *str, int len, int *out) {
     int i = 0, ret = 0;
     if (!str || len <= 0) {
@@ -104,10 +92,17 @@
     return true;
 }
 
-char* gumbo_copy_stringz(GumboParser* parser, const char* str) {
-  char* buffer = gumbo_parser_allocate(parser, strlen(str) + 1);
-  strcpy(buffer, str);
-  return buffer;
+void gumbo_free(void* ptr) {
+  free(ptr);
+}
+
+char* gumbo_strdup(const char* str) {
+  const size_t size = strlen(str) + 1;
+  // The strdup(3) function isn't available in strict "-std=c99" mode
+  // (it's part of POSIX, not C99), so use malloc(3) and memcpy(3)
+  // instead:
+  char* buffer = gumbo_alloc(size);
+  return memcpy(buffer, str, size);
 }
 
 // replace locale specific ctype functions to properly adhere
@@ -135,20 +130,6 @@
   return false;
 }
 
-// Debug function to trace operation of the parser.  Pass --copts=-DGUMBO_DEBUG
-// to use.
-void gumbo_debug(const char* format, ...) {
-=======
-char* gumbo_strdup(const char* str) {
-  const size_t size = strlen(str) + 1;
-  // The strdup(3) function isn't available in strict "-std=c99" mode
-  // (it's part of POSIX, not C99), so use malloc(3) and memcpy(3)
-  // instead:
-  char* buffer = gumbo_alloc(size);
-  return memcpy(buffer, str, size);
-}
-
->>>>>>> 961f9c07
 #ifdef GUMBO_DEBUG
 #include <stdarg.h>
 // Debug function to trace operation of the parser
