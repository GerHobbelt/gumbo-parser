/*
 Copyright 2018 Craig Barnes.
 Copyright 2010 Google Inc.

 Licensed under the Apache License, Version 2.0 (the "License");
 you may not use this file except in compliance with the License.
 You may obtain a copy of the License at

    https://www.apache.org/licenses/LICENSE-2.0

 Unless required by applicable law or agreed to in writing, software
 distributed under the License is distributed on an "AS IS" BASIS,
 WITHOUT WARRANTIES OR CONDITIONS OF ANY KIND, either express or implied.
 See the License for the specific language governing permissions and
 limitations under the License.
*/

#include "utf8.h"

#include <assert.h>
#include <stdint.h>
#include <string.h>
<<<<<<< HEAD
#include "string_util.h"  // For strncasecmp.
=======
>>>>>>> 961f9c07

#include "error.h"
#include "gumbo.h"
#include "parser.h"
#include "ascii.h"
#include "vector.h"

// References:
// * https://tools.ietf.org/html/rfc3629
// * https://html.spec.whatwg.org/multipage/parsing.html#preprocessing-the-input-stream

// The following code is a DFA-based UTF-8 decoder by Bjoern Hoehrmann.
// We wrap the inner table-based decoder routine in our own handling for
// newlines, tabs, invalid continuation bytes, and other conditions that
// the HTML5 spec fully specifies but normal UTF-8 decoders do not handle.
// See https://bjoern.hoehrmann.de/utf-8/decoder/dfa/ for details.

// Copyright (c) 2008-2009 Bjoern Hoehrmann <bjoern@hoehrmann.de>
//
// Permission is hereby granted, free of charge, to any person obtaining a
// copy of this software and associated documentation files (the "Software"),
// to deal in the Software without restriction, including without limitation
// the rights to use, copy, modify, merge, publish, distribute, sublicense,
// and/or sell copies of the Software, and to permit persons to whom the
// Software is furnished to do so, subject to the following conditions:
//
// The above copyright notice and this permission notice shall be included in
// all copies or substantial portions of the Software.

#define UTF8_ACCEPT 0
#define UTF8_REJECT 12

static const uint8_t utf8d[] = {
  // The first part of the table maps bytes to character classes that
  // to reduce the size of the transition table and create bitmasks.
   0,0,0,0,0,0,0,0,0,0,0,0,0,0,0,0,  0,0,0,0,0,0,0,0,0,0,0,0,0,0,0,0,
   0,0,0,0,0,0,0,0,0,0,0,0,0,0,0,0,  0,0,0,0,0,0,0,0,0,0,0,0,0,0,0,0,
   0,0,0,0,0,0,0,0,0,0,0,0,0,0,0,0,  0,0,0,0,0,0,0,0,0,0,0,0,0,0,0,0,
   0,0,0,0,0,0,0,0,0,0,0,0,0,0,0,0,  0,0,0,0,0,0,0,0,0,0,0,0,0,0,0,0,
   1,1,1,1,1,1,1,1,1,1,1,1,1,1,1,1,  9,9,9,9,9,9,9,9,9,9,9,9,9,9,9,9,
   7,7,7,7,7,7,7,7,7,7,7,7,7,7,7,7,  7,7,7,7,7,7,7,7,7,7,7,7,7,7,7,7,
   8,8,2,2,2,2,2,2,2,2,2,2,2,2,2,2,  2,2,2,2,2,2,2,2,2,2,2,2,2,2,2,2,
  10,3,3,3,3,3,3,3,3,3,3,3,3,4,3,3, 11,6,6,6,5,8,8,8,8,8,8,8,8,8,8,8,

  // The second part is a transition table that maps a combination
  // of a state of the automaton and a character class to a state.
   0,12,24,36,60,96,84,12,12,12,48,72, 12,12,12,12,12,12,12,12,12,12,12,12,
  12, 0,12,12,12,12,12, 0,12, 0,12,12, 12,24,12,12,12,12,12,24,12,24,12,12,
  12,12,12,12,12,12,12,24,12,12,12,12, 12,24,12,12,12,12,12,12,12,24,12,12,
  12,12,12,12,12,12,12,36,12,36,12,12, 12,36,12,12,12,12,12,36,12,36,12,12,
  12,36,12,12,12,12,12,12,12,12,12,12,
};

static inline uint32_t decode(uint32_t* state, uint32_t* codep, uint32_t byte) {
  uint32_t type = utf8d[byte];

  *codep =
    (*state != UTF8_ACCEPT)
      ? (byte & 0x3fu) | (*codep << 6)
      : (0xff >> type) & (byte);

  *state = utf8d[256 + *state + type];
  return *state;
}

// END COPIED CODE.

// Adds a decoding error to the parser's error list, based on the current state
// of the Utf8Iterator.
static void add_error(Utf8Iterator* iter, GumboErrorType type) {
  GumboParser* parser = iter->_parser;

  GumboError* error = gumbo_add_error(parser);
  if (!error) {
    return;
  }
  error->type = type;
  error->position = iter->_pos;
  error->original_text.data = iter->_start;
  error->original_text.length = iter->_width;
  error->v.tokenizer.codepoint = iter->_current;
}

// Reads the next UTF-8 character in the iter.
// This assumes that iter->_start points to the beginning of the character.
// When this method returns, iter->_width and iter->_current will be set
// appropriately, as well as any error flags.
static void read_char(Utf8Iterator* iter) {
  if (iter->_start >= iter->_end) {
    // No input left to consume; emit an EOF and set width = 0.
    iter->_current = -1;
    iter->_width = 0;
    return;
  }

  uint32_t code_point = 0;
  uint32_t state = UTF8_ACCEPT;
  for (const char* c = iter->_start; c < iter->_end; ++c) {
    decode(&state, &code_point, (uint32_t)(unsigned char) (*c));
    if (state == UTF8_ACCEPT) {
      iter->_width = c - iter->_start + 1;
      // This is the special handling for carriage returns that is mandated by
      // the HTML5 spec. Since we're looking for particular 7-bit literal
      // characters, we operate in terms of chars and only need a check for iter
      // overrun, instead of having to read in a full next code point.
      // https://html.spec.whatwg.org/multipage/parsing.html#preprocessing-the-input-stream
      if (code_point == '\r') {
        assert(iter->_width == 1);
        const char* next = c + 1;
        if (next < iter->_end && *next == '\n') {
          // Advance the iter, as if the carriage return didn't exist.
          ++iter->_start;
          // Preserve the true offset, since other tools that look at it may be
          // unaware of HTML5's rules for converting \r into \n.
          ++iter->_pos.offset;
        }
        code_point = '\n';
      }
      iter->_current = code_point;
      if (utf8_is_surrogate(code_point)) {
	add_error(iter, GUMBO_ERR_SURROGATE_IN_INPUT_STREAM);
      } else if (utf8_is_noncharacter(code_point)) {
        add_error(iter, GUMBO_ERR_NONCHARACTER_IN_INPUT_STREAM);
      } else if (utf8_is_control(code_point)
                 && !(gumbo_ascii_isspace(code_point) || code_point == 0)) {
        add_error(iter, GUMBO_ERR_CONTROL_CHARACTER_IN_INPUT_STREAM);
      }
      return;
    } else if (state == UTF8_REJECT) {
      // We don't want to consume the invalid continuation byte of a multi-byte
      // run, but we do want to skip past an invalid first byte.
      iter->_width = c - iter->_start + (c == iter->_start);
      iter->_current = kUtf8ReplacementChar;
      add_error(iter, GUMBO_ERR_UTF8_INVALID);
      return;
    }
  }
  // If we got here without exiting early, then we've reached the end of the
  // iterator. Add an error for truncated input, set the width to consume the
  // rest of the iterator, and emit a replacement character. The next time we
  // enter this method, it will detect that there's no input to consume and
  // output an EOF.
  iter->_width = iter->_end - iter->_start;
  iter->_current = kUtf8ReplacementChar;
  add_error(iter, GUMBO_ERR_UTF8_TRUNCATED);
}

static void update_position(Utf8Iterator* iter) {
  iter->_pos.offset += iter->_width;
  if (iter->_current == '\n') {
    ++iter->_pos.line;
    iter->_pos.column = 1;
  } else if (iter->_current == '\t') {
    int tab_stop = iter->_parser->_options->tab_stop;
    iter->_pos.column = ((iter->_pos.column / tab_stop) + 1) * tab_stop;
  } else if (iter->_current != -1) {
    ++iter->_pos.column;
  }
}

void utf8iterator_init (
  GumboParser* parser,
  const char* source,
  size_t source_length,
  Utf8Iterator* iter
) {
  iter->_start = source;
  iter->_end = source + source_length;
  iter->_pos.line = 1;
  iter->_pos.column = 1;
  iter->_pos.offset = 0;
  iter->_parser = parser;
  read_char(iter);
}

void utf8iterator_next(Utf8Iterator* iter) {
  // We update positions based on the *last* character read, so that the first
  // character following a newline is at column 1 in the next line.
  update_position(iter);
  iter->_start += iter->_width;
  read_char(iter);
}

bool utf8iterator_maybe_consume_match (
  Utf8Iterator* iter,
  const char* prefix,
  size_t length,
  bool case_sensitive
) {
  bool matched =
    (iter->_start + length <= iter->_end)
    && (
      case_sensitive
        ? !strncmp(iter->_start, prefix, length)
        : !gumbo_ascii_strncasecmp(iter->_start, prefix, length)
    )
  ;
  if (matched) {
    for (size_t i = 0; i < length; ++i) {
      utf8iterator_next(iter);
    }
    return true;
  } else {
    return false;
  }
}

void utf8iterator_mark(Utf8Iterator* iter) {
  iter->_mark = iter->_start;
  iter->_mark_pos = iter->_pos;
}

// Returns the current input stream position to the mark.
void utf8iterator_reset(Utf8Iterator* iter) {
  iter->_start = iter->_mark;
  iter->_pos = iter->_mark_pos;
  read_char(iter);
}<|MERGE_RESOLUTION|>--- conflicted
+++ resolved
@@ -20,10 +20,6 @@
 #include <assert.h>
 #include <stdint.h>
 #include <string.h>
-<<<<<<< HEAD
-#include "string_util.h"  // For strncasecmp.
-=======
->>>>>>> 961f9c07
 
 #include "error.h"
 #include "gumbo.h"
