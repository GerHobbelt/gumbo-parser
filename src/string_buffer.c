--- conflicted
+++ resolved
@@ -91,25 +91,14 @@
   output->length += str->length;
 }
 
-<<<<<<< HEAD
-char* gumbo_string_buffer_to_string(
-    struct GumboInternalParser* parser, GumboStringBuffer* input) {
+char* gumbo_string_buffer_to_string(struct GumboInternalParser* parser, GumboStringBuffer* input) {
   maybe_resize_string_buffer(parser, input->length + 1, input);
   char* buffer = input->data;
-=======
-char* gumbo_string_buffer_to_string(struct GumboInternalParser* parser, GumboStringBuffer* input) {
-  char* buffer = gumbo_parser_allocate(parser, input->length + 1);
-  memcpy(buffer, input->data, input->length);
->>>>>>> 2e999ccd
   buffer[input->length] = '\0';
   gumbo_string_buffer_init(parser, input);
   return buffer;
 }
 
-<<<<<<< HEAD
-void gumbo_string_buffer_clear(
-    struct GumboInternalParser* parser, GumboStringBuffer* input) {
-=======
 const char* gumbo_string_buffer_cstr(struct GumboInternalParser* parser, GumboStringBuffer* input) {
   maybe_resize_string_buffer(parser, 1, input);
   input->data[input->length] = '\0';
@@ -117,7 +106,6 @@
 }
 
 void gumbo_string_buffer_clear(struct GumboInternalParser* parser, GumboStringBuffer* input) {
->>>>>>> 2e999ccd
   input->length = 0;
   if (input->capacity > kDefaultStringBufferSize * 8) {
     // This approach to clearing means that the buffer can grow unbounded and
@@ -128,11 +116,6 @@
   }
 }
 
-<<<<<<< HEAD
-void gumbo_string_buffer_destroy(
-    struct GumboInternalParser* parser, GumboStringBuffer* buffer) {
-=======
 void gumbo_string_buffer_destroy(struct GumboInternalParser* parser, GumboStringBuffer* buffer) {
->>>>>>> 2e999ccd
   gumbo_parser_deallocate(parser, buffer->data);
 }