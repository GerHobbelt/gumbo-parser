--- conflicted
+++ resolved
@@ -5,14 +5,7 @@
  you may not use this file except in compliance with the License.
  You may obtain a copy of the License at
 
-<<<<<<< HEAD
-#include <assert.h>
-#include <stdlib.h>
-#include <string.h>
-#include "string_util.h"
-=======
     https://www.apache.org/licenses/LICENSE-2.0
->>>>>>> 961f9c07
 
  Unless required by applicable law or agreed to in writing, software
  distributed under the License is distributed on an "AS IS" BASIS,
@@ -22,6 +15,7 @@
 */
 
 #include <string.h>
+#include "string_util.h"
 #include "string_buffer.h"
 #include "util.h"
 
@@ -78,15 +72,10 @@
     num_bytes = 3;
     prefix = 0xf0;
   }
-<<<<<<< HEAD
-  maybe_resize_string_buffer(parser, num_bytes + 1, output);
+  maybe_resize_string_buffer(num_bytes + 1, output);
   int length = output->length;
   char* data = output->data;
   data[length++] = prefix | (c >> (num_bytes * 6));
-=======
-  maybe_resize_string_buffer(num_bytes + 1, output);
-  output->data[output->length++] = prefix | (c >> (num_bytes * 6));
->>>>>>> 961f9c07
   for (int i = num_bytes - 1; i >= 0; --i) {
     data[length++] = 0x80 | (0x3f & (c >> (i * 6)));
   }
