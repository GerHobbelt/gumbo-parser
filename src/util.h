--- conflicted
+++ resolved
@@ -51,7 +51,6 @@
 // config options.
 void gumbo_parser_deallocate(struct GumboInternalParser* parser, void* ptr);
 
-<<<<<<< HEAD
 // non-locale specific replacements for ctype.h functions needed for spec
 static inline int gumbo_tolower(int c)
 {
@@ -67,13 +66,11 @@
 
 bool gumbo_isalnum(unsigned char ch);
 
-=======
 // translate string to positive integer
 bool gumbo_str_to_positive_integer(const char *str, int len, int *out);
 
 // translate string to double
 bool gumbo_str_to_double(const char *str, int len, double *out);
->>>>>>> ed0f9dfd
 
 // Debug wrapper for printf, to make it easier to turn off debugging info when
 // required.
