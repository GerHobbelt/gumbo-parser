#ifndef GUMBO_UTIL_H_
#define GUMBO_UTIL_H_
<<<<<<< HEAD
#ifdef _MSC_VER
#ifndef _CRT_SECURE_NO_WARNINGS
#define _CRT_SECURE_NO_WARNINGS
#endif
#endif
=======

>>>>>>> 961f9c07
#include <stdbool.h>
#include <stddef.h>
#include "macros.h"

#ifdef __cplusplus
extern "C" {
#endif

// Utility function for allocating & copying a null-terminated string into a
// freshly-allocated buffer. This is necessary for proper memory management; we
// have the convention that all const char* in parse tree structures are
// freshly-allocated, so if we didn't copy, we'd try to delete a literal string
// when the parse tree is destroyed.
char* gumbo_strdup(const char* str) XMALLOC NONNULL_ARGS;

void* gumbo_alloc(size_t size) XMALLOC;
void* gumbo_realloc(void* ptr, size_t size) RETURNS_NONNULL;
void gumbo_free(void* ptr);

<<<<<<< HEAD
// non-locale specific replacements for ctype.h functions needed for spec
static inline int gumbo_tolower(int c)
{
  return c | ((c >= 'A' && c <= 'Z') << 5);
}

static inline bool gumbo_isalpha(int c)
{
  return (c | 0x20) >= 'a' && (c | 0x20) <= 'z';
}

bool gumbo_isspace(unsigned char ch);

bool gumbo_isalnum(unsigned char ch);

// translate string to positive integer
bool gumbo_str_to_positive_integer(const char *str, int len, int *out);

// translate string to double
bool gumbo_str_to_double(const char *str, int len, double *out);

// Debug wrapper for printf, to make it easier to turn off debugging info when
// required.
void gumbo_debug(const char* format, ...);
=======
// Debug wrapper for printf
void gumbo_debug(const char* format, ...) PRINTF(1);
>>>>>>> 961f9c07

#ifdef __cplusplus
}
#endif

#endif // GUMBO_UTIL_H_<|MERGE_RESOLUTION|>--- conflicted
+++ resolved
@@ -1,14 +1,10 @@
 #ifndef GUMBO_UTIL_H_
 #define GUMBO_UTIL_H_
-<<<<<<< HEAD
 #ifdef _MSC_VER
 #ifndef _CRT_SECURE_NO_WARNINGS
 #define _CRT_SECURE_NO_WARNINGS
 #endif
 #endif
-=======
-
->>>>>>> 961f9c07
 #include <stdbool.h>
 #include <stddef.h>
 #include "macros.h"
@@ -28,7 +24,10 @@
 void* gumbo_realloc(void* ptr, size_t size) RETURNS_NONNULL;
 void gumbo_free(void* ptr);
 
-<<<<<<< HEAD
+// Deallocate a chunk of memory, using the deallocator specified in the Parser's
+// config options.
+void gumbo_parser_deallocate(struct GumboInternalParser* parser, void* ptr);
+
 // non-locale specific replacements for ctype.h functions needed for spec
 static inline int gumbo_tolower(int c)
 {
@@ -52,11 +51,7 @@
 
 // Debug wrapper for printf, to make it easier to turn off debugging info when
 // required.
-void gumbo_debug(const char* format, ...);
-=======
-// Debug wrapper for printf
 void gumbo_debug(const char* format, ...) PRINTF(1);
->>>>>>> 961f9c07
 
 #ifdef __cplusplus
 }
