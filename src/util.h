#ifndef GUMBO_UTIL_H_
#define GUMBO_UTIL_H_
#ifdef _MSC_VER
#ifndef _CRT_SECURE_NO_WARNINGS
#define _CRT_SECURE_NO_WARNINGS
#endif
#endif
#include <stdbool.h>
#include <stddef.h>
#include "macros.h"

#ifdef __cplusplus
extern "C" {
#endif

// Utility function for allocating & copying a null-terminated string into a
// freshly-allocated buffer. This is necessary for proper memory management; we
// have the convention that all const char* in parse tree structures are
// freshly-allocated, so if we didn't copy, we'd try to delete a literal string
// when the parse tree is destroyed.
char* gumbo_strdup(const char* str) XMALLOC NONNULL_ARGS;

void* gumbo_alloc(size_t size) XMALLOC;
void* gumbo_realloc(void* ptr, size_t size) RETURNS_NONNULL;
void gumbo_free(void* ptr);

// Deallocate a chunk of memory, using the deallocator specified in the Parser's
// config options.
void gumbo_parser_deallocate(struct GumboInternalParser* parser, void* ptr);

// non-locale specific replacements for ctype.h functions needed for spec
static inline int gumbo_tolower(int c)
{
  return c | ((c >= 'A' && c <= 'Z') << 5);
}

static inline bool gumbo_isalpha(int c)
{
  return (c | 0x20) >= 'a' && (c | 0x20) <= 'z';
}

bool gumbo_isspace(unsigned char ch);

bool gumbo_isalnum(unsigned char ch);

// translate string to positive integer
bool gumbo_str_to_positive_integer(const char *str, int len, int *out);

// translate string to double
bool gumbo_str_to_double(const char *str, int len, double *out);

// Debug wrapper for printf, to make it easier to turn off debugging info when
// required.
<<<<<<< HEAD
void gumbo_debug(const char* format, ...) PRINTF(1);
=======
// Debug function to trace operation of the parser.  Pass --copts=-DGUMBO_DEBUG
// to use.
static inline void gumbo_debug(const char* format, ...) {
#if defined(GUMBO_DEBUG)
  va_list args;
  va_start(args, format);
  gumbo_vdebug(format, args);
  va_end(args);
#else
  // nada
#endif
}
>>>>>>> cd29742d

#ifdef __cplusplus
}
#endif

#endif // GUMBO_UTIL_H_<|MERGE_RESOLUTION|>--- conflicted
+++ resolved
@@ -51,22 +51,9 @@
 
 // Debug wrapper for printf, to make it easier to turn off debugging info when
 // required.
-<<<<<<< HEAD
-void gumbo_debug(const char* format, ...) PRINTF(1);
-=======
 // Debug function to trace operation of the parser.  Pass --copts=-DGUMBO_DEBUG
 // to use.
-static inline void gumbo_debug(const char* format, ...) {
-#if defined(GUMBO_DEBUG)
-  va_list args;
-  va_start(args, format);
-  gumbo_vdebug(format, args);
-  va_end(args);
-#else
-  // nada
-#endif
-}
->>>>>>> cd29742d
+void gumbo_debug(const char* format, ...) PRINTF(1);
 
 #ifdef __cplusplus
 }
