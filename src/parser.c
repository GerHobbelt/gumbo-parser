--- conflicted
+++ resolved
@@ -763,13 +763,8 @@
   if (template_insertion_modes->length == 0) {
     return GUMBO_INSERTION_MODE_INITIAL;
   }
-<<<<<<< HEAD
   return (GumboInsertionMode)(intptr_t)
       template_insertion_modes->data[(template_insertion_modes->length - 1)];
-=======
-  return (GumboInsertionMode)
-      (intptr_t) template_insertion_modes->data[(template_insertion_modes->length - 1)];
->>>>>>> 61bd4e73
 }
 
 // http://www.whatwg.org/specs/web-apps/current-work/multipage/tree-construction.html#mathml-text-integration-point
