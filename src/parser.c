// Copyright 2010 Google Inc. All Rights Reserved.
//
// Licensed under the Apache License, Version 2.0 (the "License");
// you may not use this file except in compliance with the License.
// You may obtain a copy of the License at
//
//     http://www.apache.org/licenses/LICENSE-2.0
//
// Unless required by applicable law or agreed to in writing, software
// distributed under the License is distributed on an "AS IS" BASIS,
// WITHOUT WARRANTIES OR CONDITIONS OF ANY KIND, either express or implied.
// See the License for the specific language governing permissions and
// limitations under the License.
//
// Author: jdtang@google.com (Jonathan Tang)

#include <assert.h>
#include <setjmp.h>
#include <stdarg.h>
#include <stdlib.h>
#include <string.h>
#include <strings.h>

#include "attribute.h"
#include "error.h"
#include "gumbo.h"
#include "insertion_mode.h"
#include "parser.h"
#include "tokenizer.h"
#include "tokenizer_states.h"
#include "utf8.h"
#include "util.h"
#include "vector.h"

#define AVOID_UNUSED_VARIABLE_WARNING(i) (void) (i)

#define GUMBO_STRING(literal) \
  { literal, sizeof(literal) - 1 }
#define TERMINATOR \
  { "", 0 }

#ifndef _WIN32
#define SETJMP(x) (sigsetjmp(x, 0))
#else
#define SETJMP(x) (setjmp(x))
#endif

typedef char gumbo_tagset[GUMBO_TAG_LAST];
#define TAG(tag) [GUMBO_TAG_##tag] = (1 << GUMBO_NAMESPACE_HTML)
#define TAG_SVG(tag) [GUMBO_TAG_##tag] = (1 << GUMBO_NAMESPACE_SVG)
#define TAG_MATHML(tag) [GUMBO_TAG_##tag] = (1 << GUMBO_NAMESPACE_MATHML)

#define TAGSET_INCLUDES(tagset, namespace, tag) \
  (tag < GUMBO_TAG_LAST && tagset[(int) tag] == (1 << (int) namespace))

// selected forward declarations as it is getting hard to find
// an appropriate order
static bool node_html_tag_is(const GumboNode*, GumboTag);
static GumboInsertionMode get_current_template_insertion_mode(
    const GumboParser*);
static bool handle_in_template(GumboParser*, GumboToken*);
static void destroy_node(GumboParser*, GumboNode*);

static void* malloc_wrapper(void* unused, size_t size) { return malloc(size); }

static void free_wrapper(void* unused, void* ptr) { free(ptr); }

const GumboOptions kGumboDefaultOptions = {&malloc_wrapper, &free_wrapper, NULL,
    8, false, -1, GUMBO_TAG_LAST, GUMBO_NAMESPACE_HTML};

static const GumboStringPiece kDoctypeHtml = GUMBO_STRING("html");
static const GumboStringPiece kPublicIdHtml4_0 =
    GUMBO_STRING("-//W3C//DTD HTML 4.0//EN");
static const GumboStringPiece kPublicIdHtml4_01 =
    GUMBO_STRING("-//W3C//DTD HTML 4.01//EN");
static const GumboStringPiece kPublicIdXhtml1_0 =
    GUMBO_STRING("-//W3C//DTD XHTML 1.0 Strict//EN");
static const GumboStringPiece kPublicIdXhtml1_1 =
    GUMBO_STRING("-//W3C//DTD XHTML 1.1//EN");
static const GumboStringPiece kSystemIdRecHtml4_0 =
    GUMBO_STRING("http://www.w3.org/TR/REC-html40/strict.dtd");
static const GumboStringPiece kSystemIdHtml4 =
    GUMBO_STRING("http://www.w3.org/TR/html4/strict.dtd");
static const GumboStringPiece kSystemIdXhtmlStrict1_1 =
    GUMBO_STRING("http://www.w3.org/TR/xhtml1/DTD/xhtml1-strict.dtd");
static const GumboStringPiece kSystemIdXhtml1_1 =
    GUMBO_STRING("http://www.w3.org/TR/xhtml11/DTD/xhtml11.dtd");
static const GumboStringPiece kSystemIdLegacyCompat =
    GUMBO_STRING("about:legacy-compat");

// The doctype arrays have an explicit terminator because we want to pass them
// to a helper function, and passing them as a pointer discards sizeof
// information.  The SVG arrays are used only by one-off functions, and so loops
// over them use sizeof directly instead of a terminator.

static const GumboStringPiece kQuirksModePublicIdPrefixes[] = {
    GUMBO_STRING("+//Silmaril//dtd html Pro v0r11 19970101//"),
    GUMBO_STRING("-//AdvaSoft Ltd//DTD HTML 3.0 asWedit + extensions//"),
    GUMBO_STRING("-//AS//DTD HTML 3.0 asWedit + extensions//"),
    GUMBO_STRING("-//IETF//DTD HTML 2.0 Level 1//"),
    GUMBO_STRING("-//IETF//DTD HTML 2.0 Level 2//"),
    GUMBO_STRING("-//IETF//DTD HTML 2.0 Strict Level 1//"),
    GUMBO_STRING("-//IETF//DTD HTML 2.0 Strict Level 2//"),
    GUMBO_STRING("-//IETF//DTD HTML 2.0 Strict//"),
    GUMBO_STRING("-//IETF//DTD HTML 2.0//"),
    GUMBO_STRING("-//IETF//DTD HTML 2.1E//"),
    GUMBO_STRING("-//IETF//DTD HTML 3.0//"),
    GUMBO_STRING("-//IETF//DTD HTML 3.2 Final//"),
    GUMBO_STRING("-//IETF//DTD HTML 3.2//"),
    GUMBO_STRING("-//IETF//DTD HTML 3//"),
    GUMBO_STRING("-//IETF//DTD HTML Level 0//"),
    GUMBO_STRING("-//IETF//DTD HTML Level 1//"),
    GUMBO_STRING("-//IETF//DTD HTML Level 2//"),
    GUMBO_STRING("-//IETF//DTD HTML Level 3//"),
    GUMBO_STRING("-//IETF//DTD HTML Strict Level 0//"),
    GUMBO_STRING("-//IETF//DTD HTML Strict Level 1//"),
    GUMBO_STRING("-//IETF//DTD HTML Strict Level 2//"),
    GUMBO_STRING("-//IETF//DTD HTML Strict Level 3//"),
    GUMBO_STRING("-//IETF//DTD HTML Strict//"),
    GUMBO_STRING("-//IETF//DTD HTML//"),
    GUMBO_STRING("-//Metrius//DTD Metrius Presentational//"),
    GUMBO_STRING("-//Microsoft//DTD Internet Explorer 2.0 HTML Strict//"),
    GUMBO_STRING("-//Microsoft//DTD Internet Explorer 2.0 HTML//"),
    GUMBO_STRING("-//Microsoft//DTD Internet Explorer 2.0 Tables//"),
    GUMBO_STRING("-//Microsoft//DTD Internet Explorer 3.0 HTML Strict//"),
    GUMBO_STRING("-//Microsoft//DTD Internet Explorer 3.0 HTML//"),
    GUMBO_STRING("-//Microsoft//DTD Internet Explorer 3.0 Tables//"),
    GUMBO_STRING("-//Netscape Comm. Corp.//DTD HTML//"),
    GUMBO_STRING("-//Netscape Comm. Corp.//DTD Strict HTML//"),
    GUMBO_STRING("-//O'Reilly and Associates//DTD HTML 2.0//"),
    GUMBO_STRING("-//O'Reilly and Associates//DTD HTML Extended 1.0//"),
    GUMBO_STRING("-//O'Reilly and Associates//DTD HTML Extended Relaxed 1.0//"),
    GUMBO_STRING("-//SoftQuad Software//DTD HoTMetaL PRO 6.0::19990601::)"
                 "extensions to HTML 4.0//"),
    GUMBO_STRING("-//SoftQuad//DTD HoTMetaL PRO 4.0::19971010::"
                 "extensions to HTML 4.0//"),
    GUMBO_STRING("-//Spyglass//DTD HTML 2.0 Extended//"),
    GUMBO_STRING("-//SQ//DTD HTML 2.0 HoTMetaL + extensions//"),
    GUMBO_STRING("-//Sun Microsystems Corp.//DTD HotJava HTML//"),
    GUMBO_STRING("-//Sun Microsystems Corp.//DTD HotJava Strict HTML//"),
    GUMBO_STRING("-//W3C//DTD HTML 3 1995-03-24//"),
    GUMBO_STRING("-//W3C//DTD HTML 3.2 Draft//"),
    GUMBO_STRING("-//W3C//DTD HTML 3.2 Final//"),
    GUMBO_STRING("-//W3C//DTD HTML 3.2//"),
    GUMBO_STRING("-//W3C//DTD HTML 3.2S Draft//"),
    GUMBO_STRING("-//W3C//DTD HTML 4.0 Frameset//"),
    GUMBO_STRING("-//W3C//DTD HTML 4.0 Transitional//"),
    GUMBO_STRING("-//W3C//DTD HTML Experimental 19960712//"),
    GUMBO_STRING("-//W3C//DTD HTML Experimental 970421//"),
    GUMBO_STRING("-//W3C//DTD W3 HTML//"),
    GUMBO_STRING("-//W3O//DTD W3 HTML 3.0//"),
    GUMBO_STRING("-//WebTechs//DTD Mozilla HTML 2.0//"),
    GUMBO_STRING("-//WebTechs//DTD Mozilla HTML//"), TERMINATOR};

static const GumboStringPiece kQuirksModePublicIdExactMatches[] = {
    GUMBO_STRING("-//W3O//DTD W3 HTML Strict 3.0//EN//"),
    GUMBO_STRING("-/W3C/DTD HTML 4.0 Transitional/EN"), GUMBO_STRING("HTML"),
    TERMINATOR};

static const GumboStringPiece kQuirksModeSystemIdExactMatches[] = {
    GUMBO_STRING("http://www.ibm.com/data/dtd/v11/ibmxhtml1-transitional.dtd"),
    TERMINATOR};

static const GumboStringPiece kLimitedQuirksPublicIdPrefixes[] = {
    GUMBO_STRING("-//W3C//DTD XHTML 1.0 Frameset//"),
    GUMBO_STRING("-//W3C//DTD XHTML 1.0 Transitional//"), TERMINATOR};

static const GumboStringPiece kLimitedQuirksRequiresSystemIdPublicIdPrefixes[] =
    {GUMBO_STRING("-//W3C//DTD HTML 4.01 Frameset//"),
        GUMBO_STRING("-//W3C//DTD HTML 4.01 Transitional//"), TERMINATOR};

// Indexed by GumboNamespaceEnum; keep in sync with that.
static const char* kLegalXmlns[] = {"http://www.w3.org/1999/xhtml",
    "http://www.w3.org/2000/svg", "http://www.w3.org/1998/Math/MathML"};

typedef struct _ReplacementEntry {
  const GumboStringPiece from;
  const GumboStringPiece to;
} ReplacementEntry;

#define REPLACEMENT_ENTRY(from, to) \
  { GUMBO_STRING(from), GUMBO_STRING(to) }

// Static data for SVG attribute replacements.
// https://html.spec.whatwg.org/multipage/syntax.html#creating-and-inserting-nodes
static const ReplacementEntry kSvgAttributeReplacements[] = {
    REPLACEMENT_ENTRY("attributename", "attributeName"),
    REPLACEMENT_ENTRY("attributetype", "attributeType"),
    REPLACEMENT_ENTRY("basefrequency", "baseFrequency"),
    REPLACEMENT_ENTRY("baseprofile", "baseProfile"),
    REPLACEMENT_ENTRY("calcmode", "calcMode"),
    REPLACEMENT_ENTRY("clippathunits", "clipPathUnits"),
    // REPLACEMENT_ENTRY("contentscripttype", "contentScriptType"),
    // REPLACEMENT_ENTRY("contentstyletype", "contentStyleType"),
    REPLACEMENT_ENTRY("diffuseconstant", "diffuseConstant"),
    REPLACEMENT_ENTRY("edgemode", "edgeMode"),
    // REPLACEMENT_ENTRY("externalresourcesrequired",
    // "externalResourcesRequired"),
    // REPLACEMENT_ENTRY("filterres", "filterRes"),
    REPLACEMENT_ENTRY("filterunits", "filterUnits"),
    REPLACEMENT_ENTRY("glyphref", "glyphRef"),
    REPLACEMENT_ENTRY("gradienttransform", "gradientTransform"),
    REPLACEMENT_ENTRY("gradientunits", "gradientUnits"),
    REPLACEMENT_ENTRY("kernelmatrix", "kernelMatrix"),
    REPLACEMENT_ENTRY("kernelunitlength", "kernelUnitLength"),
    REPLACEMENT_ENTRY("keypoints", "keyPoints"),
    REPLACEMENT_ENTRY("keysplines", "keySplines"),
    REPLACEMENT_ENTRY("keytimes", "keyTimes"),
    REPLACEMENT_ENTRY("lengthadjust", "lengthAdjust"),
    REPLACEMENT_ENTRY("limitingconeangle", "limitingConeAngle"),
    REPLACEMENT_ENTRY("markerheight", "markerHeight"),
    REPLACEMENT_ENTRY("markerunits", "markerUnits"),
    REPLACEMENT_ENTRY("markerwidth", "markerWidth"),
    REPLACEMENT_ENTRY("maskcontentunits", "maskContentUnits"),
    REPLACEMENT_ENTRY("maskunits", "maskUnits"),
    REPLACEMENT_ENTRY("numoctaves", "numOctaves"),
    REPLACEMENT_ENTRY("pathlength", "pathLength"),
    REPLACEMENT_ENTRY("patterncontentunits", "patternContentUnits"),
    REPLACEMENT_ENTRY("patterntransform", "patternTransform"),
    REPLACEMENT_ENTRY("patternunits", "patternUnits"),
    REPLACEMENT_ENTRY("pointsatx", "pointsAtX"),
    REPLACEMENT_ENTRY("pointsaty", "pointsAtY"),
    REPLACEMENT_ENTRY("pointsatz", "pointsAtZ"),
    REPLACEMENT_ENTRY("preservealpha", "preserveAlpha"),
    REPLACEMENT_ENTRY("preserveaspectratio", "preserveAspectRatio"),
    REPLACEMENT_ENTRY("primitiveunits", "primitiveUnits"),
    REPLACEMENT_ENTRY("refx", "refX"),
    REPLACEMENT_ENTRY("refy", "refY"),
    REPLACEMENT_ENTRY("repeatcount", "repeatCount"),
    REPLACEMENT_ENTRY("repeatdur", "repeatDur"),
    REPLACEMENT_ENTRY("requiredextensions", "requiredExtensions"),
    REPLACEMENT_ENTRY("requiredfeatures", "requiredFeatures"),
    REPLACEMENT_ENTRY("specularconstant", "specularConstant"),
    REPLACEMENT_ENTRY("specularexponent", "specularExponent"),
    REPLACEMENT_ENTRY("spreadmethod", "spreadMethod"),
    REPLACEMENT_ENTRY("startoffset", "startOffset"),
    REPLACEMENT_ENTRY("stddeviation", "stdDeviation"),
    REPLACEMENT_ENTRY("stitchtiles", "stitchTiles"),
    REPLACEMENT_ENTRY("surfacescale", "surfaceScale"),
    REPLACEMENT_ENTRY("systemlanguage", "systemLanguage"),
    REPLACEMENT_ENTRY("tablevalues", "tableValues"),
    REPLACEMENT_ENTRY("targetx", "targetX"),
    REPLACEMENT_ENTRY("targety", "targetY"),
    REPLACEMENT_ENTRY("textlength", "textLength"),
    REPLACEMENT_ENTRY("viewbox", "viewBox"),
    REPLACEMENT_ENTRY("viewtarget", "viewTarget"),
    REPLACEMENT_ENTRY("xchannelselector", "xChannelSelector"),
    REPLACEMENT_ENTRY("ychannelselector", "yChannelSelector"),
    REPLACEMENT_ENTRY("zoomandpan", "zoomAndPan"),
};

static const ReplacementEntry kSvgTagReplacements[] = {
    REPLACEMENT_ENTRY("altglyph", "altGlyph"),
    REPLACEMENT_ENTRY("altglyphdef", "altGlyphDef"),
    REPLACEMENT_ENTRY("altglyphitem", "altGlyphItem"),
    REPLACEMENT_ENTRY("animatecolor", "animateColor"),
    REPLACEMENT_ENTRY("animatemotion", "animateMotion"),
    REPLACEMENT_ENTRY("animatetransform", "animateTransform"),
    REPLACEMENT_ENTRY("clippath", "clipPath"),
    REPLACEMENT_ENTRY("feblend", "feBlend"),
    REPLACEMENT_ENTRY("fecolormatrix", "feColorMatrix"),
    REPLACEMENT_ENTRY("fecomponenttransfer", "feComponentTransfer"),
    REPLACEMENT_ENTRY("fecomposite", "feComposite"),
    REPLACEMENT_ENTRY("feconvolvematrix", "feConvolveMatrix"),
    REPLACEMENT_ENTRY("fediffuselighting", "feDiffuseLighting"),
    REPLACEMENT_ENTRY("fedisplacementmap", "feDisplacementMap"),
    REPLACEMENT_ENTRY("fedistantlight", "feDistantLight"),
    REPLACEMENT_ENTRY("feflood", "feFlood"),
    REPLACEMENT_ENTRY("fefunca", "feFuncA"),
    REPLACEMENT_ENTRY("fefuncb", "feFuncB"),
    REPLACEMENT_ENTRY("fefuncg", "feFuncG"),
    REPLACEMENT_ENTRY("fefuncr", "feFuncR"),
    REPLACEMENT_ENTRY("fegaussianblur", "feGaussianBlur"),
    REPLACEMENT_ENTRY("feimage", "feImage"),
    REPLACEMENT_ENTRY("femerge", "feMerge"),
    REPLACEMENT_ENTRY("femergenode", "feMergeNode"),
    REPLACEMENT_ENTRY("femorphology", "feMorphology"),
    REPLACEMENT_ENTRY("feoffset", "feOffset"),
    REPLACEMENT_ENTRY("fepointlight", "fePointLight"),
    REPLACEMENT_ENTRY("fespecularlighting", "feSpecularLighting"),
    REPLACEMENT_ENTRY("fespotlight", "feSpotLight"),
    REPLACEMENT_ENTRY("fetile", "feTile"),
    REPLACEMENT_ENTRY("feturbulence", "feTurbulence"),
    REPLACEMENT_ENTRY("foreignobject", "foreignObject"),
    REPLACEMENT_ENTRY("glyphref", "glyphRef"),
    REPLACEMENT_ENTRY("lineargradient", "linearGradient"),
    REPLACEMENT_ENTRY("radialgradient", "radialGradient"),
    REPLACEMENT_ENTRY("textpath", "textPath"),
};

typedef struct _NamespacedAttributeReplacement {
  const char* from;
  const char* local_name;
  const GumboAttributeNamespaceEnum attr_namespace;
} NamespacedAttributeReplacement;

static const NamespacedAttributeReplacement kForeignAttributeReplacements[] = {
    {"xlink:actuate", "actuate", GUMBO_ATTR_NAMESPACE_XLINK},
    {"xlink:actuate", "actuate", GUMBO_ATTR_NAMESPACE_XLINK},
    {"xlink:href", "href", GUMBO_ATTR_NAMESPACE_XLINK},
    {"xlink:role", "role", GUMBO_ATTR_NAMESPACE_XLINK},
    {"xlink:show", "show", GUMBO_ATTR_NAMESPACE_XLINK},
    {"xlink:title", "title", GUMBO_ATTR_NAMESPACE_XLINK},
    {"xlink:type", "type", GUMBO_ATTR_NAMESPACE_XLINK},
    {"xml:base", "base", GUMBO_ATTR_NAMESPACE_XML},
    {"xml:lang", "lang", GUMBO_ATTR_NAMESPACE_XML},
    {"xml:space", "space", GUMBO_ATTR_NAMESPACE_XML},
    {"xmlns", "xmlns", GUMBO_ATTR_NAMESPACE_XMLNS},
    {"xmlns:xlink", "xlink", GUMBO_ATTR_NAMESPACE_XMLNS},
};

// The "scope marker" for the list of active formatting elements.  We use a
// pointer to this as a generic marker element, since the particular element
// scope doesn't matter.
static const GumboNode kActiveFormattingScopeMarker;

// The tag_is and tag_in function use true & false to denote start & end tags,
// but for readability, we define constants for them here.
static const bool kStartTag = true;
static const bool kEndTag = false;

// Because GumboStringPieces are immutable, we can't insert a character directly
// into a text node.  Instead, we accumulate all pending characters here and
// flush them out to a text node whenever a new element is inserted.
//
// http://www.whatwg.org/specs/web-apps/current-work/complete/tokenization.html#insert-a-character
typedef struct _TextNodeBufferState {
  // The accumulated text to be inserted into the current text node.
  GumboStringBuffer _buffer;

  // A pointer to the original text represented by this text node.  Note that
  // because of foster parenting and other strange DOM manipulations, this may
  // include other non-text HTML tags in it; it is defined as the span of
  // original text from the first character in this text node to the last
  // character in this text node.
  const char* _start_original_text;

  // The source position of the start of this text node.
  GumboSourcePosition _start_position;

  // The type of node that will be inserted (TEXT, CDATA, or WHITESPACE).
  GumboNodeType _type;
} TextNodeBufferState;

typedef struct GumboInternalParserState {
  // http://www.whatwg.org/specs/web-apps/current-work/complete/parsing.html#insertion-mode
  GumboInsertionMode _insertion_mode;

  // Used for run_generic_parsing_algorithm, which needs to switch back to the
  // original insertion mode at its conclusion.
  GumboInsertionMode _original_insertion_mode;

  // http://www.whatwg.org/specs/web-apps/current-work/complete/parsing.html#the-stack-of-open-elements
  GumboVector /*GumboNode*/ _open_elements;

  // http://www.whatwg.org/specs/web-apps/current-work/complete/parsing.html#the-list-of-active-formatting-elements
  GumboVector /*GumboNode*/ _active_formatting_elements;

  // The stack of template insertion modes.
  // http://www.whatwg.org/specs/web-apps/current-work/multipage/parsing.html#the-insertion-mode
  GumboVector /*InsertionMode*/ _template_insertion_modes;

  // http://www.whatwg.org/specs/web-apps/current-work/complete/parsing.html#the-element-pointers
  GumboNode* _head_element;
  GumboNode* _form_element;

  // The element used as fragment context when parsing in fragment mode
  GumboNode* _fragment_ctx;

  // The flag for when the spec says "Reprocess the current token in..."
  bool _reprocess_current_token;

  // The flag for "acknowledge the token's self-closing flag".
  bool _self_closing_flag_acknowledged;

  // The "frameset-ok" flag from the spec.
  bool _frameset_ok;

  // The flag for "If the next token is a LINE FEED, ignore that token...".
  bool _ignore_next_linefeed;

  // The flag for "whenever a node would be inserted into the current node, it
  // must instead be foster parented".  This is used for misnested table
  // content, which needs to be handled according to "in body" rules yet foster
  // parented outside of the table.
  // It would perhaps be more explicit to have this as a parameter to
  // handle_in_body and insert_element, but given how special-purpose this is
  // and the number of call-sites that would need to take the extra parameter,
  // it's easier just to have a state flag.
  bool _foster_parent_insertions;

  // The accumulated text node buffer state.
  TextNodeBufferState _text_node;

  // The current token.
  GumboToken* _current_token;

  // The way that the spec is written, the </body> and </html> tags are *always*
  // implicit, because encountering one of those tokens merely switches the
  // insertion mode out of "in body".  So we have individual state flags for
  // those end tags that are then inspected by pop_current_node when the <body>
  // and <html> nodes are popped to set the GUMBO_INSERTION_IMPLICIT_END_TAG
  // flag appropriately.
  bool _closed_body_tag;
  bool _closed_html_tag;

  // Jump buf to jump to on memory exhaustion.
#ifdef _WIN32
  jmp_buf oom_buf;
#else
  sigjmp_buf oom_buf;
#endif
} GumboParserState;

static bool token_has_attribute(const GumboToken* token, const char* name) {
  assert(token->type == GUMBO_TOKEN_START_TAG);
  return gumbo_get_attribute(&token->v.start_tag.attributes, name) != NULL;
}

// Checks if the value of the specified attribute is a case-insensitive match
// for the specified string.
static bool attribute_matches(
    const GumboVector* attributes, const char* name, const char* value) {
  const GumboAttribute* attr = gumbo_get_attribute(attributes, name);
  return attr ? strcasecmp(value, attr->value) == 0 : false;
}

// Checks if the value of the specified attribute is a case-sensitive match
// for the specified string.
static bool attribute_matches_case_sensitive(
    const GumboVector* attributes, const char* name, const char* value) {
  const GumboAttribute* attr = gumbo_get_attribute(attributes, name);
  return attr ? strcmp(value, attr->value) == 0 : false;
}

// Checks if the specified attribute vectors are identical.
static bool all_attributes_match(
    const GumboVector* attr1, const GumboVector* attr2) {
  unsigned int num_unmatched_attr2_elements = attr2->length;
  for (unsigned int i = 0; i < attr1->length; ++i) {
    const GumboAttribute* attr = attr1->data[i];
    if (attribute_matches_case_sensitive(attr2, attr->name, attr->value)) {
      --num_unmatched_attr2_elements;
    } else {
      return false;
    }
  }
  return num_unmatched_attr2_elements == 0;
}

static void set_frameset_not_ok(GumboParser* parser) {
  gumbo_debug("Setting frameset_ok to false.\n");
  parser->_parser_state->_frameset_ok = false;
}

static GumboNode* create_node(GumboParser* parser, GumboNodeType type) {
  GumboNode* node = gumbo_parser_allocate(parser, sizeof(GumboNode));
  node->parent = NULL;
  node->index_within_parent = -1;
  node->type = type;
  node->parse_flags = GUMBO_INSERTION_NORMAL;
  return node;
}

static GumboNode* new_document_node(GumboParser* parser) {
  GumboNode* document_node = create_node(parser, GUMBO_NODE_DOCUMENT);
  document_node->parse_flags = GUMBO_INSERTION_BY_PARSER;
  gumbo_vector_init(parser, 1, &document_node->v.document.children);

  // Must be initialized explicitly, as there's no guarantee that we'll see a
  // doc type token.
  GumboDocument* document = &document_node->v.document;
  document->has_doctype = false;
  document->name = NULL;
  document->public_identifier = NULL;
  document->system_identifier = NULL;
  return document_node;
}

static void output_init(GumboParser* parser) {
  GumboOutput* output = gumbo_parser_allocate(parser, sizeof(GumboOutput));
  output->root = NULL;
  output->document = new_document_node(parser);
  parser->_output = output;
  gumbo_init_errors(parser);
}

static void parser_state_init(GumboParser* parser) {
  GumboParserState* parser_state =
      gumbo_parser_allocate(parser, sizeof(GumboParserState));
  if (NULL == parser_state) return;
  parser_state->_insertion_mode = GUMBO_INSERTION_MODE_INITIAL;
  parser_state->_reprocess_current_token = false;
  parser_state->_frameset_ok = true;
  parser_state->_ignore_next_linefeed = false;
  parser_state->_foster_parent_insertions = false;
  parser_state->_text_node._type = GUMBO_NODE_WHITESPACE;
  gumbo_string_buffer_init(parser, &parser_state->_text_node._buffer);
  gumbo_vector_init(parser, 10, &parser_state->_open_elements);
  gumbo_vector_init(parser, 5, &parser_state->_active_formatting_elements);
  gumbo_vector_init(parser, 5, &parser_state->_template_insertion_modes);
  parser_state->_head_element = NULL;
  parser_state->_form_element = NULL;
  parser_state->_fragment_ctx = NULL;
  parser_state->_current_token = NULL;
  parser_state->_closed_body_tag = false;
  parser_state->_closed_html_tag = false;
  parser->_parser_state = parser_state;
}

static void parser_state_destroy(GumboParser* parser) {
  GumboParserState* state = parser->_parser_state;
  if (state->_fragment_ctx) {
    destroy_node(parser, state->_fragment_ctx);
  }
  gumbo_vector_destroy(parser, &state->_active_formatting_elements);
  gumbo_vector_destroy(parser, &state->_open_elements);
  gumbo_vector_destroy(parser, &state->_template_insertion_modes);
  gumbo_string_buffer_destroy(parser, &state->_text_node._buffer);
  gumbo_parser_deallocate(parser, state);
}

static GumboNode* get_document_node(GumboParser* parser) {
  return parser->_output->document;
}

static bool is_fragment_parser(const GumboParser* parser) {
  return !!parser->_parser_state->_fragment_ctx;
}

// Returns the node at the bottom of the stack of open elements, or NULL if no
// elements have been added yet.
static GumboNode* get_current_node(GumboParser* parser) {
  GumboVector* open_elements = &parser->_parser_state->_open_elements;
  if (open_elements->length == 0) {
    assert(!parser->_output->root);
    return NULL;
  }
  assert(open_elements->length > 0);
  assert(open_elements->data != NULL);
  return open_elements->data[open_elements->length - 1];
}

static GumboNode* get_adjusted_current_node(GumboParser* parser) {
  GumboParserState* state = parser->_parser_state;
  if (state->_open_elements.length == 1 && state->_fragment_ctx) {
    return state->_fragment_ctx;
  }
  return get_current_node(parser);
}

// Returns true if the given needle is in the given array of literal
// GumboStringPieces.  If exact_match is true, this requires that they match
// exactly; otherwise, this performs a prefix match to check if any of the
// elements in haystack start with needle.  This always performs a
// case-insensitive match.
static bool is_in_static_list(
    const char* needle, const GumboStringPiece* haystack, bool exact_match) {
  for (unsigned int i = 0; haystack[i].length > 0; ++i) {
    if ((exact_match && !strcmp(needle, haystack[i].data)) ||
        (!exact_match && !strcasecmp(needle, haystack[i].data))) {
      return true;
    }
  }
  return false;
}

static void set_insertion_mode(GumboParser* parser, GumboInsertionMode mode) {
  parser->_parser_state->_insertion_mode = mode;
}

// http://www.whatwg.org/specs/web-apps/current-work/complete/parsing.html#reset-the-insertion-mode-appropriately
// This is a helper function that returns the appropriate insertion mode instead
// of setting it.  Returns GUMBO_INSERTION_MODE_INITIAL as a sentinel value to
// indicate that there is no appropriate insertion mode, and the loop should
// continue.
static GumboInsertionMode get_appropriate_insertion_mode(
    const GumboParser* parser, int index) {
  const GumboVector* open_elements = &parser->_parser_state->_open_elements;
  const GumboNode* node = open_elements->data[index];
  const bool is_last = index == 0;

  if (is_last && is_fragment_parser(parser)) {
    node = parser->_parser_state->_fragment_ctx;
  }

  assert(node->type == GUMBO_NODE_ELEMENT || node->type == GUMBO_NODE_TEMPLATE);
  if (node->v.element.tag_namespace != GUMBO_NAMESPACE_HTML)
    return is_last ? GUMBO_INSERTION_MODE_IN_BODY
                   : GUMBO_INSERTION_MODE_INITIAL;

  switch (node->v.element.tag) {
    case GUMBO_TAG_SELECT: {
      if (is_last) {
        return GUMBO_INSERTION_MODE_IN_SELECT;
      }
      for (int i = index; i > 0; --i) {
        const GumboNode* ancestor = open_elements->data[i];
        if (node_html_tag_is(ancestor, GUMBO_TAG_TEMPLATE)) {
          return GUMBO_INSERTION_MODE_IN_SELECT;
        }
        if (node_html_tag_is(ancestor, GUMBO_TAG_TABLE)) {
          return GUMBO_INSERTION_MODE_IN_SELECT_IN_TABLE;
        }
      }
      return GUMBO_INSERTION_MODE_IN_SELECT;
    }
    case GUMBO_TAG_TD:
    case GUMBO_TAG_TH:
      if (!is_last) return GUMBO_INSERTION_MODE_IN_CELL;
      break;
    case GUMBO_TAG_TR:
      return GUMBO_INSERTION_MODE_IN_ROW;
    case GUMBO_TAG_TBODY:
    case GUMBO_TAG_THEAD:
    case GUMBO_TAG_TFOOT:
      return GUMBO_INSERTION_MODE_IN_TABLE_BODY;
    case GUMBO_TAG_CAPTION:
      return GUMBO_INSERTION_MODE_IN_CAPTION;
    case GUMBO_TAG_COLGROUP:
      return GUMBO_INSERTION_MODE_IN_COLUMN_GROUP;
    case GUMBO_TAG_TABLE:
      return GUMBO_INSERTION_MODE_IN_TABLE;
    case GUMBO_TAG_TEMPLATE:
      return get_current_template_insertion_mode(parser);
    case GUMBO_TAG_HEAD:
      if (!is_last) return GUMBO_INSERTION_MODE_IN_HEAD;
      break;
    case GUMBO_TAG_BODY:
      return GUMBO_INSERTION_MODE_IN_BODY;
    case GUMBO_TAG_FRAMESET:
      return GUMBO_INSERTION_MODE_IN_FRAMESET;
    case GUMBO_TAG_HTML:
      return parser->_parser_state->_head_element
                 ? GUMBO_INSERTION_MODE_AFTER_HEAD
                 : GUMBO_INSERTION_MODE_BEFORE_HEAD;
    default:
      break;
  }
  return is_last ? GUMBO_INSERTION_MODE_IN_BODY : GUMBO_INSERTION_MODE_INITIAL;
}

// This performs the actual "reset the insertion mode" loop.
static void reset_insertion_mode_appropriately(GumboParser* parser) {
  const GumboVector* open_elements = &parser->_parser_state->_open_elements;
  for (int i = open_elements->length; --i >= 0;) {
    GumboInsertionMode mode = get_appropriate_insertion_mode(parser, i);
    if (mode != GUMBO_INSERTION_MODE_INITIAL) {
      set_insertion_mode(parser, mode);
      return;
    }
  }
  // Should never get here, because is_last will be set on the last iteration
  // and will force GUMBO_INSERTION_MODE_IN_BODY.
  assert(0);
}

static GumboError* parser_add_parse_error(
    GumboParser* parser, const GumboToken* token) {
  gumbo_debug("Adding parse error.\n");
  GumboError* error = gumbo_add_error(parser);
  if (!error) {
    return NULL;
  }
  error->type = GUMBO_ERR_PARSER;
  error->position = token->position;
  error->original_text = token->original_text.data;
  GumboParserError* extra_data = &error->v.parser;
  extra_data->input_type = token->type;
  extra_data->input_tag = GUMBO_TAG_UNKNOWN;
  if (token->type == GUMBO_TOKEN_START_TAG) {
    extra_data->input_tag = token->v.start_tag.tag;
  } else if (token->type == GUMBO_TOKEN_END_TAG) {
    extra_data->input_tag = token->v.end_tag;
  }
  GumboParserState* state = parser->_parser_state;
  extra_data->parser_state = state->_insertion_mode;
  gumbo_vector_init(
      parser, state->_open_elements.length, &extra_data->tag_stack);
  for (unsigned int i = 0; i < state->_open_elements.length; ++i) {
    const GumboNode* node = state->_open_elements.data[i];
    assert(
        node->type == GUMBO_NODE_ELEMENT || node->type == GUMBO_NODE_TEMPLATE);
    gumbo_vector_add(
        parser, (void*) node->v.element.tag, &extra_data->tag_stack);
  }
  return error;
}

// Returns true if the specified token is either a start or end tag (specified
// by is_start) with one of the tag types in the varargs list.  Terminate the
// list with GUMBO_TAG_LAST; this functions as a sentinel since no portion of
// the spec references tags that are not in the spec.
static bool tag_in(
    const GumboToken* token, bool is_start, const gumbo_tagset tags) {
  GumboTag token_tag;
  if (is_start && token->type == GUMBO_TOKEN_START_TAG) {
    token_tag = token->v.start_tag.tag;
  } else if (!is_start && token->type == GUMBO_TOKEN_END_TAG) {
    token_tag = token->v.end_tag;
  } else {
    return false;
  }
  return (token_tag < GUMBO_TAG_LAST && tags[(int) token_tag] != 0);
}

// Like tag_in, but for the single-tag case.
static bool tag_is(const GumboToken* token, bool is_start, GumboTag tag) {
  if (is_start && token->type == GUMBO_TOKEN_START_TAG) {
    return token->v.start_tag.tag == tag;
  } else if (!is_start && token->type == GUMBO_TOKEN_END_TAG) {
    return token->v.end_tag == tag;
  } else {
    return false;
  }
}

// Like tag_in, but checks for the tag of a node, rather than a token.
static bool node_tag_in_set(const GumboNode* node, const gumbo_tagset tags) {
  assert(node != NULL);
  if (node->type != GUMBO_NODE_ELEMENT && node->type != GUMBO_NODE_TEMPLATE) {
    return false;
  }
  return TAGSET_INCLUDES(
      tags, node->v.element.tag_namespace, node->v.element.tag);
}

// Like node_tag_in, but for the single-tag case.
static bool node_qualified_tag_is(
    const GumboNode* node, GumboNamespaceEnum ns, GumboTag tag) {
  assert(node);
  return (node->type == GUMBO_NODE_ELEMENT ||
             node->type == GUMBO_NODE_TEMPLATE) &&
         node->v.element.tag == tag && node->v.element.tag_namespace == ns;
}

// Like node_tag_in, but for the single-tag case in the HTML namespace
static bool node_html_tag_is(const GumboNode* node, GumboTag tag) {
  return node_qualified_tag_is(node, GUMBO_NAMESPACE_HTML, tag);
}

static void push_template_insertion_mode(
    GumboParser* parser, GumboInsertionMode mode) {
  gumbo_vector_add(
      parser, (void*) mode, &parser->_parser_state->_template_insertion_modes);
}

static void pop_template_insertion_mode(GumboParser* parser) {
  gumbo_vector_pop(parser, &parser->_parser_state->_template_insertion_modes);
}

// Returns the current template insertion mode.  If the stack of template
// insertion modes is empty, this returns GUMBO_INSERTION_MODE_INITIAL.
static GumboInsertionMode get_current_template_insertion_mode(
    const GumboParser* parser) {
  GumboVector* template_insertion_modes =
      &parser->_parser_state->_template_insertion_modes;
  if (template_insertion_modes->length == 0) {
    return GUMBO_INSERTION_MODE_INITIAL;
  }
  return (GumboInsertionMode)
      template_insertion_modes->data[(template_insertion_modes->length - 1)];
}

// http://www.whatwg.org/specs/web-apps/current-work/multipage/tree-construction.html#mathml-text-integration-point
static bool is_mathml_integration_point(const GumboNode* node) {
  return node_tag_in_set(
      node, (gumbo_tagset){TAG_MATHML(MI), TAG_MATHML(MO), TAG_MATHML(MN),
                TAG_MATHML(MS), TAG_MATHML(MTEXT)});
}

// http://www.whatwg.org/specs/web-apps/current-work/multipage/tree-construction.html#html-integration-point
static bool is_html_integration_point(const GumboNode* node) {
  return node_tag_in_set(node, (gumbo_tagset){TAG_SVG(FOREIGNOBJECT),
                                   TAG_SVG(DESC), TAG_SVG(TITLE)}) ||
         (node_qualified_tag_is(
              node, GUMBO_NAMESPACE_MATHML, GUMBO_TAG_ANNOTATION_XML) &&
             (attribute_matches(
                  &node->v.element.attributes, "encoding", "text/html") ||
                 attribute_matches(&node->v.element.attributes, "encoding",
                     "application/xhtml+xml")));
}

// This represents a place to insert a node, consisting of a target parent and a
// child index within that parent.  If the node should be inserted at the end of
// the parent's child, index will be -1.
typedef struct {
  GumboNode* target;
  int index;
} InsertionLocation;

InsertionLocation get_appropriate_insertion_location(
    GumboParser* parser, GumboNode* override_target) {
  InsertionLocation retval = {override_target, -1};
  if (retval.target == NULL) {
    // No override target; default to the current node, but special-case the
    // root node since get_current_node() assumes the stack of open elements is
    // non-empty.
    retval.target = parser->_output->root != NULL ? get_current_node(parser)
                                                  : get_document_node(parser);
  }
  if (!parser->_parser_state->_foster_parent_insertions ||
      !node_tag_in_set(retval.target, (gumbo_tagset){TAG(TABLE), TAG(TBODY),
                                          TAG(TFOOT), TAG(THEAD), TAG(TR)})) {
    return retval;
  }

  // Foster-parenting case.
  int last_template_index = -1;
  int last_table_index = -1;
  GumboVector* open_elements = &parser->_parser_state->_open_elements;
  for (unsigned int i = 0; i < open_elements->length; ++i) {
    if (node_html_tag_is(open_elements->data[i], GUMBO_TAG_TEMPLATE)) {
      last_template_index = i;
    }
    if (node_html_tag_is(open_elements->data[i], GUMBO_TAG_TABLE)) {
      last_table_index = i;
    }
  }
  if (last_template_index != -1 &&
      (last_table_index == -1 || last_template_index > last_table_index)) {
    retval.target = open_elements->data[last_template_index];
    return retval;
  }
  if (last_table_index == -1) {
    retval.target = open_elements->data[0];
    return retval;
  }
  GumboNode* last_table = open_elements->data[last_table_index];
  if (last_table->parent != NULL) {
    retval.target = last_table->parent;
    retval.index = last_table->index_within_parent;
    return retval;
  }

  retval.target = open_elements->data[last_table_index - 1];
  return retval;
}

// Appends a node to the end of its parent, setting the "parent" and
// "index_within_parent" fields appropriately.
static void append_node(
    GumboParser* parser, GumboNode* parent, GumboNode* node) {
  assert(node->parent == NULL);
  assert(node->index_within_parent == -1);
  GumboVector* children;
  if (parent->type == GUMBO_NODE_ELEMENT ||
      parent->type == GUMBO_NODE_TEMPLATE) {
    children = &parent->v.element.children;
  } else {
    assert(parent->type == GUMBO_NODE_DOCUMENT);
    children = &parent->v.document.children;
  }
  node->parent = parent;
  node->index_within_parent = children->length;
  gumbo_vector_add(parser, (void*) node, children);
  assert(node->index_within_parent < children->length);
}

// Inserts a node at the specified InsertionLocation, updating the
// "parent" and "index_within_parent" fields of it and all its siblings.
// If the index of the location is -1, this calls append_node.
static void insert_node(
    GumboParser* parser, GumboNode* node, InsertionLocation location) {
  assert(node->parent == NULL);
  assert(node->index_within_parent == -1);
  GumboNode* parent = location.target;
  int index = location.index;
  if (index != -1) {
    GumboVector* children = NULL;
    if (parent->type == GUMBO_NODE_ELEMENT ||
        parent->type == GUMBO_NODE_TEMPLATE) {
      children = &parent->v.element.children;
    } else if (parent->type == GUMBO_NODE_DOCUMENT) {
      children = &parent->v.document.children;
      assert(children->length == 0);
    } else {
      assert(0);
    }

    assert(index >= 0);
    assert((unsigned int) index < children->length);
    node->parent = parent;
    node->index_within_parent = index;
    gumbo_vector_insert_at(parser, (void*) node, index, children);
    assert(node->index_within_parent < children->length);
    for (unsigned int i = index + 1; i < children->length; ++i) {
      GumboNode* sibling = children->data[i];
      sibling->index_within_parent = i;
      assert(sibling->index_within_parent < children->length);
    }
  } else {
    append_node(parser, parent, node);
  }
}

static void maybe_flush_text_node_buffer(GumboParser* parser) {
  GumboParserState* state = parser->_parser_state;
  TextNodeBufferState* buffer_state = &state->_text_node;
  if (buffer_state->_buffer.length == 0) {
    return;
  }

  assert(buffer_state->_type == GUMBO_NODE_WHITESPACE ||
         buffer_state->_type == GUMBO_NODE_TEXT ||
         buffer_state->_type == GUMBO_NODE_CDATA);
  GumboNode* text_node = create_node(parser, buffer_state->_type);
  GumboText* text_node_data = &text_node->v.text;
  text_node_data->text =
      gumbo_string_buffer_to_string(parser, &buffer_state->_buffer);
  text_node_data->original_text.data = buffer_state->_start_original_text;
  text_node_data->original_text.length =
      state->_current_token->original_text.data -
      buffer_state->_start_original_text;
  text_node_data->start_pos = buffer_state->_start_position;

  gumbo_debug("Flushing text node buffer of %.*s.\n",
      (int) buffer_state->_buffer.length, buffer_state->_buffer.data);

  InsertionLocation location = get_appropriate_insertion_location(parser, NULL);
  if (location.target->type == GUMBO_NODE_DOCUMENT) {
    // The DOM does not allow Document nodes to have Text children, so per the
    // spec, they are dropped on the floor.
    destroy_node(parser, text_node);
  } else {
    insert_node(parser, text_node, location);
  }

  gumbo_string_buffer_clear(parser, &buffer_state->_buffer);
  buffer_state->_type = GUMBO_NODE_WHITESPACE;
  assert(buffer_state->_buffer.length == 0);
}

static void record_end_of_element(
    GumboToken* current_token, GumboElement* element) {
  element->end_pos = current_token->position;
  element->original_end_tag = current_token->type == GUMBO_TOKEN_END_TAG
                                  ? current_token->original_text
                                  : kGumboEmptyString;
}

static GumboNode* pop_current_node(GumboParser* parser) {
  GumboParserState* state = parser->_parser_state;
  maybe_flush_text_node_buffer(parser);
  if (state->_open_elements.length > 0) {
    assert(node_html_tag_is(state->_open_elements.data[0], GUMBO_TAG_HTML));
    gumbo_debug("Popping %s node.\n",
        gumbo_normalized_tagname(get_current_node(parser)->v.element.tag));
  }
  GumboNode* current_node = gumbo_vector_pop(parser, &state->_open_elements);
  if (!current_node) {
    assert(state->_open_elements.length == 0);
    return NULL;
  }
  assert(current_node->type == GUMBO_NODE_ELEMENT ||
         current_node->type == GUMBO_NODE_TEMPLATE);
  bool is_closed_body_or_html_tag =
      (node_html_tag_is(current_node, GUMBO_TAG_BODY) &&
          state->_closed_body_tag) ||
      (node_html_tag_is(current_node, GUMBO_TAG_HTML) &&
          state->_closed_html_tag);
  if ((state->_current_token->type != GUMBO_TOKEN_END_TAG ||
          !node_html_tag_is(current_node, state->_current_token->v.end_tag)) &&
      !is_closed_body_or_html_tag) {
    current_node->parse_flags |= GUMBO_INSERTION_IMPLICIT_END_TAG;
  }
  if (!is_closed_body_or_html_tag) {
    record_end_of_element(state->_current_token, &current_node->v.element);
  }
  return current_node;
}

static void append_comment_node(
    GumboParser* parser, GumboNode* node, const GumboToken* token) {
  maybe_flush_text_node_buffer(parser);
  GumboNode* comment = create_node(parser, GUMBO_NODE_COMMENT);
  comment->type = GUMBO_NODE_COMMENT;
  comment->parse_flags = GUMBO_INSERTION_NORMAL;
  comment->v.text.text = token->v.text;
  comment->v.text.original_text = token->original_text;
  comment->v.text.start_pos = token->position;
  append_node(parser, node, comment);
}

// http://www.whatwg.org/specs/web-apps/current-work/complete/tokenization.html#clear-the-stack-back-to-a-table-row-context
static void clear_stack_to_table_row_context(GumboParser* parser) {
  while (!node_tag_in_set(get_current_node(parser),
      (gumbo_tagset){TAG(HTML), TAG(TR), TAG(TEMPLATE)})) {
    pop_current_node(parser);
  }
}

// http://www.whatwg.org/specs/web-apps/current-work/complete/tokenization.html#clear-the-stack-back-to-a-table-context
static void clear_stack_to_table_context(GumboParser* parser) {
  while (!node_tag_in_set(get_current_node(parser),
      (gumbo_tagset){TAG(HTML), TAG(TABLE), TAG(TEMPLATE)})) {
    pop_current_node(parser);
  }
}

// http://www.whatwg.org/specs/web-apps/current-work/complete/tokenization.html#clear-the-stack-back-to-a-table-body-context
void clear_stack_to_table_body_context(GumboParser* parser) {
  while (!node_tag_in_set(
      get_current_node(parser), (gumbo_tagset){TAG(HTML), TAG(TBODY),
                                    TAG(TFOOT), TAG(THEAD), TAG(TEMPLATE)})) {
    pop_current_node(parser);
  }
}

// Creates a parser-inserted element in the HTML namespace and returns it.
static GumboNode* create_element(GumboParser* parser, GumboTag tag) {
  GumboNode* node = create_node(parser, GUMBO_NODE_ELEMENT);
  GumboElement* element = &node->v.element;
  gumbo_vector_init(parser, 1, &element->children);
  gumbo_vector_init(parser, 0, &element->attributes);
  element->tag = tag;
  element->tag_namespace = GUMBO_NAMESPACE_HTML;
  element->original_tag = kGumboEmptyString;
  element->original_end_tag = kGumboEmptyString;
  element->start_pos = (parser->_parser_state->_current_token)
                           ? parser->_parser_state->_current_token->position
                           : kGumboEmptySourcePosition;
  element->end_pos = kGumboEmptySourcePosition;
  return node;
}

// Constructs an element from the given start tag token.
static GumboNode* create_element_from_token(
    GumboParser* parser, GumboToken* token, GumboNamespaceEnum tag_namespace) {
  assert(token->type == GUMBO_TOKEN_START_TAG);
  GumboTokenStartTag* start_tag = &token->v.start_tag;

  GumboNodeType type = (tag_namespace == GUMBO_NAMESPACE_HTML &&
                           start_tag->tag == GUMBO_TAG_TEMPLATE)
                           ? GUMBO_NODE_TEMPLATE
                           : GUMBO_NODE_ELEMENT;

  GumboNode* node = create_node(parser, type);
  GumboElement* element = &node->v.element;
  gumbo_vector_init(parser, 1, &element->children);
  element->attributes = start_tag->attributes;
  element->tag = start_tag->tag;
  element->tag_namespace = tag_namespace;

  assert(token->original_text.length >= 2);
  assert(token->original_text.data[0] == '<');
  assert(token->original_text.data[token->original_text.length - 1] == '>');
  element->original_tag = token->original_text;
  element->start_pos = token->position;
  element->original_end_tag = kGumboEmptyString;
  element->end_pos = kGumboEmptySourcePosition;

  // The element takes ownership of the attributes from the token, so any
  // allocated-memory fields should be nulled out.
  start_tag->attributes = kGumboEmptyVector;
  return node;
}

// http://www.whatwg.org/specs/web-apps/current-work/complete/tokenization.html#insert-an-html-element
static void insert_element(GumboParser* parser, GumboNode* node,
    bool is_reconstructing_formatting_elements) {
  GumboParserState* state = parser->_parser_state;
  // NOTE(jdtang): The text node buffer must always be flushed before inserting
  // a node, otherwise we're handling nodes in a different order than the spec
  // mandated.  However, one clause of the spec (character tokens in the body)
  // requires that we reconstruct the active formatting elements *before* adding
  // the character, and reconstructing the active formatting elements may itself
  // result in the insertion of new elements (which should be pushed onto the
  // stack of open elements before the buffer is flushed).  We solve this (for
  // the time being, the spec has been rewritten for <template> and the new
  // version may be simpler here) with a boolean flag to this method.
  if (!is_reconstructing_formatting_elements) {
    maybe_flush_text_node_buffer(parser);
  }
  InsertionLocation location = get_appropriate_insertion_location(parser, NULL);
  insert_node(parser, node, location);
  gumbo_vector_add(parser, (void*) node, &state->_open_elements);
}

// Convenience method that combines create_element_from_token and
// insert_element, inserting the generated element directly into the current
// node.  Returns the node inserted.
static GumboNode* insert_element_from_token(
    GumboParser* parser, GumboToken* token) {
  GumboNode* element =
      create_element_from_token(parser, token, GUMBO_NAMESPACE_HTML);
  insert_element(parser, element, false);
  gumbo_debug("Inserting <%s> element (@%x) from token.\n",
      gumbo_normalized_tagname(element->v.element.tag), element);
  return element;
}

// Convenience method that combines create_element and insert_element, inserting
// a parser-generated element of a specific tag type.  Returns the node
// inserted.
static GumboNode* insert_element_of_tag_type(
    GumboParser* parser, GumboTag tag, GumboParseFlags reason) {
  GumboNode* element = create_element(parser, tag);
  element->parse_flags |= GUMBO_INSERTION_BY_PARSER | reason;
  insert_element(parser, element, false);
  gumbo_debug("Inserting %s element (@%x) from tag type.\n",
      gumbo_normalized_tagname(tag), element);
  return element;
}

// Convenience method for creating foreign namespaced element.  Returns the node
// inserted.
static GumboNode* insert_foreign_element(
    GumboParser* parser, GumboToken* token, GumboNamespaceEnum tag_namespace) {
  assert(token->type == GUMBO_TOKEN_START_TAG);
  GumboNode* element = create_element_from_token(parser, token, tag_namespace);
  insert_element(parser, element, false);
  if (token_has_attribute(token, "xmlns") &&
      !attribute_matches_case_sensitive(&token->v.start_tag.attributes, "xmlns",
          kLegalXmlns[tag_namespace])) {
    // TODO(jdtang): Since there're multiple possible error codes here, we
    // eventually need reason codes to differentiate them.
    parser_add_parse_error(parser, token);
  }
  if (token_has_attribute(token, "xmlns:xlink") &&
      !attribute_matches_case_sensitive(&token->v.start_tag.attributes,
          "xmlns:xlink", "http://www.w3.org/1999/xlink")) {
    parser_add_parse_error(parser, token);
  }
  return element;
}

static void insert_text_token(GumboParser* parser, GumboToken* token) {
  assert(token->type == GUMBO_TOKEN_WHITESPACE ||
         token->type == GUMBO_TOKEN_CHARACTER ||
         token->type == GUMBO_TOKEN_NULL || token->type == GUMBO_TOKEN_CDATA);
  TextNodeBufferState* buffer_state = &parser->_parser_state->_text_node;
  if (buffer_state->_buffer.length == 0) {
    // Initialize position fields.
    buffer_state->_start_original_text = token->original_text.data;
    buffer_state->_start_position = token->position;
  }
  gumbo_string_buffer_append_codepoint(
      parser, token->v.character, &buffer_state->_buffer);
  if (token->type == GUMBO_TOKEN_CHARACTER) {
    buffer_state->_type = GUMBO_NODE_TEXT;
  } else if (token->type == GUMBO_TOKEN_CDATA) {
    buffer_state->_type = GUMBO_NODE_CDATA;
  }
  gumbo_debug("Inserting text token '%c'.\n", token->v.character);
}

// http://www.whatwg.org/specs/web-apps/current-work/complete/tokenization.html#generic-rcdata-element-parsing-algorithm
static void run_generic_parsing_algorithm(
    GumboParser* parser, GumboToken* token, GumboTokenizerEnum lexer_state) {
  insert_element_from_token(parser, token);
  gumbo_tokenizer_set_state(parser, lexer_state);
  parser->_parser_state->_original_insertion_mode =
      parser->_parser_state->_insertion_mode;
  parser->_parser_state->_insertion_mode = GUMBO_INSERTION_MODE_TEXT;
}

static void acknowledge_self_closing_tag(GumboParser* parser) {
  parser->_parser_state->_self_closing_flag_acknowledged = true;
}

// Returns true if there's an anchor tag in the list of active formatting
// elements, and fills in its index if so.
static bool find_last_anchor_index(GumboParser* parser, int* anchor_index) {
  GumboVector* elements = &parser->_parser_state->_active_formatting_elements;
  for (int i = elements->length; --i >= 0;) {
    GumboNode* node = elements->data[i];
    if (node == &kActiveFormattingScopeMarker) {
      return false;
    }
    if (node_html_tag_is(node, GUMBO_TAG_A)) {
      *anchor_index = i;
      return true;
    }
  }
  return false;
}

// Counts the number of open formatting elements in the list of active
// formatting elements (after the last active scope marker) that have a specific
// tag.  If this is > 0, then earliest_matching_index will be filled in with the
// index of the first such element.
static int count_formatting_elements_of_tag(GumboParser* parser,
    const GumboNode* desired_node, int* earliest_matching_index) {
  const GumboElement* desired_element = &desired_node->v.element;
  GumboVector* elements = &parser->_parser_state->_active_formatting_elements;
  int num_identical_elements = 0;
  for (int i = elements->length; --i >= 0;) {
    GumboNode* node = elements->data[i];
    if (node == &kActiveFormattingScopeMarker) {
      break;
    }
    assert(node->type == GUMBO_NODE_ELEMENT);
    if (node_qualified_tag_is(
            node, desired_element->tag_namespace, desired_element->tag) &&
        all_attributes_match(
            &node->v.element.attributes, &desired_element->attributes)) {
      num_identical_elements++;
      *earliest_matching_index = i;
    }
  }
  return num_identical_elements;
}

// http://www.whatwg.org/specs/web-apps/current-work/complete/parsing.html#reconstruct-the-active-formatting-elements
static void add_formatting_element(GumboParser* parser, const GumboNode* node) {
  assert(node == &kActiveFormattingScopeMarker ||
         node->type == GUMBO_NODE_ELEMENT);
  GumboVector* elements = &parser->_parser_state->_active_formatting_elements;
  if (node == &kActiveFormattingScopeMarker) {
    gumbo_debug("Adding a scope marker.\n");
  } else {
    gumbo_debug("Adding a formatting element.\n");
  }

  // Hunt for identical elements.
  int earliest_identical_element = elements->length;
  int num_identical_elements = count_formatting_elements_of_tag(
      parser, node, &earliest_identical_element);

  // Noah's Ark clause: if there're at least 3, remove the earliest.
  if (num_identical_elements >= 3) {
    gumbo_debug("Noah's ark clause: removing element at %d.\n",
        earliest_identical_element);
    gumbo_vector_remove_at(parser, earliest_identical_element, elements);
  }

  gumbo_vector_add(parser, (void*) node, elements);
}

static bool is_open_element(GumboParser* parser, const GumboNode* node) {
  GumboVector* open_elements = &parser->_parser_state->_open_elements;
  for (unsigned int i = 0; i < open_elements->length; ++i) {
    if (open_elements->data[i] == node) {
      return true;
    }
  }
  return false;
}

// Clones attributes, tags, etc. of a node, but does not copy the content.  The
// clone shares no structure with the original node: all owned strings and
// values are fresh copies.
GumboNode* clone_node(
    GumboParser* parser, GumboNode* node, GumboParseFlags reason) {
  assert(node->type == GUMBO_NODE_ELEMENT || node->type == GUMBO_NODE_TEMPLATE);
  GumboNode* new_node = gumbo_parser_allocate(parser, sizeof(GumboNode));
  *new_node = *node;
  new_node->parent = NULL;
  new_node->index_within_parent = -1;
  // Clear the GUMBO_INSERTION_IMPLICIT_END_TAG flag, as the cloned node may
  // have a separate end tag.
  new_node->parse_flags &= ~GUMBO_INSERTION_IMPLICIT_END_TAG;
  new_node->parse_flags |= reason | GUMBO_INSERTION_BY_PARSER;
  GumboElement* element = &new_node->v.element;
  gumbo_vector_init(parser, 1, &element->children);

  const GumboVector* old_attributes = &node->v.element.attributes;
  gumbo_vector_init(parser, old_attributes->length, &element->attributes);
  for (unsigned int i = 0; i < old_attributes->length; ++i) {
    const GumboAttribute* old_attr = old_attributes->data[i];
    GumboAttribute* attr =
        gumbo_parser_allocate(parser, sizeof(GumboAttribute));
    *attr = *old_attr;
    attr->name = gumbo_copy_stringz(parser, old_attr->name);
    attr->value = gumbo_copy_stringz(parser, old_attr->value);
    gumbo_vector_add(parser, attr, &element->attributes);
  }
  return new_node;
}

// "Reconstruct active formatting elements" part of the spec.
// This implementation is based on the html5lib translation from the mess of
// GOTOs in the spec to reasonably structured programming.
// http://code.google.com/p/html5lib/source/browse/python/html5lib/treebuilders/_base.py
static void reconstruct_active_formatting_elements(GumboParser* parser) {
  GumboVector* elements = &parser->_parser_state->_active_formatting_elements;
  // Step 1
  if (elements->length == 0) {
    return;
  }

  // Step 2 & 3
  unsigned int i = elements->length - 1;
  GumboNode* element = elements->data[i];
  if (element == &kActiveFormattingScopeMarker ||
      is_open_element(parser, element)) {
    return;
  }

  // Step 6
  do {
    if (i == 0) {
      // Step 4
      i = -1;  // Incremented to 0 below.
      break;
    }
    // Step 5
    element = elements->data[--i];
  } while (element != &kActiveFormattingScopeMarker &&
           !is_open_element(parser, element));

  ++i;
  gumbo_debug("Reconstructing elements from %d on %s parent.\n", i,
      gumbo_normalized_tagname(get_current_node(parser)->v.element.tag));
  for (; i < elements->length; ++i) {
    // Step 7 & 8.
    assert(elements->length > 0);
    assert(i < elements->length);
    element = elements->data[i];
    assert(element != &kActiveFormattingScopeMarker);
    GumboNode* clone = clone_node(
        parser, element, GUMBO_INSERTION_RECONSTRUCTED_FORMATTING_ELEMENT);
    // Step 9.
    InsertionLocation location =
        get_appropriate_insertion_location(parser, NULL);
    insert_node(parser, clone, location);
    gumbo_vector_add(
        parser, (void*) clone, &parser->_parser_state->_open_elements);

    // Step 10.
    elements->data[i] = clone;
    gumbo_debug("Reconstructed %s element at %d.\n",
        gumbo_normalized_tagname(clone->v.element.tag), i);
  }
}

static void clear_active_formatting_elements(GumboParser* parser) {
  GumboVector* elements = &parser->_parser_state->_active_formatting_elements;
  int num_elements_cleared = 0;
  const GumboNode* node;
  do {
    node = gumbo_vector_pop(parser, elements);
    ++num_elements_cleared;
  } while (node && node != &kActiveFormattingScopeMarker);
  gumbo_debug("Cleared %d elements from active formatting list.\n",
      num_elements_cleared);
}

// http://www.whatwg.org/specs/web-apps/current-work/complete/tokenization.html#the-initial-insertion-mode
static GumboQuirksModeEnum compute_quirks_mode(
    const GumboTokenDocType* doctype) {
  if (doctype->force_quirks || strcmp(doctype->name, kDoctypeHtml.data) ||
      is_in_static_list(
          doctype->public_identifier, kQuirksModePublicIdPrefixes, false) ||
      is_in_static_list(
          doctype->public_identifier, kQuirksModePublicIdExactMatches, true) ||
      is_in_static_list(
          doctype->system_identifier, kQuirksModeSystemIdExactMatches, true) ||
      (is_in_static_list(doctype->public_identifier,
           kLimitedQuirksRequiresSystemIdPublicIdPrefixes, false) &&
          !doctype->has_system_identifier)) {
    return GUMBO_DOCTYPE_QUIRKS;
  } else if (is_in_static_list(doctype->public_identifier,
                 kLimitedQuirksPublicIdPrefixes, false) ||
             (is_in_static_list(doctype->public_identifier,
                  kLimitedQuirksRequiresSystemIdPublicIdPrefixes, false) &&
                 doctype->has_system_identifier)) {
    return GUMBO_DOCTYPE_LIMITED_QUIRKS;
  }
  return GUMBO_DOCTYPE_NO_QUIRKS;
}

// The following functions are all defined by the "has an element in __ scope"
// sections of the HTML5 spec:
// http://www.whatwg.org/specs/web-apps/current-work/multipage/parsing.html#has-an-element-in-the-specific-scope
// The basic idea behind them is that they check for an element of the given
// qualified name, contained within a scope formed by a set of other qualified
// names.  For example, "has an element in list scope" looks for an element of
// the given qualified name within the nearest enclosing <ol> or <ul>, along
// with a bunch of generic element types that serve to "firewall" their content
// from the rest of the document. Note that because of the way the spec is
// written,
// all elements are expected to be in the HTML namespace
static bool has_an_element_in_specific_scope(GumboParser* parser,
    int expected_size, const GumboTag* expected, bool negate,
    const gumbo_tagset tags) {
  GumboVector* open_elements = &parser->_parser_state->_open_elements;
  for (int i = open_elements->length; --i >= 0;) {
    const GumboNode* node = open_elements->data[i];
    if (node->type != GUMBO_NODE_ELEMENT && node->type != GUMBO_NODE_TEMPLATE)
      continue;

    GumboTag node_tag = node->v.element.tag;
    GumboNamespaceEnum node_ns = node->v.element.tag_namespace;
    for (int j = 0; j < expected_size; ++j) {
      if (node_tag == expected[j] && node_ns == GUMBO_NAMESPACE_HTML)
        return true;
    }

    bool found = TAGSET_INCLUDES(tags, node_ns, node_tag);
    if (negate != found) return false;
  }
  return false;
}

// Checks for the presence of an open element of the specified tag type.
static bool has_open_element(GumboParser* parser, GumboTag tag) {
  return has_an_element_in_specific_scope(
      parser, 1, &tag, false, (gumbo_tagset){TAG(HTML)});
}

// http://www.whatwg.org/specs/web-apps/current-work/multipage/parsing.html#has-an-element-in-scope
static bool has_an_element_in_scope(GumboParser* parser, GumboTag tag) {
  return has_an_element_in_specific_scope(parser, 1, &tag, false,
      (gumbo_tagset){TAG(APPLET), TAG(CAPTION), TAG(HTML), TAG(TABLE), TAG(TD),
          TAG(TH), TAG(MARQUEE), TAG(OBJECT), TAG(TEMPLATE), TAG_MATHML(MI),
          TAG_MATHML(MO), TAG_MATHML(MN), TAG_MATHML(MS), TAG_MATHML(MTEXT),
          TAG_MATHML(ANNOTATION_XML), TAG_SVG(FOREIGNOBJECT), TAG_SVG(DESC),
          TAG_SVG(TITLE)});
}

// Like "has an element in scope", but for the specific case of looking for a
// unique target node, not for any node with a given tag name.  This duplicates
// much of the algorithm from has_an_element_in_specific_scope because the
// predicate is different when checking for an exact node, and it's easier &
// faster just to duplicate the code for this one case than to try and
// parameterize it.
static bool has_node_in_scope(GumboParser* parser, const GumboNode* node) {
  GumboVector* open_elements = &parser->_parser_state->_open_elements;
  for (int i = open_elements->length; --i >= 0;) {
    const GumboNode* current = open_elements->data[i];
    if (current == node) {
      return true;
    }
    if (current->type != GUMBO_NODE_ELEMENT &&
        current->type != GUMBO_NODE_TEMPLATE) {
      continue;
    }
    if (node_tag_in_set(current,
            (gumbo_tagset){TAG(APPLET), TAG(CAPTION), TAG(HTML), TAG(TABLE),
                TAG(TD), TAG(TH), TAG(MARQUEE), TAG(OBJECT), TAG(TEMPLATE),
                TAG_MATHML(MI), TAG_MATHML(MO), TAG_MATHML(MN), TAG_MATHML(MS),
                TAG_MATHML(MTEXT), TAG_MATHML(ANNOTATION_XML),
                TAG_SVG(FOREIGNOBJECT), TAG_SVG(DESC), TAG_SVG(TITLE)})) {
      return false;
    }
  }
  assert(false);
  return false;
}

// Like has_an_element_in_scope, but restricts the expected qualified name to a
// range of possible qualified names instead of just a single one.
static bool has_an_element_in_scope_with_tagname(
    GumboParser* parser, int expected_len, const GumboTag expected[]) {
  return has_an_element_in_specific_scope(parser, expected_len, expected, false,
      (gumbo_tagset){TAG(APPLET), TAG(CAPTION), TAG(HTML), TAG(TABLE), TAG(TD),
          TAG(TH), TAG(MARQUEE), TAG(OBJECT), TAG(TEMPLATE), TAG_MATHML(MI),
          TAG_MATHML(MO), TAG_MATHML(MN), TAG_MATHML(MS), TAG_MATHML(MTEXT),
          TAG_MATHML(ANNOTATION_XML), TAG_SVG(FOREIGNOBJECT), TAG_SVG(DESC),
          TAG_SVG(TITLE)});
}

// http://www.whatwg.org/specs/web-apps/current-work/multipage/parsing.html#has-an-element-in-list-item-scope
static bool has_an_element_in_list_scope(GumboParser* parser, GumboTag tag) {
  return has_an_element_in_specific_scope(parser, 1, &tag, false,
      (gumbo_tagset){TAG(APPLET), TAG(CAPTION), TAG(HTML), TAG(TABLE), TAG(TD),
          TAG(TH), TAG(MARQUEE), TAG(OBJECT), TAG(TEMPLATE), TAG_MATHML(MI),
          TAG_MATHML(MO), TAG_MATHML(MN), TAG_MATHML(MS), TAG_MATHML(MTEXT),
          TAG_MATHML(ANNOTATION_XML), TAG_SVG(FOREIGNOBJECT), TAG_SVG(DESC),
          TAG_SVG(TITLE), TAG(OL), TAG(UL)});
}

// http://www.whatwg.org/specs/web-apps/current-work/multipage/parsing.html#has-an-element-in-button-scope
static bool has_an_element_in_button_scope(GumboParser* parser, GumboTag tag) {
  return has_an_element_in_specific_scope(parser, 1, &tag, false,
      (gumbo_tagset){TAG(APPLET), TAG(CAPTION), TAG(HTML), TAG(TABLE), TAG(TD),
          TAG(TH), TAG(MARQUEE), TAG(OBJECT), TAG(TEMPLATE), TAG_MATHML(MI),
          TAG_MATHML(MO), TAG_MATHML(MN), TAG_MATHML(MS), TAG_MATHML(MTEXT),
          TAG_MATHML(ANNOTATION_XML), TAG_SVG(FOREIGNOBJECT), TAG_SVG(DESC),
          TAG_SVG(TITLE), TAG(BUTTON)});
}

// http://www.whatwg.org/specs/web-apps/current-work/multipage/parsing.html#has-an-element-in-table-scope
static bool has_an_element_in_table_scope(GumboParser* parser, GumboTag tag) {
  return has_an_element_in_specific_scope(parser, 1, &tag, false,
      (gumbo_tagset){TAG(HTML), TAG(TABLE), TAG(TEMPLATE)});
}

// http://www.whatwg.org/specs/web-apps/current-work/multipage/parsing.html#has-an-element-in-select-scope
static bool has_an_element_in_select_scope(GumboParser* parser, GumboTag tag) {
  return has_an_element_in_specific_scope(
      parser, 1, &tag, true, (gumbo_tagset){TAG(OPTGROUP), TAG(OPTION)});
}

// http://www.whatwg.org/specs/web-apps/current-work/complete/tokenization.html#generate-implied-end-tags
// "exception" is the "element to exclude from the process" listed in the spec.
// Pass GUMBO_TAG_LAST to not exclude any of them.
static void generate_implied_end_tags(GumboParser* parser, GumboTag exception) {
  for (; node_tag_in_set(get_current_node(parser),
             (gumbo_tagset){TAG(DD), TAG(DT), TAG(LI), TAG(OPTION),
                 TAG(OPTGROUP), TAG(P), TAG(RP), TAG(RB), TAG(RT), TAG(RTC)}) &&
         !node_html_tag_is(get_current_node(parser), exception);
       pop_current_node(parser))
    ;
}

// This is the "generate all implied end tags thoroughly" clause of the spec.
// https://html.spec.whatwg.org/multipage/syntax.html#closing-elements-that-have-implied-end-tags
static void generate_all_implied_end_tags_thoroughly(GumboParser* parser) {
  for (; node_tag_in_set(get_current_node(parser),
           (gumbo_tagset){TAG(CAPTION), TAG(COLGROUP), TAG(DD), TAG(DT),
               TAG(LI), TAG(OPTION), TAG(OPTGROUP), TAG(P), TAG(RP), TAG(RT),
               TAG(RTC), TAG(TBODY), TAG(TD), TAG(TFOOT), TAG(TH), TAG(HEAD),
               TAG(TR)});
       pop_current_node(parser))
    ;
}

// This factors out the clauses relating to "act as if an end tag token with tag
// name "table" had been seen.  Returns true if there's a table element in table
// scope which was successfully closed, false if not and the token should be
// ignored.  Does not add parse errors; callers should handle that.
static bool close_table(GumboParser* parser) {
  if (!has_an_element_in_table_scope(parser, GUMBO_TAG_TABLE)) {
    return false;
  }

  GumboNode* node = pop_current_node(parser);
  while (!node_html_tag_is(node, GUMBO_TAG_TABLE)) {
    node = pop_current_node(parser);
  }
  reset_insertion_mode_appropriately(parser);
  return true;
}

// This factors out the clauses relating to "act as if an end tag token with tag
// name `cell_tag` had been seen".
static bool close_table_cell(
    GumboParser* parser, const GumboToken* token, GumboTag cell_tag) {
  bool result = true;
  generate_implied_end_tags(parser, GUMBO_TAG_LAST);
  const GumboNode* node = get_current_node(parser);
  if (!node_html_tag_is(node, cell_tag)) {
    parser_add_parse_error(parser, token);
    result = false;
  }
  do {
    node = pop_current_node(parser);
  } while (!node_html_tag_is(node, cell_tag));

  clear_active_formatting_elements(parser);
  set_insertion_mode(parser, GUMBO_INSERTION_MODE_IN_ROW);
  return result;
}

// http://www.whatwg.org/specs/web-apps/current-work/complete/tokenization.html#close-the-cell
// This holds the logic to determine whether we should close a <td> or a <th>.
static bool close_current_cell(GumboParser* parser, const GumboToken* token) {
  if (has_an_element_in_table_scope(parser, GUMBO_TAG_TD)) {
    assert(!has_an_element_in_table_scope(parser, GUMBO_TAG_TH));
    return close_table_cell(parser, token, GUMBO_TAG_TD);
  } else {
    assert(has_an_element_in_table_scope(parser, GUMBO_TAG_TH));
    return close_table_cell(parser, token, GUMBO_TAG_TH);
  }
}

// This factors out the "act as if an end tag of tag name 'select' had been
// seen" clause of the spec, since it's referenced in several places.  It pops
// all nodes from the stack until the current <select> has been closed, then
// resets the insertion mode appropriately.
static void close_current_select(GumboParser* parser) {
  GumboNode* node = pop_current_node(parser);
  while (!node_html_tag_is(node, GUMBO_TAG_SELECT)) {
    node = pop_current_node(parser);
  }
  reset_insertion_mode_appropriately(parser);
}

// The list of nodes in the "special" category:
// http://www.whatwg.org/specs/web-apps/current-work/complete/parsing.html#special
static bool is_special_node(const GumboNode* node) {
  assert(node->type == GUMBO_NODE_ELEMENT || node->type == GUMBO_NODE_TEMPLATE);
  return node_tag_in_set(node,
      (gumbo_tagset){TAG(ADDRESS), TAG(APPLET), TAG(AREA), TAG(ARTICLE),
          TAG(ASIDE), TAG(BASE), TAG(BASEFONT), TAG(BGSOUND), TAG(BLOCKQUOTE),
          TAG(BODY), TAG(BR), TAG(BUTTON), TAG(CAPTION), TAG(CENTER), TAG(COL),
          TAG(COLGROUP), TAG(MENUITEM), TAG(DD), TAG(DETAILS), TAG(DIR),
          TAG(DIV), TAG(DL), TAG(DT), TAG(EMBED), TAG(FIELDSET),
          TAG(FIGCAPTION), TAG(FIGURE), TAG(FOOTER), TAG(FORM), TAG(FRAME),
          TAG(FRAMESET), TAG(H1), TAG(H2), TAG(H3), TAG(H4), TAG(H5), TAG(H6),
          TAG(HEAD), TAG(HEADER), TAG(HGROUP), TAG(HR), TAG(HTML), TAG(IFRAME),
          TAG(IMG), TAG(INPUT), TAG(ISINDEX), TAG(LI), TAG(LINK), TAG(LISTING),
          TAG(MARQUEE), TAG(MENU), TAG(META), TAG(NAV), TAG(NOEMBED),
          TAG(NOFRAMES), TAG(NOSCRIPT), TAG(OBJECT), TAG(OL), TAG(P),
          TAG(PARAM), TAG(PLAINTEXT), TAG(PRE), TAG(SCRIPT), TAG(SECTION),
          TAG(SELECT), TAG(STYLE), TAG(SUMMARY), TAG(TABLE), TAG(TBODY),
          TAG(TD), TAG(TEMPLATE), TAG(TEXTAREA), TAG(TFOOT), TAG(TH),
          TAG(THEAD), TAG(TITLE), TAG(TR), TAG(UL), TAG(WBR), TAG(XMP),

          TAG_MATHML(MI), TAG_MATHML(MO), TAG_MATHML(MN), TAG_MATHML(MS),
          TAG_MATHML(MTEXT), TAG_MATHML(ANNOTATION_XML),

          TAG_SVG(FOREIGNOBJECT), TAG_SVG(DESC)});
}

// Implicitly closes currently open elements until it reaches an element with
// the
// specified qualified name.  If the elements closed are in the set handled by
// generate_implied_end_tags, this is normal operation and this function returns
// true.  Otherwise, a parse error is recorded and this function returns false.
static bool implicitly_close_tags(GumboParser* parser, GumboToken* token,
    GumboNamespaceEnum target_ns, GumboTag target) {
  bool result = true;
  generate_implied_end_tags(parser, target);
  if (!node_qualified_tag_is(get_current_node(parser), target_ns, target)) {
    parser_add_parse_error(parser, token);
    while (
        !node_qualified_tag_is(get_current_node(parser), target_ns, target)) {
      pop_current_node(parser);
    }
    result = false;
  }
  assert(node_qualified_tag_is(get_current_node(parser), target_ns, target));
  pop_current_node(parser);
  return result;
}

// If the stack of open elements has a <p> tag in button scope, this acts as if
// a </p> tag was encountered, implicitly closing tags.  Returns false if a
// parse error occurs.  This is a convenience function because this particular
// clause appears several times in the spec.
static bool maybe_implicitly_close_p_tag(
    GumboParser* parser, GumboToken* token) {
  if (has_an_element_in_button_scope(parser, GUMBO_TAG_P)) {
    return implicitly_close_tags(
        parser, token, GUMBO_NAMESPACE_HTML, GUMBO_TAG_P);
  }
  return true;
}

// Convenience function to encapsulate the logic for closing <li> or <dd>/<dt>
// tags.  Pass true to is_li for handling <li> tags, false for <dd> and <dt>.
static void maybe_implicitly_close_list_tag(
    GumboParser* parser, GumboToken* token, bool is_li) {
  GumboParserState* state = parser->_parser_state;
  state->_frameset_ok = false;
  for (int i = state->_open_elements.length; --i >= 0;) {
    const GumboNode* node = state->_open_elements.data[i];
    bool is_list_tag =
        is_li ? node_html_tag_is(node, GUMBO_TAG_LI)
              : node_tag_in_set(node, (gumbo_tagset){TAG(DD), TAG(DT)});
    if (is_list_tag) {
      implicitly_close_tags(
          parser, token, node->v.element.tag_namespace, node->v.element.tag);
      return;
    }
    if (is_special_node(node) &&
        !node_tag_in_set(
            node, (gumbo_tagset){TAG(ADDRESS), TAG(DIV), TAG(P)})) {
      return;
    }
  }
}

static void merge_attributes(
    GumboParser* parser, GumboToken* token, GumboNode* node) {
  assert(token->type == GUMBO_TOKEN_START_TAG);
  assert(node->type == GUMBO_NODE_ELEMENT);
  const GumboVector* token_attr = &token->v.start_tag.attributes;
  GumboVector* node_attr = &node->v.element.attributes;

  for (unsigned int i = 0; i < token_attr->length; ++i) {
    GumboAttribute* attr = token_attr->data[i];
    if (!gumbo_get_attribute(node_attr, attr->name)) {
      // Ownership of the attribute is transferred by this gumbo_vector_add,
      // so it has to be nulled out of the original token so it doesn't get
      // double-deleted.
      gumbo_vector_add(parser, attr, node_attr);
      token_attr->data[i] = NULL;
    }
  }
  // When attributes are merged, it means the token has been ignored and merged
  // with another token, so we need to free its memory.  The attributes that are
  // transferred need to be nulled-out in the vector above so that they aren't
  // double-deleted.
  gumbo_token_destroy(parser, token);

#ifndef NDEBUG
  // Mark this sentinel so the assertion in the main loop knows it's been
  // destroyed.
  token->v.start_tag.attributes = kGumboEmptyVector;
#endif
}

const char* gumbo_normalize_svg_tagname(const GumboStringPiece* tag) {
  for (size_t i = 0; i < sizeof(kSvgTagReplacements) / sizeof(ReplacementEntry);
       ++i) {
    const ReplacementEntry* entry = &kSvgTagReplacements[i];
    if (gumbo_string_equals_ignore_case(tag, &entry->from)) {
      return entry->to.data;
    }
  }
  return NULL;
}

// http://www.whatwg.org/specs/web-apps/current-work/multipage/tree-construction.html#adjust-foreign-attributes
// This destructively modifies any matching attributes on the token and sets the
// namespace appropriately.
static void adjust_foreign_attributes(GumboParser* parser, GumboToken* token) {
  assert(token->type == GUMBO_TOKEN_START_TAG);
  const GumboVector* attributes = &token->v.start_tag.attributes;
  for (size_t i = 0; i < sizeof(kForeignAttributeReplacements) /
                             sizeof(NamespacedAttributeReplacement);
       ++i) {
    const NamespacedAttributeReplacement* entry =
        &kForeignAttributeReplacements[i];
    GumboAttribute* attr = gumbo_get_attribute(attributes, entry->from);
    if (!attr) {
      continue;
    }
    gumbo_parser_deallocate(parser, (void*) attr->name);
    attr->attr_namespace = entry->attr_namespace;
    attr->name = gumbo_copy_stringz(parser, entry->local_name);
  }
}

// http://www.whatwg.org/specs/web-apps/current-work/complete/tokenization.html#adjust-svg-attributes
// This destructively modifies any matching attributes on the token.
static void adjust_svg_attributes(GumboParser* parser, GumboToken* token) {
  assert(token->type == GUMBO_TOKEN_START_TAG);
  const GumboVector* attributes = &token->v.start_tag.attributes;
  for (size_t i = 0;
       i < sizeof(kSvgAttributeReplacements) / sizeof(ReplacementEntry); ++i) {
    const ReplacementEntry* entry = &kSvgAttributeReplacements[i];
    GumboAttribute* attr = gumbo_get_attribute(attributes, entry->from.data);
    if (!attr) {
      continue;
    }
    gumbo_parser_deallocate(parser, (void*) attr->name);
    attr->name = gumbo_copy_stringz(parser, entry->to.data);
  }
}

// http://www.whatwg.org/specs/web-apps/current-work/complete/tokenization.html#adjust-mathml-attributes
// Note that this may destructively modify the token with the new attribute
// value.
static void adjust_mathml_attributes(GumboParser* parser, GumboToken* token) {
  assert(token->type == GUMBO_TOKEN_START_TAG);
  GumboAttribute* attr =
      gumbo_get_attribute(&token->v.start_tag.attributes, "definitionurl");
  if (!attr) {
    return;
  }
  gumbo_parser_deallocate(parser, (void*) attr->name);
  attr->name = gumbo_copy_stringz(parser, "definitionURL");
}

static bool doctype_matches(const GumboTokenDocType* doctype,
    const GumboStringPiece* public_id, const GumboStringPiece* system_id,
    bool allow_missing_system_id) {
  return !strcmp(doctype->public_identifier, public_id->data) &&
         (allow_missing_system_id || doctype->has_system_identifier) &&
         !strcmp(doctype->system_identifier, system_id->data);
}

static bool maybe_add_doctype_error(
    GumboParser* parser, const GumboToken* token) {
  const GumboTokenDocType* doctype = &token->v.doc_type;
  bool html_doctype = !strcmp(doctype->name, kDoctypeHtml.data);
  if ((!html_doctype || doctype->has_public_identifier ||
          (doctype->has_system_identifier &&
              !strcmp(
                  doctype->system_identifier, kSystemIdLegacyCompat.data))) &&
      !(html_doctype && (doctype_matches(doctype, &kPublicIdHtml4_0,
                             &kSystemIdRecHtml4_0, true) ||
                            doctype_matches(doctype, &kPublicIdHtml4_01,
                                &kSystemIdHtml4, true) ||
                            doctype_matches(doctype, &kPublicIdXhtml1_0,
                                &kSystemIdXhtmlStrict1_1, false) ||
                            doctype_matches(doctype, &kPublicIdXhtml1_1,
                                &kSystemIdXhtml1_1, false)))) {
    parser_add_parse_error(parser, token);
    return false;
  }
  return true;
}

static void remove_from_parent(GumboParser* parser, GumboNode* node) {
  if (!node->parent) {
    // The node may not have a parent if, for example, it is a newly-cloned copy
    // of an active formatting element.  DOM manipulations continue with the
    // orphaned fragment of the DOM tree until it's appended/foster-parented to
    // the common ancestor at the end of the adoption agency algorithm.
    return;
  }
  assert(node->parent->type == GUMBO_NODE_ELEMENT);
  GumboVector* children = &node->parent->v.element.children;
  int index = gumbo_vector_index_of(children, node);
  assert(index != -1);

  gumbo_vector_remove_at(parser, index, children);
  node->parent = NULL;
  node->index_within_parent = -1;
  for (unsigned int i = index; i < children->length; ++i) {
    GumboNode* child = children->data[i];
    child->index_within_parent = i;
  }
}

// http://www.whatwg.org/specs/web-apps/current-work/multipage/the-end.html#an-introduction-to-error-handling-and-strange-cases-in-the-parser
// Also described in the "in body" handling for end formatting tags.
static bool adoption_agency_algorithm(
    GumboParser* parser, GumboToken* token, GumboTag subject) {
  GumboParserState* state = parser->_parser_state;
  gumbo_debug("Entering adoption agency algorithm.\n");
  // Step 1.
  GumboNode* current_node = get_current_node(parser);
  if (current_node->v.element.tag_namespace == GUMBO_NAMESPACE_HTML &&
      current_node->v.element.tag == subject &&
      gumbo_vector_index_of(
          &state->_active_formatting_elements, current_node) == -1) {
    pop_current_node(parser);
    return false;
  }
  // Steps 2-4 & 20:
  for (unsigned int i = 0; i < 8; ++i) {
    // Step 5.
    GumboNode* formatting_node = NULL;
    int formatting_node_in_open_elements = -1;
    for (int j = state->_active_formatting_elements.length; --j >= 0;) {
      GumboNode* current_node = state->_active_formatting_elements.data[j];
      if (current_node == &kActiveFormattingScopeMarker) {
        gumbo_debug("Broke on scope marker; aborting.\n");
        // Last scope marker; abort the algorithm.
        return false;
      }
      if (node_html_tag_is(current_node, subject)) {
        // Found it.
        formatting_node = current_node;
        formatting_node_in_open_elements =
            gumbo_vector_index_of(&state->_open_elements, formatting_node);
        gumbo_debug("Formatting element of tag %s at %d.\n",
            gumbo_normalized_tagname(subject),
            formatting_node_in_open_elements);
        break;
      }
    }
    if (!formatting_node) {
      // No matching tag; not a parse error outright, but fall through to the
      // "any other end tag" clause (which may potentially add a parse error,
      // but not always).
      gumbo_debug("No active formatting elements; aborting.\n");
      return false;
    }

    // Step 6
    if (formatting_node_in_open_elements == -1) {
      gumbo_debug("Formatting node not on stack of open elements.\n");
      parser_add_parse_error(parser, token);
      gumbo_vector_remove(
          parser, formatting_node, &state->_active_formatting_elements);
      return false;
    }

    // Step 7
    if (!has_an_element_in_scope(parser, formatting_node->v.element.tag)) {
      parser_add_parse_error(parser, token);
      gumbo_debug("Element not in scope.\n");
      return false;
    }

    // Step 8
    if (formatting_node != get_current_node(parser)) {
      parser_add_parse_error(parser, token);  // But continue onwards.
    }
    assert(formatting_node);
    assert(!node_html_tag_is(formatting_node, GUMBO_TAG_HTML));
    assert(!node_html_tag_is(formatting_node, GUMBO_TAG_BODY));

    // Step 9 & 10
    GumboNode* furthest_block = NULL;
    for (unsigned int j = formatting_node_in_open_elements;
         j < state->_open_elements.length; ++j) {
      assert(j > 0);
      GumboNode* current = state->_open_elements.data[j];
      if (is_special_node(current)) {
        // Step 9.
        furthest_block = current;
        break;
      }
    }
    if (!furthest_block) {
      // Step 10.
      while (get_current_node(parser) != formatting_node) {
        pop_current_node(parser);
      }
      // And the formatting element itself.
      pop_current_node(parser);
      gumbo_vector_remove(
          parser, formatting_node, &state->_active_formatting_elements);
      return false;
    }
    assert(!node_html_tag_is(furthest_block, GUMBO_TAG_HTML));
    assert(furthest_block);

    // Step 11.
    // Elements may be moved and reparented by this algorithm, so
    // common_ancestor is not necessarily the same as formatting_node->parent.
    GumboNode* common_ancestor =
        state->_open_elements.data[gumbo_vector_index_of(&state->_open_elements,
                                       formatting_node) -
                                   1];
    gumbo_debug("Common ancestor tag = %s, furthest block tag = %s.\n",
        gumbo_normalized_tagname(common_ancestor->v.element.tag),
        gumbo_normalized_tagname(furthest_block->v.element.tag));

    // Step 12.
    int bookmark = gumbo_vector_index_of(
                       &state->_active_formatting_elements, formatting_node) +
                   1;
    gumbo_debug("Bookmark at %d.\n", bookmark);
    // Step 13.
    GumboNode* node = furthest_block;
    GumboNode* last_node = furthest_block;
    // Must be stored explicitly, in case node is removed from the stack of open
    // elements, to handle step 9.4.
    int saved_node_index = gumbo_vector_index_of(&state->_open_elements, node);
    assert(saved_node_index > 0);
    // Step 13.1.
    for (int j = 0;;) {
      // Step 13.2.
      ++j;
      // Step 13.3.
      int node_index = gumbo_vector_index_of(&state->_open_elements, node);
      gumbo_debug(
          "Current index: %d, last index: %d.\n", node_index, saved_node_index);
      if (node_index == -1) {
        node_index = saved_node_index;
      }
      saved_node_index = --node_index;
      assert(node_index > 0);
      assert((unsigned int) node_index < state->_open_elements.capacity);
      node = state->_open_elements.data[node_index];
      assert(node->parent);
      if (node == formatting_node) {
        // Step 13.4.
        break;
      }
      int formatting_index =
          gumbo_vector_index_of(&state->_active_formatting_elements, node);
      if (j > 3 && formatting_index != -1) {
        // Step 13.5.
        gumbo_debug("Removing formatting element at %d.\n", formatting_index);
        gumbo_vector_remove_at(
            parser, formatting_index, &state->_active_formatting_elements);
        // Removing the element shifts all indices over by one, so we may need
        // to move the bookmark.
        if (formatting_index < bookmark) {
          --bookmark;
          gumbo_debug("Moving bookmark to %d.\n", bookmark);
        }
        continue;
      }
      if (formatting_index == -1) {
        // Step 13.6.
        gumbo_vector_remove_at(parser, node_index, &state->_open_elements);
        continue;
      }
      // Step 13.7.
      // "common ancestor as the intended parent" doesn't actually mean insert
      // it into the common ancestor; that happens below.
      node = clone_node(parser, node, GUMBO_INSERTION_ADOPTION_AGENCY_CLONED);
      assert(formatting_index >= 0);
      state->_active_formatting_elements.data[formatting_index] = node;
      assert(node_index >= 0);
      state->_open_elements.data[node_index] = node;
      // Step 13.8.
      if (last_node == furthest_block) {
        bookmark = formatting_index + 1;
        gumbo_debug("Bookmark moved to %d.\n", bookmark);
        assert((unsigned int) bookmark <=
               state->_active_formatting_elements.length);
      }
      // Step 13.9.
      last_node->parse_flags |= GUMBO_INSERTION_ADOPTION_AGENCY_MOVED;
      remove_from_parent(parser, last_node);
      append_node(parser, node, last_node);
      // Step 13.10.
      last_node = node;
    }  // Step 13.11.

    // Step 14.
    gumbo_debug("Removing %s node from parent ",
        gumbo_normalized_tagname(last_node->v.element.tag));
    remove_from_parent(parser, last_node);
    last_node->parse_flags |= GUMBO_INSERTION_ADOPTION_AGENCY_MOVED;
    InsertionLocation location =
        get_appropriate_insertion_location(parser, common_ancestor);
    gumbo_debug("and inserting it into %s.\n",
        gumbo_normalized_tagname(location.target->v.element.tag));
    insert_node(parser, last_node, location);

    // Step 15.
    GumboNode* new_formatting_node = clone_node(
        parser, formatting_node, GUMBO_INSERTION_ADOPTION_AGENCY_CLONED);
    formatting_node->parse_flags |= GUMBO_INSERTION_IMPLICIT_END_TAG;

    // Step 16.  Instead of appending nodes one-by-one, we swap the children
    // vector of furthest_block with the empty children of new_formatting_node,
    // reducing memory traffic and allocations.  We still have to reset their
    // parent pointers, though.
    GumboVector temp = new_formatting_node->v.element.children;
    new_formatting_node->v.element.children =
        furthest_block->v.element.children;
    furthest_block->v.element.children = temp;

    temp = new_formatting_node->v.element.children;
    for (unsigned int i = 0; i < temp.length; ++i) {
      GumboNode* child = temp.data[i];
      child->parent = new_formatting_node;
    }

    // Step 17.
    append_node(parser, furthest_block, new_formatting_node);

    // Step 18.
    // If the formatting node was before the bookmark, it may shift over all
    // indices after it, so we need to explicitly find the index and possibly
    // adjust the bookmark.
    int formatting_node_index = gumbo_vector_index_of(
        &state->_active_formatting_elements, formatting_node);
    assert(formatting_node_index != -1);
    if (formatting_node_index < bookmark) {
      gumbo_debug(
          "Formatting node at %d is before bookmark at %d; decrementing.\n",
          formatting_node_index, bookmark);
      --bookmark;
    }
    gumbo_vector_remove_at(
        parser, formatting_node_index, &state->_active_formatting_elements);
    assert(bookmark >= 0);
    assert(
        (unsigned int) bookmark <= state->_active_formatting_elements.length);
    gumbo_vector_insert_at(parser, new_formatting_node, bookmark,
        &state->_active_formatting_elements);

    // Step 19.
    gumbo_vector_remove(parser, formatting_node, &state->_open_elements);
    int insert_at =
        gumbo_vector_index_of(&state->_open_elements, furthest_block) + 1;
    assert(insert_at >= 0);
    assert((unsigned int) insert_at <= state->_open_elements.length);
    gumbo_vector_insert_at(
        parser, new_formatting_node, insert_at, &state->_open_elements);
  }  // Step 20.
  return true;
}

// This is here to clean up memory when the spec says "Ignore current token."
static void ignore_token(GumboParser* parser) {
  GumboToken* token = parser->_parser_state->_current_token;
  // Ownership of the token's internal buffers are normally transferred to the
  // element, but if no element is emitted (as happens in non-verbatim-mode
  // when a token is ignored), we need to free it here to prevent a memory
  // leak.
  gumbo_token_destroy(parser, token);
#ifndef NDEBUG
  if (token->type == GUMBO_TOKEN_START_TAG) {
    // Mark this sentinel so the assertion in the main loop knows it's been
    // destroyed.
    token->v.start_tag.attributes = kGumboEmptyVector;
  }
#endif
}

// http://www.whatwg.org/specs/web-apps/current-work/complete/the-end.html
static void finish_parsing(GumboParser* parser) {
  gumbo_debug("Finishing parsing");
  maybe_flush_text_node_buffer(parser);
  GumboParserState* state = parser->_parser_state;
  for (GumboNode* node = pop_current_node(parser); node;
       node = pop_current_node(parser)) {
    if ((node_html_tag_is(node, GUMBO_TAG_BODY) && state->_closed_body_tag) ||
        (node_html_tag_is(node, GUMBO_TAG_HTML) && state->_closed_html_tag)) {
      continue;
    }
    node->parse_flags |= GUMBO_INSERTION_IMPLICIT_END_TAG;
  }
  while (pop_current_node(parser))
    ;  // Pop them all.
}

static bool handle_initial(GumboParser* parser, GumboToken* token) {
  GumboDocument* document = &get_document_node(parser)->v.document;
  if (token->type == GUMBO_TOKEN_WHITESPACE) {
    ignore_token(parser);
    return true;
  } else if (token->type == GUMBO_TOKEN_COMMENT) {
    append_comment_node(parser, get_document_node(parser), token);
    return true;
  } else if (token->type == GUMBO_TOKEN_DOCTYPE) {
    document->has_doctype = true;
    document->name = token->v.doc_type.name;
    document->public_identifier = token->v.doc_type.public_identifier;
    document->system_identifier = token->v.doc_type.system_identifier;
    document->doc_type_quirks_mode = compute_quirks_mode(&token->v.doc_type);
    set_insertion_mode(parser, GUMBO_INSERTION_MODE_BEFORE_HTML);
    return maybe_add_doctype_error(parser, token);
  }
  parser_add_parse_error(parser, token);
  document->doc_type_quirks_mode = GUMBO_DOCTYPE_QUIRKS;
  set_insertion_mode(parser, GUMBO_INSERTION_MODE_BEFORE_HTML);
  parser->_parser_state->_reprocess_current_token = true;
  return true;
}

// http://www.whatwg.org/specs/web-apps/current-work/complete/tokenization.html#the-before-html-insertion-mode
static bool handle_before_html(GumboParser* parser, GumboToken* token) {
  if (token->type == GUMBO_TOKEN_DOCTYPE) {
    parser_add_parse_error(parser, token);
    ignore_token(parser);
    return false;
  } else if (token->type == GUMBO_TOKEN_COMMENT) {
    append_comment_node(parser, get_document_node(parser), token);
    return true;
  } else if (token->type == GUMBO_TOKEN_WHITESPACE) {
    ignore_token(parser);
    return true;
  } else if (tag_is(token, kStartTag, GUMBO_TAG_HTML)) {
    GumboNode* html_node = insert_element_from_token(parser, token);
    parser->_output->root = html_node;
    set_insertion_mode(parser, GUMBO_INSERTION_MODE_BEFORE_HEAD);
    return true;
  } else if (token->type == GUMBO_TOKEN_END_TAG &&
             !tag_in(token, false,
                 (gumbo_tagset){TAG(HEAD), TAG(BODY), TAG(HTML), TAG(BR)})) {
    parser_add_parse_error(parser, token);
    ignore_token(parser);
    return false;
  } else {
    GumboNode* html_node = insert_element_of_tag_type(
        parser, GUMBO_TAG_HTML, GUMBO_INSERTION_IMPLIED);
    assert(html_node);
    parser->_output->root = html_node;
    set_insertion_mode(parser, GUMBO_INSERTION_MODE_BEFORE_HEAD);
    parser->_parser_state->_reprocess_current_token = true;
    return true;
  }
}

// http://www.whatwg.org/specs/web-apps/current-work/complete/tokenization.html#the-before-head-insertion-mode
static bool handle_before_head(GumboParser* parser, GumboToken* token) {
  if (token->type == GUMBO_TOKEN_DOCTYPE) {
    parser_add_parse_error(parser, token);
    ignore_token(parser);
    return false;
  } else if (token->type == GUMBO_TOKEN_COMMENT) {
    append_comment_node(parser, get_current_node(parser), token);
    return true;
  } else if (token->type == GUMBO_TOKEN_WHITESPACE) {
    ignore_token(parser);
    return true;
  } else if (tag_is(token, kStartTag, GUMBO_TAG_HEAD)) {
    GumboNode* node = insert_element_from_token(parser, token);
    set_insertion_mode(parser, GUMBO_INSERTION_MODE_IN_HEAD);
    parser->_parser_state->_head_element = node;
    return true;
  } else if (token->type == GUMBO_TOKEN_END_TAG &&
             !tag_in(token, false,
                 (gumbo_tagset){TAG(HEAD), TAG(BODY), TAG(HTML), TAG(BR)})) {
    parser_add_parse_error(parser, token);
    ignore_token(parser);
    return false;
  } else {
    GumboNode* node = insert_element_of_tag_type(
        parser, GUMBO_TAG_HEAD, GUMBO_INSERTION_IMPLIED);
    set_insertion_mode(parser, GUMBO_INSERTION_MODE_IN_HEAD);
    parser->_parser_state->_head_element = node;
    parser->_parser_state->_reprocess_current_token = true;
    return true;
  }
}

// Forward declarations because of mutual dependencies.
static bool handle_token(GumboParser* parser, GumboToken* token);
static bool handle_in_body(GumboParser* parser, GumboToken* token);

// http://www.whatwg.org/specs/web-apps/current-work/complete/tokenization.html#parsing-main-inhead
static bool handle_in_head(GumboParser* parser, GumboToken* token) {
  if (token->type == GUMBO_TOKEN_WHITESPACE) {
    insert_text_token(parser, token);
    return true;
  } else if (token->type == GUMBO_TOKEN_DOCTYPE) {
    parser_add_parse_error(parser, token);
    ignore_token(parser);
    return false;
  } else if (token->type == GUMBO_TOKEN_COMMENT) {
    append_comment_node(parser, get_current_node(parser), token);
    return true;
  } else if (tag_is(token, kStartTag, GUMBO_TAG_HTML)) {
    return handle_in_body(parser, token);
  } else if (tag_in(token, kStartTag,
                 (gumbo_tagset){TAG(BASE), TAG(BASEFONT), TAG(BGSOUND),
                     TAG(MENUITEM), TAG(LINK)})) {
    insert_element_from_token(parser, token);
    pop_current_node(parser);
    acknowledge_self_closing_tag(parser);
    return true;
  } else if (tag_is(token, kStartTag, GUMBO_TAG_META)) {
    insert_element_from_token(parser, token);
    pop_current_node(parser);
    acknowledge_self_closing_tag(parser);
    // NOTE(jdtang): Gumbo handles only UTF-8, so the encoding clause of the
    // spec doesn't apply.  If clients want to handle meta-tag re-encoding, they
    // should specifically look for that string in the document and re-encode it
    // before passing to Gumbo.
    return true;
  } else if (tag_is(token, kStartTag, GUMBO_TAG_TITLE)) {
    run_generic_parsing_algorithm(parser, token, GUMBO_LEX_RCDATA);
    return true;
  } else if (tag_in(
                 token, kStartTag, (gumbo_tagset){TAG(NOFRAMES), TAG(STYLE)})) {
    run_generic_parsing_algorithm(parser, token, GUMBO_LEX_RAWTEXT);
    return true;
  } else if (tag_is(token, kStartTag, GUMBO_TAG_NOSCRIPT)) {
    insert_element_from_token(parser, token);
    set_insertion_mode(parser, GUMBO_INSERTION_MODE_IN_HEAD_NOSCRIPT);
    return true;
  } else if (tag_is(token, kStartTag, GUMBO_TAG_SCRIPT)) {
    run_generic_parsing_algorithm(parser, token, GUMBO_LEX_SCRIPT);
    return true;
  } else if (tag_is(token, kEndTag, GUMBO_TAG_HEAD)) {
    GumboNode* head = pop_current_node(parser);
    AVOID_UNUSED_VARIABLE_WARNING(head);
    assert(node_html_tag_is(head, GUMBO_TAG_HEAD));
    set_insertion_mode(parser, GUMBO_INSERTION_MODE_AFTER_HEAD);
    return true;
  } else if (tag_in(token, kEndTag,
                 (gumbo_tagset){TAG(BODY), TAG(HTML), TAG(BR)})) {
    pop_current_node(parser);
    set_insertion_mode(parser, GUMBO_INSERTION_MODE_AFTER_HEAD);
    parser->_parser_state->_reprocess_current_token = true;
    return true;
  } else if (tag_is(token, kStartTag, GUMBO_TAG_TEMPLATE)) {
    insert_element_from_token(parser, token);
    add_formatting_element(parser, &kActiveFormattingScopeMarker);
    parser->_parser_state->_frameset_ok = false;
    set_insertion_mode(parser, GUMBO_INSERTION_MODE_IN_TEMPLATE);
    push_template_insertion_mode(parser, GUMBO_INSERTION_MODE_IN_TEMPLATE);
    return true;
  } else if (tag_is(token, kEndTag, GUMBO_TAG_TEMPLATE)) {
    if (!has_open_element(parser, GUMBO_TAG_TEMPLATE)) {
      parser_add_parse_error(parser, token);
      ignore_token(parser);
      return false;
    }
    generate_all_implied_end_tags_thoroughly(parser);
    bool success = true;
    if (!node_html_tag_is(get_current_node(parser), GUMBO_TAG_TEMPLATE)) {
      parser_add_parse_error(parser, token);
      success = false;
    }
    while (!node_html_tag_is(pop_current_node(parser), GUMBO_TAG_TEMPLATE))
      ;
    clear_active_formatting_elements(parser);
    pop_template_insertion_mode(parser);
    reset_insertion_mode_appropriately(parser);
    return success;
  } else if (tag_is(token, kStartTag, GUMBO_TAG_HEAD) ||
             (token->type == GUMBO_TOKEN_END_TAG)) {
    parser_add_parse_error(parser, token);
    ignore_token(parser);
    return false;
  } else {
    pop_current_node(parser);
    set_insertion_mode(parser, GUMBO_INSERTION_MODE_AFTER_HEAD);
    parser->_parser_state->_reprocess_current_token = true;
    return true;
  }
  return true;
}

// http://www.whatwg.org/specs/web-apps/current-work/complete/tokenization.html#parsing-main-inheadnoscript
static bool handle_in_head_noscript(GumboParser* parser, GumboToken* token) {
  if (token->type == GUMBO_TOKEN_DOCTYPE) {
    parser_add_parse_error(parser, token);
    return false;
  } else if (tag_is(token, kStartTag, GUMBO_TAG_HTML)) {
    return handle_in_body(parser, token);
  } else if (tag_is(token, kEndTag, GUMBO_TAG_NOSCRIPT)) {
    const GumboNode* node = pop_current_node(parser);
    assert(node_html_tag_is(node, GUMBO_TAG_NOSCRIPT));
    AVOID_UNUSED_VARIABLE_WARNING(node);
    set_insertion_mode(parser, GUMBO_INSERTION_MODE_IN_HEAD);
    return true;
  } else if (token->type == GUMBO_TOKEN_WHITESPACE ||
             token->type == GUMBO_TOKEN_COMMENT ||
             tag_in(token, kStartTag,
                 (gumbo_tagset){TAG(BASEFONT), TAG(BGSOUND), TAG(LINK),
                     TAG(META), TAG(NOFRAMES), TAG(STYLE)})) {
    return handle_in_head(parser, token);
  } else if (tag_in(
                 token, kStartTag, (gumbo_tagset){TAG(HEAD), TAG(NOSCRIPT)}) ||
             (token->type == GUMBO_TOKEN_END_TAG &&
                 !tag_is(token, kEndTag, GUMBO_TAG_BR))) {
    parser_add_parse_error(parser, token);
    ignore_token(parser);
    return false;
  } else {
    parser_add_parse_error(parser, token);
    const GumboNode* node = pop_current_node(parser);
    assert(node_html_tag_is(node, GUMBO_TAG_NOSCRIPT));
    AVOID_UNUSED_VARIABLE_WARNING(node);
    set_insertion_mode(parser, GUMBO_INSERTION_MODE_IN_HEAD);
    parser->_parser_state->_reprocess_current_token = true;
    return false;
  }
}

// http://www.whatwg.org/specs/web-apps/current-work/complete/tokenization.html#the-after-head-insertion-mode
static bool handle_after_head(GumboParser* parser, GumboToken* token) {
  GumboParserState* state = parser->_parser_state;
  if (token->type == GUMBO_TOKEN_WHITESPACE) {
    insert_text_token(parser, token);
    return true;
  } else if (token->type == GUMBO_TOKEN_DOCTYPE) {
    parser_add_parse_error(parser, token);
    ignore_token(parser);
    return false;
  } else if (token->type == GUMBO_TOKEN_COMMENT) {
    append_comment_node(parser, get_current_node(parser), token);
    return true;
  } else if (tag_is(token, kStartTag, GUMBO_TAG_HTML)) {
    return handle_in_body(parser, token);
  } else if (tag_is(token, kStartTag, GUMBO_TAG_BODY)) {
    insert_element_from_token(parser, token);
    state->_frameset_ok = false;
    set_insertion_mode(parser, GUMBO_INSERTION_MODE_IN_BODY);
    return true;
  } else if (tag_is(token, kStartTag, GUMBO_TAG_FRAMESET)) {
    insert_element_from_token(parser, token);
    set_insertion_mode(parser, GUMBO_INSERTION_MODE_IN_FRAMESET);
    return true;
  } else if (tag_in(token, kStartTag,
                 (gumbo_tagset){TAG(BASE), TAG(BASEFONT), TAG(BGSOUND),
                     TAG(LINK), TAG(META), TAG(NOFRAMES), TAG(SCRIPT),
                     TAG(STYLE), TAG(TEMPLATE), TAG(TITLE)})) {
    parser_add_parse_error(parser, token);
    assert(state->_head_element != NULL);
    // This must be flushed before we push the head element on, as there may be
    // pending character tokens that should be attached to the root.
    maybe_flush_text_node_buffer(parser);
    gumbo_vector_add(parser, state->_head_element, &state->_open_elements);
    bool result = handle_in_head(parser, token);
    gumbo_vector_remove(parser, state->_head_element, &state->_open_elements);
    return result;
  } else if (tag_is(token, kEndTag, GUMBO_TAG_TEMPLATE)) {
    return handle_in_head(parser, token);
  } else if (tag_is(token, kStartTag, GUMBO_TAG_HEAD) ||
             (token->type == GUMBO_TOKEN_END_TAG &&
                 !tag_in(token, kEndTag,
                     (gumbo_tagset){TAG(BODY), TAG(HTML), TAG(BR)}))) {
    parser_add_parse_error(parser, token);
    ignore_token(parser);
    return false;
  } else {
    insert_element_of_tag_type(parser, GUMBO_TAG_BODY, GUMBO_INSERTION_IMPLIED);
    set_insertion_mode(parser, GUMBO_INSERTION_MODE_IN_BODY);
    state->_reprocess_current_token = true;
    return true;
  }
}

<<<<<<< HEAD
static void destroy_node(GumboParser* parser, GumboNode* node) {
  if (NULL == node) return;
=======
size_t gumbo_tree_traverse(
    GumboNode* node, void* userdata, gumbo_tree_iter_callback cb) {
  GumboNode* current_node = node;
  size_t offset = 0, retcode = 0;
tailcall:
#define RECURSE                                                 \
  do {                                                          \
    offset = current_node->index_within_parent + 1;             \
    GumboNode* next_node = current_node->parent;                \
    if ((retcode = cb(userdata, current_node))) return retcode; \
    if (current_node == node) return 0;                         \
    current_node = next_node;                                   \
    goto tailcall;                                              \
  } while (0)
  switch (current_node->type) {
    case GUMBO_NODE_DOCUMENT:
    case GUMBO_NODE_TEMPLATE:
    case GUMBO_NODE_ELEMENT: {
      GumboVector* children = GUMBO_NODE_DOCUMENT == current_node->type
                                  ? &current_node->v.document.children
                                  : &current_node->v.element.children;
      if (offset >= children->length) {
        assert(offset == children->length);
        RECURSE;
      } else {
        current_node = children->data[offset];
        offset = 0;
        goto tailcall;
      }
    }
    case GUMBO_NODE_TEXT:
    case GUMBO_NODE_CDATA:
    case GUMBO_NODE_COMMENT:
    case GUMBO_NODE_WHITESPACE: {
      assert(0 == offset);
      RECURSE;
    }
    default:
      assert(!"Invalid GumboNodeType!");
      abort();
  }
#undef RECURSE
}

static size_t destroy_one_node(void* parser_, GumboNode* node) {
  GumboParser* parser = (GumboParser*) parser_;
>>>>>>> 7f73b3b8
  switch (node->type) {
    case GUMBO_NODE_DOCUMENT: {
      GumboDocument* doc = &node->v.document;
      gumbo_parser_deallocate(parser, (void*) doc->children.data);
      gumbo_parser_deallocate(parser, (void*) doc->name);
      gumbo_parser_deallocate(parser, (void*) doc->public_identifier);
      gumbo_parser_deallocate(parser, (void*) doc->system_identifier);
    } break;
    case GUMBO_NODE_TEMPLATE:
    case GUMBO_NODE_ELEMENT:
      for (unsigned int i = 0; i < node->v.element.attributes.length; ++i) {
        gumbo_destroy_attribute(parser, node->v.element.attributes.data[i]);
      }
      gumbo_parser_deallocate(parser, node->v.element.attributes.data);
      gumbo_parser_deallocate(parser, node->v.element.children.data);
      break;
    case GUMBO_NODE_TEXT:
    case GUMBO_NODE_CDATA:
    case GUMBO_NODE_COMMENT:
    case GUMBO_NODE_WHITESPACE:
      gumbo_parser_deallocate(parser, (void*) node->v.text.text);
      break;
  }
  gumbo_parser_deallocate(parser, node);
  return 0;
}

static void destroy_node(GumboParser* parser, GumboNode* node) {
  gumbo_tree_traverse(node, parser, &destroy_one_node);
}

// http://www.whatwg.org/specs/web-apps/current-work/complete/tokenization.html#parsing-main-inbody
static bool handle_in_body(GumboParser* parser, GumboToken* token) {
  GumboParserState* state = parser->_parser_state;
  assert(state->_open_elements.length > 0);
  if (token->type == GUMBO_TOKEN_NULL) {
    parser_add_parse_error(parser, token);
    ignore_token(parser);
    return false;
  } else if (token->type == GUMBO_TOKEN_WHITESPACE) {
    reconstruct_active_formatting_elements(parser);
    insert_text_token(parser, token);
    return true;
  } else if (token->type == GUMBO_TOKEN_CHARACTER ||
             token->type == GUMBO_TOKEN_CDATA) {
    reconstruct_active_formatting_elements(parser);
    insert_text_token(parser, token);
    set_frameset_not_ok(parser);
    return true;
  } else if (token->type == GUMBO_TOKEN_COMMENT) {
    append_comment_node(parser, get_current_node(parser), token);
    return true;
  } else if (token->type == GUMBO_TOKEN_DOCTYPE) {
    parser_add_parse_error(parser, token);
    ignore_token(parser);
    return false;
  } else if (tag_is(token, kStartTag, GUMBO_TAG_HTML)) {
    parser_add_parse_error(parser, token);
    if (has_open_element(parser, GUMBO_TAG_TEMPLATE)) {
      ignore_token(parser);
      return false;
    }
    assert(parser->_output->root != NULL);
    assert(parser->_output->root->type == GUMBO_NODE_ELEMENT);
    merge_attributes(parser, token, parser->_output->root);
    return false;
  } else if (tag_in(token, kStartTag,
                 (gumbo_tagset){TAG(BASE), TAG(BASEFONT), TAG(BGSOUND),
                     TAG(MENUITEM), TAG(LINK), TAG(META), TAG(NOFRAMES),
                     TAG(SCRIPT), TAG(STYLE), TAG(TEMPLATE), TAG(TITLE)}) ||
             tag_is(token, kEndTag, GUMBO_TAG_TEMPLATE)) {
    return handle_in_head(parser, token);
  } else if (tag_is(token, kStartTag, GUMBO_TAG_BODY)) {
    parser_add_parse_error(parser, token);
    if (state->_open_elements.length < 2 ||
        !node_html_tag_is(state->_open_elements.data[1], GUMBO_TAG_BODY) ||
        has_open_element(parser, GUMBO_TAG_TEMPLATE)) {
      ignore_token(parser);
      return false;
    }
    state->_frameset_ok = false;
    merge_attributes(parser, token, state->_open_elements.data[1]);
    return false;
  } else if (tag_is(token, kStartTag, GUMBO_TAG_FRAMESET)) {
    parser_add_parse_error(parser, token);
    if (state->_open_elements.length < 2 ||
        !node_html_tag_is(state->_open_elements.data[1], GUMBO_TAG_BODY) ||
        !state->_frameset_ok) {
      ignore_token(parser);
      return false;
    }
    // Save the body node for later removal.
    GumboNode* body_node = state->_open_elements.data[1];

    // Pop all nodes except root HTML element.
    GumboNode* node;
    do {
      node = pop_current_node(parser);
    } while (node != state->_open_elements.data[1]);

    // Removing & destroying the body node is going to kill any nodes that have
    // been added to the list of active formatting elements, and so we should
    // clear it to prevent a use-after-free if the list of active formatting
    // elements is reconstructed afterwards.  This may happen if whitespace
    // follows the </frameset>.
    clear_active_formatting_elements(parser);

    // Remove the body node.  We may want to factor this out into a generic
    // helper, but right now this is the only code that needs to do this.
    GumboVector* children = &parser->_output->root->v.element.children;
    for (unsigned int i = 0; i < children->length; ++i) {
      if (children->data[i] == body_node) {
        gumbo_vector_remove_at(parser, i, children);
        break;
      }
    }
    destroy_node(parser, body_node);

    // Insert the <frameset>, and switch the insertion mode.
    insert_element_from_token(parser, token);
    set_insertion_mode(parser, GUMBO_INSERTION_MODE_IN_FRAMESET);
    return true;
  } else if (token->type == GUMBO_TOKEN_EOF) {
    for (unsigned int i = 0; i < state->_open_elements.length; ++i) {
      if (!node_tag_in_set(state->_open_elements.data[i],
              (gumbo_tagset){TAG(DD), TAG(DT), TAG(LI), TAG(P), TAG(TBODY),
                  TAG(TD), TAG(TFOOT), TAG(TH), TAG(THEAD), TAG(TR), TAG(BODY),
                  TAG(HTML)})) {
        parser_add_parse_error(parser, token);
      }
    }
    if (get_current_template_insertion_mode(parser) !=
        GUMBO_INSERTION_MODE_INITIAL) {
      return handle_in_template(parser, token);
    }
    return true;
  } else if (tag_in(token, kEndTag, (gumbo_tagset){TAG(BODY), TAG(HTML)})) {
    if (!has_an_element_in_scope(parser, GUMBO_TAG_BODY)) {
      parser_add_parse_error(parser, token);
      ignore_token(parser);
      return false;
    }
    bool success = true;
    for (unsigned int i = 0; i < state->_open_elements.length; ++i) {
      if (!node_tag_in_set(state->_open_elements.data[i],
              (gumbo_tagset){TAG(DD), TAG(DT), TAG(LI), TAG(OPTGROUP),
                  TAG(OPTION), TAG(P), TAG(RB), TAG(RP), TAG(RT), TAG(RTC),
                  TAG(TBODY), TAG(TD), TAG(TFOOT), TAG(TH), TAG(THEAD), TAG(TR),
                  TAG(BODY), TAG(HTML)})) {
        parser_add_parse_error(parser, token);
        success = false;
        break;
      }
    }
    set_insertion_mode(parser, GUMBO_INSERTION_MODE_AFTER_BODY);
    if (tag_is(token, kEndTag, GUMBO_TAG_HTML)) {
      parser->_parser_state->_reprocess_current_token = true;
    } else {
      GumboNode* body = state->_open_elements.data[1];
      assert(node_html_tag_is(body, GUMBO_TAG_BODY));
      record_end_of_element(state->_current_token, &body->v.element);
    }
    return success;
  } else if (tag_in(token, kStartTag,
                 (gumbo_tagset){TAG(ADDRESS), TAG(ARTICLE), TAG(ASIDE),
                     TAG(BLOCKQUOTE), TAG(CENTER), TAG(DETAILS), TAG(DIR),
                     TAG(DIV), TAG(DL), TAG(FIELDSET), TAG(FIGCAPTION),
                     TAG(FIGURE), TAG(FOOTER), TAG(HEADER), TAG(HGROUP),
                     TAG(MENU), TAG(MAIN), TAG(NAV), TAG(OL), TAG(P),
                     TAG(SECTION), TAG(SUMMARY), TAG(UL)})) {
    bool result = maybe_implicitly_close_p_tag(parser, token);
    insert_element_from_token(parser, token);
    return result;
  } else if (tag_in(token, kStartTag,
                 (gumbo_tagset){
                     TAG(H1), TAG(H2), TAG(H3), TAG(H4), TAG(H5), TAG(H6)})) {
    bool result = maybe_implicitly_close_p_tag(parser, token);
    if (node_tag_in_set(
            get_current_node(parser), (gumbo_tagset){TAG(H1), TAG(H2), TAG(H3),
                                          TAG(H4), TAG(H5), TAG(H6)})) {
      parser_add_parse_error(parser, token);
      pop_current_node(parser);
      result = false;
    }
    insert_element_from_token(parser, token);
    return result;
  } else if (tag_in(token, kStartTag, (gumbo_tagset){TAG(PRE), TAG(LISTING)})) {
    bool result = maybe_implicitly_close_p_tag(parser, token);
    insert_element_from_token(parser, token);
    state->_ignore_next_linefeed = true;
    state->_frameset_ok = false;
    return result;
  } else if (tag_is(token, kStartTag, GUMBO_TAG_FORM)) {
    if (state->_form_element != NULL &&
        !has_open_element(parser, GUMBO_TAG_TEMPLATE)) {
      gumbo_debug("Ignoring nested form.\n");
      parser_add_parse_error(parser, token);
      ignore_token(parser);
      return false;
    }
    bool result = maybe_implicitly_close_p_tag(parser, token);
    GumboNode* form_element = insert_element_from_token(parser, token);
    if (!has_open_element(parser, GUMBO_TAG_TEMPLATE)) {
      state->_form_element = form_element;
    }
    return result;
  } else if (tag_is(token, kStartTag, GUMBO_TAG_LI)) {
    maybe_implicitly_close_list_tag(parser, token, true);
    bool result = maybe_implicitly_close_p_tag(parser, token);
    insert_element_from_token(parser, token);
    return result;
  } else if (tag_in(token, kStartTag, (gumbo_tagset){TAG(DD), TAG(DT)})) {
    maybe_implicitly_close_list_tag(parser, token, false);
    bool result = maybe_implicitly_close_p_tag(parser, token);
    insert_element_from_token(parser, token);
    return result;
  } else if (tag_is(token, kStartTag, GUMBO_TAG_PLAINTEXT)) {
    bool result = maybe_implicitly_close_p_tag(parser, token);
    insert_element_from_token(parser, token);
    gumbo_tokenizer_set_state(parser, GUMBO_LEX_PLAINTEXT);
    return result;
  } else if (tag_is(token, kStartTag, GUMBO_TAG_BUTTON)) {
    if (has_an_element_in_scope(parser, GUMBO_TAG_BUTTON)) {
      parser_add_parse_error(parser, token);
      implicitly_close_tags(
          parser, token, GUMBO_NAMESPACE_HTML, GUMBO_TAG_BUTTON);
      state->_reprocess_current_token = true;
      return false;
    }
    reconstruct_active_formatting_elements(parser);
    insert_element_from_token(parser, token);
    state->_frameset_ok = false;
    return true;
  } else if (tag_in(token, kEndTag,
                 (gumbo_tagset){TAG(ADDRESS), TAG(ARTICLE), TAG(ASIDE),
                     TAG(BLOCKQUOTE), TAG(BUTTON), TAG(CENTER), TAG(DETAILS),
                     TAG(DIR), TAG(DIV), TAG(DL), TAG(FIELDSET),
                     TAG(FIGCAPTION), TAG(FIGURE), TAG(FOOTER), TAG(HEADER),
                     TAG(HGROUP), TAG(LISTING), TAG(MAIN), TAG(MENU), TAG(NAV),
                     TAG(OL), TAG(PRE), TAG(SECTION), TAG(SUMMARY), TAG(UL)})) {
    GumboTag tag = token->v.end_tag;
    if (!has_an_element_in_scope(parser, tag)) {
      parser_add_parse_error(parser, token);
      ignore_token(parser);
      return false;
    }
    implicitly_close_tags(
        parser, token, GUMBO_NAMESPACE_HTML, token->v.end_tag);
    return true;
  } else if (tag_is(token, kEndTag, GUMBO_TAG_FORM)) {
    if (has_open_element(parser, GUMBO_TAG_TEMPLATE)) {
      if (!has_an_element_in_scope(parser, GUMBO_TAG_FORM)) {
        parser_add_parse_error(parser, token);
        ignore_token(parser);
        return false;
      }
      bool success = true;
      generate_implied_end_tags(parser, GUMBO_TAG_LAST);
      if (!node_html_tag_is(get_current_node(parser), GUMBO_TAG_FORM)) {
        parser_add_parse_error(parser, token);
        return false;
      }
      while (!node_html_tag_is(pop_current_node(parser), GUMBO_TAG_FORM))
        ;
      return success;
    } else {
      bool result = true;
      const GumboNode* node = state->_form_element;
      assert(!node || node->type == GUMBO_NODE_ELEMENT);
      state->_form_element = NULL;
      if (!node || !has_node_in_scope(parser, node)) {
        gumbo_debug("Closing an unopened form.\n");
        parser_add_parse_error(parser, token);
        ignore_token(parser);
        return false;
      }
      // This differs from implicitly_close_tags because we remove *only* the
      // <form> element; other nodes are left in scope.
      generate_implied_end_tags(parser, GUMBO_TAG_LAST);
      if (get_current_node(parser) != node) {
        parser_add_parse_error(parser, token);
        result = false;
      }

      GumboVector* open_elements = &state->_open_elements;
      int index = gumbo_vector_index_of(open_elements, node);
      assert(index >= 0);
      gumbo_vector_remove_at(parser, index, open_elements);
      return result;
    }
  } else if (tag_is(token, kEndTag, GUMBO_TAG_P)) {
    if (!has_an_element_in_button_scope(parser, GUMBO_TAG_P)) {
      parser_add_parse_error(parser, token);
      // reconstruct_active_formatting_elements(parser);
      insert_element_of_tag_type(
          parser, GUMBO_TAG_P, GUMBO_INSERTION_CONVERTED_FROM_END_TAG);
      state->_reprocess_current_token = true;
      return false;
    }
    return implicitly_close_tags(
        parser, token, GUMBO_NAMESPACE_HTML, GUMBO_TAG_P);
  } else if (tag_is(token, kEndTag, GUMBO_TAG_LI)) {
    if (!has_an_element_in_list_scope(parser, GUMBO_TAG_LI)) {
      parser_add_parse_error(parser, token);
      ignore_token(parser);
      return false;
    }
    return implicitly_close_tags(
        parser, token, GUMBO_NAMESPACE_HTML, GUMBO_TAG_LI);
  } else if (tag_in(token, kEndTag, (gumbo_tagset){TAG(DD), TAG(DT)})) {
    assert(token->type == GUMBO_TOKEN_END_TAG);
    GumboTag token_tag = token->v.end_tag;
    if (!has_an_element_in_scope(parser, token_tag)) {
      parser_add_parse_error(parser, token);
      ignore_token(parser);
      return false;
    }
    return implicitly_close_tags(
        parser, token, GUMBO_NAMESPACE_HTML, token_tag);
  } else if (tag_in(token, kEndTag,
                 (gumbo_tagset){
                     TAG(H1), TAG(H2), TAG(H3), TAG(H4), TAG(H5), TAG(H6)})) {
    if (!has_an_element_in_scope_with_tagname(parser, 6,
            (GumboTag[]){GUMBO_TAG_H1, GUMBO_TAG_H2, GUMBO_TAG_H3, GUMBO_TAG_H4,
                GUMBO_TAG_H5, GUMBO_TAG_H6})) {
      // No heading open; ignore the token entirely.
      parser_add_parse_error(parser, token);
      ignore_token(parser);
      return false;
    } else {
      generate_implied_end_tags(parser, GUMBO_TAG_LAST);
      const GumboNode* current_node = get_current_node(parser);
      bool success = node_html_tag_is(current_node, token->v.end_tag);
      if (!success) {
        // There're children of the heading currently open; close them below and
        // record a parse error.
        // TODO(jdtang): Add a way to distinguish this error case from the one
        // above.
        parser_add_parse_error(parser, token);
      }
      do {
        current_node = pop_current_node(parser);
      } while (!node_tag_in_set(
          current_node, (gumbo_tagset){TAG(H1), TAG(H2), TAG(H3), TAG(H4),
                            TAG(H5), TAG(H6)}));
      return success;
    }
  } else if (tag_is(token, kStartTag, GUMBO_TAG_A)) {
    bool success = true;
    int last_a;
    int has_matching_a = find_last_anchor_index(parser, &last_a);
    if (has_matching_a) {
      assert(has_matching_a == 1);
      parser_add_parse_error(parser, token);
      adoption_agency_algorithm(parser, token, GUMBO_TAG_A);
      // The adoption agency algorithm usually removes all instances of <a>
      // from the list of active formatting elements, but in case it doesn't,
      // we're supposed to do this.  (The conditions where it might not are
      // listed in the spec.)
      if (find_last_anchor_index(parser, &last_a)) {
        void* last_element = gumbo_vector_remove_at(
            parser, last_a, &state->_active_formatting_elements);
        gumbo_vector_remove(parser, last_element, &state->_open_elements);
      }
      success = false;
    }
    reconstruct_active_formatting_elements(parser);
    add_formatting_element(parser, insert_element_from_token(parser, token));
    return success;
  } else if (tag_in(token, kStartTag,
                 (gumbo_tagset){TAG(B), TAG(BIG), TAG(CODE), TAG(EM), TAG(FONT),
                     TAG(I), TAG(S), TAG(SMALL), TAG(STRIKE), TAG(STRONG),
                     TAG(TT), TAG(U)})) {
    reconstruct_active_formatting_elements(parser);
    add_formatting_element(parser, insert_element_from_token(parser, token));
    return true;
  } else if (tag_is(token, kStartTag, GUMBO_TAG_NOBR)) {
    bool result = true;
    reconstruct_active_formatting_elements(parser);
    if (has_an_element_in_scope(parser, GUMBO_TAG_NOBR)) {
      result = false;
      parser_add_parse_error(parser, token);
      adoption_agency_algorithm(parser, token, GUMBO_TAG_NOBR);
      reconstruct_active_formatting_elements(parser);
    }
    insert_element_from_token(parser, token);
    add_formatting_element(parser, get_current_node(parser));
    return result;
  } else if (tag_in(token, kEndTag,
                 (gumbo_tagset){TAG(A), TAG(B), TAG(BIG), TAG(CODE), TAG(EM),
                     TAG(FONT), TAG(I), TAG(NOBR), TAG(S), TAG(SMALL),
                     TAG(STRIKE), TAG(STRONG), TAG(TT), TAG(U)})) {
    return adoption_agency_algorithm(parser, token, token->v.end_tag);
  } else if (tag_in(token, kStartTag,
                 (gumbo_tagset){TAG(APPLET), TAG(MARQUEE), TAG(OBJECT)})) {
    reconstruct_active_formatting_elements(parser);
    insert_element_from_token(parser, token);
    add_formatting_element(parser, &kActiveFormattingScopeMarker);
    set_frameset_not_ok(parser);
    return true;
  } else if (tag_in(token, kEndTag,
                 (gumbo_tagset){TAG(APPLET), TAG(MARQUEE), TAG(OBJECT)})) {
    GumboTag token_tag = token->v.end_tag;
    if (!has_an_element_in_table_scope(parser, token_tag)) {
      parser_add_parse_error(parser, token);
      ignore_token(parser);
      return false;
    }
    implicitly_close_tags(parser, token, GUMBO_NAMESPACE_HTML, token_tag);
    clear_active_formatting_elements(parser);
    return true;
  } else if (tag_is(token, kStartTag, GUMBO_TAG_TABLE)) {
    if (get_document_node(parser)->v.document.doc_type_quirks_mode !=
        GUMBO_DOCTYPE_QUIRKS) {
      maybe_implicitly_close_p_tag(parser, token);
    }
    insert_element_from_token(parser, token);
    set_frameset_not_ok(parser);
    set_insertion_mode(parser, GUMBO_INSERTION_MODE_IN_TABLE);
    return true;
  } else if (tag_in(token, kStartTag,
                 (gumbo_tagset){TAG(AREA), TAG(BR), TAG(EMBED), TAG(IMG),
                     TAG(IMAGE), TAG(KEYGEN), TAG(WBR)})) {
    bool success = true;
    if (tag_is(token, kStartTag, GUMBO_TAG_IMAGE)) {
      success = false;
      parser_add_parse_error(parser, token);
      token->v.start_tag.tag = GUMBO_TAG_IMG;
    }
    reconstruct_active_formatting_elements(parser);
    GumboNode* node = insert_element_from_token(parser, token);
    if (tag_is(token, kStartTag, GUMBO_TAG_IMAGE)) {
      success = false;
      parser_add_parse_error(parser, token);
      node->v.element.tag = GUMBO_TAG_IMG;
      node->parse_flags |= GUMBO_INSERTION_FROM_IMAGE;
    }
    pop_current_node(parser);
    acknowledge_self_closing_tag(parser);
    set_frameset_not_ok(parser);
    return success;
  } else if (tag_is(token, kStartTag, GUMBO_TAG_INPUT)) {
    if (!attribute_matches(&token->v.start_tag.attributes, "type", "hidden")) {
      // Must be before the element is inserted, as that takes ownership of the
      // token's attribute vector.
      set_frameset_not_ok(parser);
    }
    reconstruct_active_formatting_elements(parser);
    insert_element_from_token(parser, token);
    pop_current_node(parser);
    acknowledge_self_closing_tag(parser);
    return true;
  } else if (tag_in(token, kStartTag,
                 (gumbo_tagset){TAG(PARAM), TAG(SOURCE), TAG(TRACK)})) {
    insert_element_from_token(parser, token);
    pop_current_node(parser);
    acknowledge_self_closing_tag(parser);
    return true;
  } else if (tag_is(token, kStartTag, GUMBO_TAG_HR)) {
    bool result = maybe_implicitly_close_p_tag(parser, token);
    insert_element_from_token(parser, token);
    pop_current_node(parser);
    acknowledge_self_closing_tag(parser);
    set_frameset_not_ok(parser);
    return result;
  } else if (tag_is(token, kStartTag, GUMBO_TAG_ISINDEX)) {
    parser_add_parse_error(parser, token);
    if (parser->_parser_state->_form_element != NULL &&
        !has_open_element(parser, GUMBO_TAG_TEMPLATE)) {
      ignore_token(parser);
      return false;
    }
    acknowledge_self_closing_tag(parser);
    maybe_implicitly_close_p_tag(parser, token);
    set_frameset_not_ok(parser);

    GumboVector* token_attrs = &token->v.start_tag.attributes;
    GumboAttribute* prompt_attr = gumbo_get_attribute(token_attrs, "prompt");
    GumboAttribute* action_attr = gumbo_get_attribute(token_attrs, "action");
    GumboAttribute* name_attr = gumbo_get_attribute(token_attrs, "name");

    GumboNode* form = insert_element_of_tag_type(
        parser, GUMBO_TAG_FORM, GUMBO_INSERTION_FROM_ISINDEX);
    if (!has_open_element(parser, GUMBO_TAG_TEMPLATE)) {
      parser->_parser_state->_form_element = form;
    }
    if (action_attr) {
      gumbo_vector_add(parser, action_attr, &form->v.element.attributes);
    }
    insert_element_of_tag_type(
        parser, GUMBO_TAG_HR, GUMBO_INSERTION_FROM_ISINDEX);
    pop_current_node(parser);  // <hr>

    insert_element_of_tag_type(
        parser, GUMBO_TAG_LABEL, GUMBO_INSERTION_FROM_ISINDEX);
    TextNodeBufferState* text_state = &parser->_parser_state->_text_node;
    text_state->_start_original_text = token->original_text.data;
    text_state->_start_position = token->position;
    text_state->_type = GUMBO_NODE_TEXT;
    if (prompt_attr) {
      int prompt_attr_length = strlen(prompt_attr->value);
      gumbo_string_buffer_destroy(parser, &text_state->_buffer);
      text_state->_buffer.data = gumbo_copy_stringz(parser, prompt_attr->value);
      text_state->_buffer.length = prompt_attr_length;
      text_state->_buffer.capacity = prompt_attr_length + 1;
      gumbo_destroy_attribute(parser, prompt_attr);
    } else {
      GumboStringPiece prompt_text =
          GUMBO_STRING("This is a searchable index. Enter search keywords: ");
      gumbo_string_buffer_append_string(
          parser, &prompt_text, &text_state->_buffer);
    }

    GumboNode* input = insert_element_of_tag_type(
        parser, GUMBO_TAG_INPUT, GUMBO_INSERTION_FROM_ISINDEX);
    for (unsigned int i = 0; i < token_attrs->length; ++i) {
      GumboAttribute* attr = token_attrs->data[i];
      if (attr != prompt_attr && attr != action_attr && attr != name_attr) {
        gumbo_vector_add(parser, attr, &input->v.element.attributes);
      }
      token_attrs->data[i] = NULL;
    }

    // All attributes have been successfully transferred and nulled out at this
    // point, so the call to ignore_token will free the memory for it without
    // touching the attributes.
    ignore_token(parser);

    // The name attribute, if present, should be destroyed since it's ignored
    // when copying over.  The action attribute should be kept since it's moved
    // to the form.
    if (name_attr) {
      gumbo_destroy_attribute(parser, name_attr);
    }

    GumboAttribute* name =
        gumbo_parser_allocate(parser, sizeof(GumboAttribute));
    GumboStringPiece name_str = GUMBO_STRING("name");
    GumboStringPiece isindex_str = GUMBO_STRING("isindex");
    name->attr_namespace = GUMBO_ATTR_NAMESPACE_NONE;
    name->name = gumbo_copy_stringz(parser, "name");
    name->value = gumbo_copy_stringz(parser, "isindex");
    name->original_name = name_str;
    name->original_value = isindex_str;
    name->name_start = kGumboEmptySourcePosition;
    name->name_end = kGumboEmptySourcePosition;
    name->value_start = kGumboEmptySourcePosition;
    name->value_end = kGumboEmptySourcePosition;
    gumbo_vector_add(parser, name, &input->v.element.attributes);

    pop_current_node(parser);  // <input>
    pop_current_node(parser);  // <label>
    insert_element_of_tag_type(
        parser, GUMBO_TAG_HR, GUMBO_INSERTION_FROM_ISINDEX);
    pop_current_node(parser);  // <hr>
    pop_current_node(parser);  // <form>
    if (!has_open_element(parser, GUMBO_TAG_TEMPLATE)) {
      parser->_parser_state->_form_element = NULL;
    }
    return false;
  } else if (tag_is(token, kStartTag, GUMBO_TAG_TEXTAREA)) {
    run_generic_parsing_algorithm(parser, token, GUMBO_LEX_RCDATA);
    parser->_parser_state->_ignore_next_linefeed = true;
    set_frameset_not_ok(parser);
    return true;
  } else if (tag_is(token, kStartTag, GUMBO_TAG_XMP)) {
    bool result = maybe_implicitly_close_p_tag(parser, token);
    reconstruct_active_formatting_elements(parser);
    set_frameset_not_ok(parser);
    run_generic_parsing_algorithm(parser, token, GUMBO_LEX_RAWTEXT);
    return result;
  } else if (tag_is(token, kStartTag, GUMBO_TAG_IFRAME)) {
    set_frameset_not_ok(parser);
    run_generic_parsing_algorithm(parser, token, GUMBO_LEX_RAWTEXT);
    return true;
  } else if (tag_is(token, kStartTag, GUMBO_TAG_NOEMBED)) {
    run_generic_parsing_algorithm(parser, token, GUMBO_LEX_RAWTEXT);
    return true;
  } else if (tag_is(token, kStartTag, GUMBO_TAG_SELECT)) {
    reconstruct_active_formatting_elements(parser);
    insert_element_from_token(parser, token);
    set_frameset_not_ok(parser);
    GumboInsertionMode state = parser->_parser_state->_insertion_mode;
    if (state == GUMBO_INSERTION_MODE_IN_TABLE ||
        state == GUMBO_INSERTION_MODE_IN_CAPTION ||
        state == GUMBO_INSERTION_MODE_IN_TABLE_BODY ||
        state == GUMBO_INSERTION_MODE_IN_ROW ||
        state == GUMBO_INSERTION_MODE_IN_CELL) {
      set_insertion_mode(parser, GUMBO_INSERTION_MODE_IN_SELECT_IN_TABLE);
    } else {
      set_insertion_mode(parser, GUMBO_INSERTION_MODE_IN_SELECT);
    }
    return true;
  } else if (tag_in(token, kStartTag,
                 (gumbo_tagset){TAG(OPTION), TAG(OPTGROUP)})) {
    if (node_html_tag_is(get_current_node(parser), GUMBO_TAG_OPTION)) {
      pop_current_node(parser);
    }
    reconstruct_active_formatting_elements(parser);
    insert_element_from_token(parser, token);
    return true;
  } else if (tag_in(token, kStartTag,
                 (gumbo_tagset){TAG(RB), TAG(RP), TAG(RT), TAG(RTC)})) {
    bool success = true;
    GumboTag exception =
        tag_in(token, kStartTag, (gumbo_tagset){TAG(RT), TAG(RP)})
            ? GUMBO_TAG_RTC
            : GUMBO_TAG_LAST;
    if (has_an_element_in_scope(parser, GUMBO_TAG_RUBY)) {
      generate_implied_end_tags(parser, exception);
    }
    if (!node_html_tag_is(get_current_node(parser), GUMBO_TAG_RUBY) &&
        !(exception == GUMBO_TAG_LAST ||
            node_html_tag_is(get_current_node(parser), GUMBO_TAG_RTC))) {
      parser_add_parse_error(parser, token);
      success = false;
    }
    insert_element_from_token(parser, token);
    return success;
  } else if (tag_is(token, kEndTag, GUMBO_TAG_BR)) {
    parser_add_parse_error(parser, token);
    reconstruct_active_formatting_elements(parser);
    insert_element_of_tag_type(
        parser, GUMBO_TAG_BR, GUMBO_INSERTION_CONVERTED_FROM_END_TAG);
    pop_current_node(parser);
    return false;
  } else if (tag_is(token, kStartTag, GUMBO_TAG_MATH)) {
    reconstruct_active_formatting_elements(parser);
    adjust_mathml_attributes(parser, token);
    adjust_foreign_attributes(parser, token);
    insert_foreign_element(parser, token, GUMBO_NAMESPACE_MATHML);
    if (token->v.start_tag.is_self_closing) {
      pop_current_node(parser);
      acknowledge_self_closing_tag(parser);
    }
    return true;
  } else if (tag_is(token, kStartTag, GUMBO_TAG_SVG)) {
    reconstruct_active_formatting_elements(parser);
    adjust_svg_attributes(parser, token);
    adjust_foreign_attributes(parser, token);
    insert_foreign_element(parser, token, GUMBO_NAMESPACE_SVG);
    if (token->v.start_tag.is_self_closing) {
      pop_current_node(parser);
      acknowledge_self_closing_tag(parser);
    }
    return true;
  } else if (tag_in(token, kStartTag,
                 (gumbo_tagset){TAG(CAPTION), TAG(COL), TAG(COLGROUP),
                     TAG(FRAME), TAG(HEAD), TAG(TBODY), TAG(TD), TAG(TFOOT),
                     TAG(TH), TAG(THEAD), TAG(TR)})) {
    parser_add_parse_error(parser, token);
    ignore_token(parser);
    return false;
  } else if (token->type == GUMBO_TOKEN_START_TAG) {
    reconstruct_active_formatting_elements(parser);
    insert_element_from_token(parser, token);
    return true;
  } else {
    assert(token->type == GUMBO_TOKEN_END_TAG);
    GumboTag end_tag = token->v.end_tag;
    assert(state->_open_elements.length > 0);
    assert(node_html_tag_is(state->_open_elements.data[0], GUMBO_TAG_HTML));
    // Walk up the stack of open elements until we find one that either:
    // a) Matches the tag name we saw
    // b) Is in the "special" category.
    // If we see a), implicitly close everything up to and including it.  If we
    // see b), then record a parse error, don't close anything (except the
    // implied end tags) and ignore the end tag token.
    for (int i = state->_open_elements.length; --i >= 0;) {
      const GumboNode* node = state->_open_elements.data[i];
      if (node_html_tag_is(node, end_tag)) {
        generate_implied_end_tags(parser, end_tag);
        // TODO(jdtang): Do I need to add a parse error here?  The condition in
        // the spec seems like it's the inverse of the loop condition above, and
        // so would never fire.
        while (node != pop_current_node(parser))
          ;  // Pop everything.
        return true;
      } else if (is_special_node(node)) {
        parser_add_parse_error(parser, token);
        ignore_token(parser);
        return false;
      }
    }
    // <html> is in the special category, so we should never get here.
    assert(0);
    return false;
  }
}

// http://www.whatwg.org/specs/web-apps/current-work/complete/tokenization.html#parsing-main-incdata
static bool handle_text(GumboParser* parser, GumboToken* token) {
  if (token->type == GUMBO_TOKEN_CHARACTER ||
      token->type == GUMBO_TOKEN_WHITESPACE) {
    insert_text_token(parser, token);
  } else {
    // We provide only bare-bones script handling that doesn't involve any of
    // the parser-pause/already-started/script-nesting flags or re-entrant
    // invocations of the tokenizer.  Because the intended usage of this library
    // is mostly for templating, refactoring, and static-analysis libraries, we
    // provide the script body as a text-node child of the <script> element.
    // This behavior doesn't support document.write of partial HTML elements,
    // but should be adequate for almost all other scripting support.
    if (token->type == GUMBO_TOKEN_EOF) {
      parser_add_parse_error(parser, token);
      parser->_parser_state->_reprocess_current_token = true;
    }
    pop_current_node(parser);
    set_insertion_mode(parser, parser->_parser_state->_original_insertion_mode);
  }
  return true;
}

// http://www.whatwg.org/specs/web-apps/current-work/complete/tokenization.html#parsing-main-intable
static bool handle_in_table(GumboParser* parser, GumboToken* token) {
  GumboParserState* state = parser->_parser_state;
  if (token->type == GUMBO_TOKEN_CHARACTER ||
      token->type == GUMBO_TOKEN_WHITESPACE) {
    // The "pending table character tokens" list described in the spec is
    // nothing more than the TextNodeBufferState.  We accumulate text tokens as
    // normal, except that when we go to flush them in the handle_in_table_text,
    // we set _foster_parent_insertions if there're non-whitespace characters in
    // the buffer.
    assert(state->_text_node._buffer.length == 0);
    state->_original_insertion_mode = state->_insertion_mode;
    state->_reprocess_current_token = true;
    set_insertion_mode(parser, GUMBO_INSERTION_MODE_IN_TABLE_TEXT);
    return true;
  } else if (token->type == GUMBO_TOKEN_DOCTYPE) {
    parser_add_parse_error(parser, token);
    ignore_token(parser);
    return false;
  } else if (token->type == GUMBO_TOKEN_COMMENT) {
    append_comment_node(parser, get_current_node(parser), token);
    return true;
  } else if (tag_is(token, kStartTag, GUMBO_TAG_CAPTION)) {
    clear_stack_to_table_context(parser);
    add_formatting_element(parser, &kActiveFormattingScopeMarker);
    insert_element_from_token(parser, token);
    set_insertion_mode(parser, GUMBO_INSERTION_MODE_IN_CAPTION);
    return true;
  } else if (tag_is(token, kStartTag, GUMBO_TAG_COLGROUP)) {
    clear_stack_to_table_context(parser);
    insert_element_from_token(parser, token);
    set_insertion_mode(parser, GUMBO_INSERTION_MODE_IN_COLUMN_GROUP);
    return true;
  } else if (tag_is(token, kStartTag, GUMBO_TAG_COL)) {
    clear_stack_to_table_context(parser);
    insert_element_of_tag_type(
        parser, GUMBO_TAG_COLGROUP, GUMBO_INSERTION_IMPLIED);
    parser->_parser_state->_reprocess_current_token = true;
    set_insertion_mode(parser, GUMBO_INSERTION_MODE_IN_COLUMN_GROUP);
    return true;
  } else if (tag_in(token, kStartTag,
                 (gumbo_tagset){TAG(TBODY), TAG(TFOOT), TAG(THEAD), TAG(TD),
                     TAG(TH), TAG(TR)})) {
    clear_stack_to_table_context(parser);
    set_insertion_mode(parser, GUMBO_INSERTION_MODE_IN_TABLE_BODY);
    if (tag_in(token, kStartTag, (gumbo_tagset){TAG(TD), TAG(TH), TAG(TR)})) {
      insert_element_of_tag_type(
          parser, GUMBO_TAG_TBODY, GUMBO_INSERTION_IMPLIED);
      state->_reprocess_current_token = true;
    } else {
      insert_element_from_token(parser, token);
    }
    return true;
  } else if (tag_is(token, kStartTag, GUMBO_TAG_TABLE)) {
    parser_add_parse_error(parser, token);
    if (close_table(parser)) {
      parser->_parser_state->_reprocess_current_token = true;
    } else {
      ignore_token(parser);
    }
    return false;
  } else if (tag_is(token, kEndTag, GUMBO_TAG_TABLE)) {
    if (!close_table(parser)) {
      parser_add_parse_error(parser, token);
      return false;
    }
    return true;
  } else if (tag_in(token, kEndTag,
                 (gumbo_tagset){TAG(BODY), TAG(CAPTION), TAG(COL),
                     TAG(COLGROUP), TAG(HTML), TAG(TBODY), TAG(TD), TAG(TFOOT),
                     TAG(TH), TAG(THEAD), TAG(TR)})) {
    parser_add_parse_error(parser, token);
    ignore_token(parser);
    return false;
  } else if (tag_in(token, kStartTag,
                 (gumbo_tagset){TAG(STYLE), TAG(SCRIPT), TAG(TEMPLATE)}) ||
             (tag_is(token, kEndTag, GUMBO_TAG_TEMPLATE))) {
    return handle_in_head(parser, token);
  } else if (tag_is(token, kStartTag, GUMBO_TAG_INPUT) &&
             attribute_matches(
                 &token->v.start_tag.attributes, "type", "hidden")) {
    parser_add_parse_error(parser, token);
    insert_element_from_token(parser, token);
    pop_current_node(parser);
    return false;
  } else if (tag_is(token, kStartTag, GUMBO_TAG_FORM)) {
    parser_add_parse_error(parser, token);
    if (state->_form_element || has_open_element(parser, GUMBO_TAG_TEMPLATE)) {
      ignore_token(parser);
      return false;
    }
    state->_form_element = insert_element_from_token(parser, token);
    pop_current_node(parser);
    return false;
  } else if (token->type == GUMBO_TOKEN_EOF) {
    return handle_in_body(parser, token);
  } else {
    parser_add_parse_error(parser, token);
    state->_foster_parent_insertions = true;
    bool result = handle_in_body(parser, token);
    state->_foster_parent_insertions = false;
    return result;
  }
}

static bool gumbo_isspace(unsigned char ch) {
  switch (ch) {
    case ' ':
    case '\f':
    case '\r':
    case '\n':
    case '\t':
      return true;
    default:
      return false;
  }
}
// http://www.whatwg.org/specs/web-apps/current-work/complete/tokenization.html#parsing-main-intabletext
static bool handle_in_table_text(GumboParser* parser, GumboToken* token) {
  if (token->type == GUMBO_TOKEN_NULL) {
    parser_add_parse_error(parser, token);
    ignore_token(parser);
    return false;
  } else if (token->type == GUMBO_TOKEN_CHARACTER ||
             token->type == GUMBO_TOKEN_WHITESPACE) {
    insert_text_token(parser, token);
    return true;
  } else {
    GumboParserState* state = parser->_parser_state;
    GumboStringBuffer* buffer = &state->_text_node._buffer;
    // Can't use strspn for this because GumboStringBuffers are not
    // null-terminated.
    // Note that TextNodeBuffer may contain UTF-8 characters, but the presence
    // of any one byte that is not whitespace means we flip the flag, so this
    // loop is still valid.
    for (unsigned int i = 0; i < buffer->length; ++i) {
      if (!gumbo_isspace((unsigned char) buffer->data[i]) ||
          buffer->data[i] == '\v') {
        state->_foster_parent_insertions = true;
        reconstruct_active_formatting_elements(parser);
        break;
      }
    }
    maybe_flush_text_node_buffer(parser);
    state->_foster_parent_insertions = false;
    state->_reprocess_current_token = true;
    state->_insertion_mode = state->_original_insertion_mode;
    return true;
  }
}

// http://www.whatwg.org/specs/web-apps/current-work/complete/tokenization.html#parsing-main-incaption
static bool handle_in_caption(GumboParser* parser, GumboToken* token) {
  if (tag_is(token, kEndTag, GUMBO_TAG_CAPTION)) {
    if (!has_an_element_in_table_scope(parser, GUMBO_TAG_CAPTION)) {
      parser_add_parse_error(parser, token);
      ignore_token(parser);
      return false;
    } else {
      generate_implied_end_tags(parser, GUMBO_TAG_LAST);
      bool result = true;
      if (!node_html_tag_is(get_current_node(parser), GUMBO_TAG_CAPTION)) {
        parser_add_parse_error(parser, token);
      }
      while (!node_html_tag_is(pop_current_node(parser), GUMBO_TAG_CAPTION))
        ;
      clear_active_formatting_elements(parser);
      set_insertion_mode(parser, GUMBO_INSERTION_MODE_IN_TABLE);
      return result;
    }
  } else if (tag_in(token, kStartTag,
                 (gumbo_tagset){TAG(CAPTION), TAG(COL), TAG(COLGROUP),
                     TAG(TBODY), TAG(TD), TAG(TFOOT), TAG(TH), TAG(THEAD),
                     TAG(TR)}) ||
             (tag_is(token, kEndTag, GUMBO_TAG_TABLE))) {
    if (!has_an_element_in_table_scope(parser, GUMBO_TAG_CAPTION)) {
      parser_add_parse_error(parser, token);
      ignore_token(parser);
      return false;
    }
    while (!node_html_tag_is(pop_current_node(parser), GUMBO_TAG_CAPTION))
      ;
    clear_active_formatting_elements(parser);
    set_insertion_mode(parser, GUMBO_INSERTION_MODE_IN_TABLE);
    parser->_parser_state->_reprocess_current_token = true;
    return true;
  } else if (tag_in(token, kEndTag,
                 (gumbo_tagset){TAG(BODY), TAG(COL), TAG(COLGROUP), TAG(HTML),
                     TAG(TBODY), TAG(TD), TAG(TFOOT), TAG(TH), TAG(THEAD),
                     TAG(TR)})) {
    parser_add_parse_error(parser, token);
    ignore_token(parser);
    return false;
  } else {
    return handle_in_body(parser, token);
  }
}

// http://www.whatwg.org/specs/web-apps/current-work/complete/tokenization.html#parsing-main-incolgroup
static bool handle_in_column_group(GumboParser* parser, GumboToken* token) {
  if (token->type == GUMBO_TOKEN_WHITESPACE) {
    insert_text_token(parser, token);
    return true;
  } else if (token->type == GUMBO_TOKEN_DOCTYPE) {
    parser_add_parse_error(parser, token);
    ignore_token(parser);
    return false;
  } else if (token->type == GUMBO_TOKEN_COMMENT) {
    append_comment_node(parser, get_current_node(parser), token);
    return true;
  } else if (tag_is(token, kStartTag, GUMBO_TAG_HTML)) {
    return handle_in_body(parser, token);
  } else if (tag_is(token, kStartTag, GUMBO_TAG_COL)) {
    insert_element_from_token(parser, token);
    pop_current_node(parser);
    acknowledge_self_closing_tag(parser);
    return true;
  } else if (tag_is(token, kEndTag, GUMBO_TAG_COLGROUP)) {
    if (!node_html_tag_is(get_current_node(parser), GUMBO_TAG_COLGROUP)) {
      parser_add_parse_error(parser, token);
      ignore_token(parser);
      return false;
    }
    pop_current_node(parser);
    set_insertion_mode(parser, GUMBO_INSERTION_MODE_IN_TABLE);
    return false;
  } else if (tag_is(token, kEndTag, GUMBO_TAG_COL)) {
    parser_add_parse_error(parser, token);
    ignore_token(parser);
    return false;
  } else if (tag_is(token, kStartTag, GUMBO_TAG_TEMPLATE) ||
             tag_is(token, kEndTag, GUMBO_TAG_TEMPLATE)) {
    return handle_in_head(parser, token);
  } else if (token->type == GUMBO_TOKEN_EOF) {
    return handle_in_body(parser, token);
  } else {
    if (!node_html_tag_is(get_current_node(parser), GUMBO_TAG_COLGROUP)) {
      parser_add_parse_error(parser, token);
      ignore_token(parser);
      return false;
    }
    pop_current_node(parser);
    set_insertion_mode(parser, GUMBO_INSERTION_MODE_IN_TABLE);
    parser->_parser_state->_reprocess_current_token = true;
    return true;
  }
}

// http://www.whatwg.org/specs/web-apps/current-work/complete/tokenization.html#parsing-main-intbody
static bool handle_in_table_body(GumboParser* parser, GumboToken* token) {
  if (tag_is(token, kStartTag, GUMBO_TAG_TR)) {
    clear_stack_to_table_body_context(parser);
    insert_element_from_token(parser, token);
    set_insertion_mode(parser, GUMBO_INSERTION_MODE_IN_ROW);
    return true;
  } else if (tag_in(token, kStartTag, (gumbo_tagset){TAG(TD), TAG(TH)})) {
    parser_add_parse_error(parser, token);
    clear_stack_to_table_body_context(parser);
    insert_element_of_tag_type(parser, GUMBO_TAG_TR, GUMBO_INSERTION_IMPLIED);
    parser->_parser_state->_reprocess_current_token = true;
    set_insertion_mode(parser, GUMBO_INSERTION_MODE_IN_ROW);
    return false;
  } else if (tag_in(token, kEndTag,
                 (gumbo_tagset){TAG(TBODY), TAG(TFOOT), TAG(THEAD)})) {
    if (!has_an_element_in_table_scope(parser, token->v.end_tag)) {
      parser_add_parse_error(parser, token);
      ignore_token(parser);
      return false;
    }
    clear_stack_to_table_body_context(parser);
    pop_current_node(parser);
    set_insertion_mode(parser, GUMBO_INSERTION_MODE_IN_TABLE);
    return true;
  } else if (tag_in(token, kStartTag,
                 (gumbo_tagset){TAG(CAPTION), TAG(COL), TAG(COLGROUP),
                     TAG(TBODY), TAG(TFOOT), TAG(THEAD)}) ||
             tag_is(token, kEndTag, GUMBO_TAG_TABLE)) {
    if (!(has_an_element_in_table_scope(parser, GUMBO_TAG_TBODY) ||
            has_an_element_in_table_scope(parser, GUMBO_TAG_THEAD) ||
            has_an_element_in_table_scope(parser, GUMBO_TAG_TFOOT))) {
      parser_add_parse_error(parser, token);
      ignore_token(parser);
      return false;
    }
    clear_stack_to_table_body_context(parser);
    pop_current_node(parser);
    set_insertion_mode(parser, GUMBO_INSERTION_MODE_IN_TABLE);
    parser->_parser_state->_reprocess_current_token = true;
    return true;
  } else if (tag_in(token, kEndTag,
                 (gumbo_tagset){TAG(BODY), TAG(CAPTION), TAG(COL), TAG(TR),
                     TAG(COLGROUP), TAG(HTML), TAG(TD), TAG(TH)})) {
    parser_add_parse_error(parser, token);
    ignore_token(parser);
    return false;
  } else {
    return handle_in_table(parser, token);
  }
}

// http://www.whatwg.org/specs/web-apps/current-work/complete/tokenization.html#parsing-main-intr
static bool handle_in_row(GumboParser* parser, GumboToken* token) {
  if (tag_in(token, kStartTag, (gumbo_tagset){TAG(TH), TAG(TD)})) {
    clear_stack_to_table_row_context(parser);
    insert_element_from_token(parser, token);
    set_insertion_mode(parser, GUMBO_INSERTION_MODE_IN_CELL);
    add_formatting_element(parser, &kActiveFormattingScopeMarker);
    return true;
  } else if (tag_is(token, kEndTag, GUMBO_TAG_TR)) {
    if (!has_an_element_in_table_scope(parser, GUMBO_TAG_TR)) {
      parser_add_parse_error(parser, token);
      ignore_token(parser);
      return false;
    } else {
      clear_stack_to_table_row_context(parser);
      pop_current_node(parser);
      set_insertion_mode(parser, GUMBO_INSERTION_MODE_IN_TABLE_BODY);
      return true;
    }
  } else if (tag_in(token, kStartTag,
                 (gumbo_tagset){TAG(CAPTION), TAG(COL), TAG(COLGROUP),
                     TAG(TBODY), TAG(TFOOT), TAG(THEAD), TAG(TR)}) ||
             tag_is(token, kEndTag, GUMBO_TAG_TABLE)) {
    if (!has_an_element_in_table_scope(parser, GUMBO_TAG_TR)) {
      parser_add_parse_error(parser, token);
      ignore_token(parser);
      return false;
    } else {
      clear_stack_to_table_row_context(parser);
      pop_current_node(parser);
      set_insertion_mode(parser, GUMBO_INSERTION_MODE_IN_TABLE_BODY);
      parser->_parser_state->_reprocess_current_token = true;
      return true;
    }
  } else if (tag_in(token, kEndTag,
                 (gumbo_tagset){TAG(TBODY), TAG(TFOOT), TAG(THEAD)})) {
    if (!has_an_element_in_table_scope(parser, token->v.end_tag) ||
        (!has_an_element_in_table_scope(parser, GUMBO_TAG_TR))) {
      parser_add_parse_error(parser, token);
      ignore_token(parser);
      return false;
    } else {
      clear_stack_to_table_row_context(parser);
      pop_current_node(parser);
      set_insertion_mode(parser, GUMBO_INSERTION_MODE_IN_TABLE_BODY);
      parser->_parser_state->_reprocess_current_token = true;
      return true;
    }
  } else if (tag_in(token, kEndTag,
                 (gumbo_tagset){TAG(BODY), TAG(CAPTION), TAG(COL),
                     TAG(COLGROUP), TAG(HTML), TAG(TD), TAG(TH)})) {
    parser_add_parse_error(parser, token);
    ignore_token(parser);
    return false;
  } else {
    return handle_in_table(parser, token);
  }
}

// http://www.whatwg.org/specs/web-apps/current-work/complete/tokenization.html#parsing-main-intd
static bool handle_in_cell(GumboParser* parser, GumboToken* token) {
  if (tag_in(token, kEndTag, (gumbo_tagset){TAG(TD), TAG(TH)})) {
    GumboTag token_tag = token->v.end_tag;
    if (!has_an_element_in_table_scope(parser, token_tag)) {
      parser_add_parse_error(parser, token);
      ignore_token(parser);
      return false;
    }
    return close_table_cell(parser, token, token_tag);
  } else if (tag_in(token, kStartTag,
                 (gumbo_tagset){TAG(CAPTION), TAG(COL), TAG(COLGROUP),
                     TAG(TBODY), TAG(TD), TAG(TFOOT), TAG(TH), TAG(THEAD),
                     TAG(TR)})) {
    gumbo_debug("Handling <td> in cell.\n");
    if (!has_an_element_in_table_scope(parser, GUMBO_TAG_TH) &&
        !has_an_element_in_table_scope(parser, GUMBO_TAG_TD)) {
      gumbo_debug("Bailing out because there's no <td> or <th> in scope.\n");
      parser_add_parse_error(parser, token);
      ignore_token(parser);
      return false;
    }
    parser->_parser_state->_reprocess_current_token = true;
    return close_current_cell(parser, token);
  } else if (tag_in(token, kEndTag,
                 (gumbo_tagset){TAG(BODY), TAG(CAPTION), TAG(COL),
                     TAG(COLGROUP), TAG(HTML)})) {
    parser_add_parse_error(parser, token);
    ignore_token(parser);
    return false;
  } else if (tag_in(token, kEndTag,
                 (gumbo_tagset){TAG(TABLE), TAG(TBODY), TAG(TFOOT), TAG(THEAD),
                     TAG(TR)})) {
    if (!has_an_element_in_table_scope(parser, token->v.end_tag)) {
      parser_add_parse_error(parser, token);
      ignore_token(parser);
      return false;
    }
    parser->_parser_state->_reprocess_current_token = true;
    return close_current_cell(parser, token);
  } else {
    return handle_in_body(parser, token);
  }
}

// http://www.whatwg.org/specs/web-apps/current-work/complete/tokenization.html#parsing-main-inselect
static bool handle_in_select(GumboParser* parser, GumboToken* token) {
  if (token->type == GUMBO_TOKEN_NULL) {
    parser_add_parse_error(parser, token);
    ignore_token(parser);
    return false;
  } else if (token->type == GUMBO_TOKEN_CHARACTER ||
             token->type == GUMBO_TOKEN_WHITESPACE) {
    insert_text_token(parser, token);
    return true;
  } else if (token->type == GUMBO_TOKEN_DOCTYPE) {
    parser_add_parse_error(parser, token);
    ignore_token(parser);
    return false;
  } else if (token->type == GUMBO_TOKEN_COMMENT) {
    append_comment_node(parser, get_current_node(parser), token);
    return true;
  } else if (tag_is(token, kStartTag, GUMBO_TAG_HTML)) {
    return handle_in_body(parser, token);
  } else if (tag_is(token, kStartTag, GUMBO_TAG_OPTION)) {
    if (node_html_tag_is(get_current_node(parser), GUMBO_TAG_OPTION)) {
      pop_current_node(parser);
    }
    insert_element_from_token(parser, token);
    return true;
  } else if (tag_is(token, kStartTag, GUMBO_TAG_OPTGROUP)) {
    if (node_html_tag_is(get_current_node(parser), GUMBO_TAG_OPTION)) {
      pop_current_node(parser);
    }
    if (node_html_tag_is(get_current_node(parser), GUMBO_TAG_OPTGROUP)) {
      pop_current_node(parser);
    }
    insert_element_from_token(parser, token);
    return true;
  } else if (tag_is(token, kEndTag, GUMBO_TAG_OPTGROUP)) {
    GumboVector* open_elements = &parser->_parser_state->_open_elements;
    if (node_html_tag_is(get_current_node(parser), GUMBO_TAG_OPTION) &&
        node_html_tag_is(open_elements->data[open_elements->length - 2],
            GUMBO_TAG_OPTGROUP)) {
      pop_current_node(parser);
    }
    if (node_html_tag_is(get_current_node(parser), GUMBO_TAG_OPTGROUP)) {
      pop_current_node(parser);
      return true;
    } else {
      parser_add_parse_error(parser, token);
      ignore_token(parser);
      return false;
    }
  } else if (tag_is(token, kEndTag, GUMBO_TAG_OPTION)) {
    if (node_html_tag_is(get_current_node(parser), GUMBO_TAG_OPTION)) {
      pop_current_node(parser);
      return true;
    } else {
      parser_add_parse_error(parser, token);
      ignore_token(parser);
      return false;
    }
  } else if (tag_is(token, kEndTag, GUMBO_TAG_SELECT)) {
    if (!has_an_element_in_select_scope(parser, GUMBO_TAG_SELECT)) {
      parser_add_parse_error(parser, token);
      ignore_token(parser);
      return false;
    }
    close_current_select(parser);
    return true;
  } else if (tag_is(token, kStartTag, GUMBO_TAG_SELECT)) {
    parser_add_parse_error(parser, token);
    ignore_token(parser);
    if (has_an_element_in_select_scope(parser, GUMBO_TAG_SELECT)) {
      close_current_select(parser);
    }
    return false;
  } else if (tag_in(token, kStartTag,
                 (gumbo_tagset){TAG(INPUT), TAG(KEYGEN), TAG(TEXTAREA)})) {
    parser_add_parse_error(parser, token);
    if (!has_an_element_in_select_scope(parser, GUMBO_TAG_SELECT)) {
      ignore_token(parser);
    } else {
      close_current_select(parser);
      parser->_parser_state->_reprocess_current_token = true;
    }
    return false;
  } else if (tag_in(token, kStartTag,
                 (gumbo_tagset){TAG(SCRIPT), TAG(TEMPLATE)}) ||
             tag_is(token, kEndTag, GUMBO_TAG_TEMPLATE)) {
    return handle_in_head(parser, token);
  } else if (token->type == GUMBO_TOKEN_EOF) {
    return handle_in_body(parser, token);
  } else {
    parser_add_parse_error(parser, token);
    ignore_token(parser);
    return false;
  }
}

// http://www.whatwg.org/specs/web-apps/current-work/complete/tokenization.html#parsing-main-inselectintable
static bool handle_in_select_in_table(GumboParser* parser, GumboToken* token) {
  if (tag_in(token, kStartTag,
          (gumbo_tagset){TAG(CAPTION), TAG(TABLE), TAG(TBODY), TAG(TFOOT),
              TAG(THEAD), TAG(TR), TAG(TD), TAG(TH)})) {
    parser_add_parse_error(parser, token);
    close_current_select(parser);
    parser->_parser_state->_reprocess_current_token = true;
    return false;
  } else if (tag_in(token, kEndTag,
                 (gumbo_tagset){TAG(CAPTION), TAG(TABLE), TAG(TBODY),
                     TAG(TFOOT), TAG(THEAD), TAG(TR), TAG(TD), TAG(TH)})) {
    parser_add_parse_error(parser, token);
    if (!has_an_element_in_table_scope(parser, token->v.end_tag)) {
      ignore_token(parser);
      return false;
    } else {
      close_current_select(parser);
      // close_current_select already does the
      // reset_insertion_mode_appropriately
      // reset_insertion_mode_appropriately(parser);
      parser->_parser_state->_reprocess_current_token = true;
      return false;
    }
  } else {
    return handle_in_select(parser, token);
  }
}

// http://www.whatwg.org/specs/web-apps/current-work/multipage/tree-construction.html#parsing-main-intemplate
static bool handle_in_template(GumboParser* parser, GumboToken* token) {
  GumboParserState* state = parser->_parser_state;
  if (token->type == GUMBO_TOKEN_WHITESPACE ||
      token->type == GUMBO_TOKEN_CHARACTER ||
      token->type == GUMBO_TOKEN_COMMENT || token->type == GUMBO_TOKEN_NULL ||
      token->type == GUMBO_TOKEN_DOCTYPE) {
    return handle_in_body(parser, token);
  } else if (tag_in(token, kStartTag,
                 (gumbo_tagset){TAG(BASE), TAG(BASEFONT), TAG(BGSOUND),
                     TAG(LINK), TAG(META), TAG(NOFRAMES), TAG(SCRIPT),
                     TAG(STYLE), TAG(TEMPLATE), TAG(TITLE)}) ||
             tag_is(token, kEndTag, GUMBO_TAG_TEMPLATE)) {
    return handle_in_head(parser, token);
  } else if (tag_in(token, kStartTag,
                 (gumbo_tagset){TAG(CAPTION), TAG(COLGROUP), TAG(TBODY),
                     TAG(TFOOT), TAG(THEAD)})) {
    pop_template_insertion_mode(parser);
    push_template_insertion_mode(parser, GUMBO_INSERTION_MODE_IN_TABLE);
    set_insertion_mode(parser, GUMBO_INSERTION_MODE_IN_TABLE);
    state->_reprocess_current_token = true;
    return true;
  } else if (tag_is(token, kStartTag, GUMBO_TAG_COL)) {
    pop_template_insertion_mode(parser);
    push_template_insertion_mode(parser, GUMBO_INSERTION_MODE_IN_COLUMN_GROUP);
    set_insertion_mode(parser, GUMBO_INSERTION_MODE_IN_COLUMN_GROUP);
    state->_reprocess_current_token = true;
    return true;
  } else if (tag_is(token, kStartTag, GUMBO_TAG_TR)) {
    pop_template_insertion_mode(parser);
    push_template_insertion_mode(parser, GUMBO_INSERTION_MODE_IN_TABLE_BODY);
    set_insertion_mode(parser, GUMBO_INSERTION_MODE_IN_TABLE_BODY);
    state->_reprocess_current_token = true;
    return true;
  } else if (tag_in(token, kStartTag, (gumbo_tagset){TAG(TD), TAG(TH)})) {
    pop_template_insertion_mode(parser);
    push_template_insertion_mode(parser, GUMBO_INSERTION_MODE_IN_ROW);
    set_insertion_mode(parser, GUMBO_INSERTION_MODE_IN_ROW);
    state->_reprocess_current_token = true;
    return true;
  } else if (token->type == GUMBO_TOKEN_START_TAG) {
    pop_template_insertion_mode(parser);
    push_template_insertion_mode(parser, GUMBO_INSERTION_MODE_IN_BODY);
    set_insertion_mode(parser, GUMBO_INSERTION_MODE_IN_BODY);
    state->_reprocess_current_token = true;
    return true;
  } else if (token->type == GUMBO_TOKEN_END_TAG) {
    parser_add_parse_error(parser, token);
    ignore_token(parser);
    return false;
  } else if (token->type == GUMBO_TOKEN_EOF) {
    if (!has_open_element(parser, GUMBO_TAG_TEMPLATE)) {
      // Stop parsing.
      return true;
    }
    parser_add_parse_error(parser, token);
    while (!node_html_tag_is(pop_current_node(parser), GUMBO_TAG_TEMPLATE))
      ;
    clear_active_formatting_elements(parser);
    pop_template_insertion_mode(parser);
    reset_insertion_mode_appropriately(parser);
    state->_reprocess_current_token = true;
    return false;
  } else {
    assert(0);
    return false;
  }
}

// http://www.whatwg.org/specs/web-apps/current-work/complete/tokenization.html#parsing-main-afterbody
static bool handle_after_body(GumboParser* parser, GumboToken* token) {
  if (token->type == GUMBO_TOKEN_WHITESPACE ||
      tag_is(token, kStartTag, GUMBO_TAG_HTML)) {
    return handle_in_body(parser, token);
  } else if (token->type == GUMBO_TOKEN_COMMENT) {
    GumboNode* html_node = parser->_output->root;
    assert(html_node != NULL);
    append_comment_node(parser, html_node, token);
    return true;
  } else if (token->type == GUMBO_TOKEN_DOCTYPE) {
    parser_add_parse_error(parser, token);
    ignore_token(parser);
    return false;
  } else if (tag_is(token, kEndTag, GUMBO_TAG_HTML)) {
    /* fragment case: ignore the closing HTML token */
    if (is_fragment_parser(parser)) {
      parser_add_parse_error(parser, token);
      ignore_token(parser);
      return false;
    }
    set_insertion_mode(parser, GUMBO_INSERTION_MODE_AFTER_AFTER_BODY);
    GumboNode* html = parser->_parser_state->_open_elements.data[0];
    assert(node_html_tag_is(html, GUMBO_TAG_HTML));
    record_end_of_element(
        parser->_parser_state->_current_token, &html->v.element);
    return true;
  } else if (token->type == GUMBO_TOKEN_EOF) {
    return true;
  } else {
    parser_add_parse_error(parser, token);
    set_insertion_mode(parser, GUMBO_INSERTION_MODE_IN_BODY);
    parser->_parser_state->_reprocess_current_token = true;
    return false;
  }
}

// http://www.whatwg.org/specs/web-apps/current-work/complete/tokenization.html#parsing-main-inframeset
static bool handle_in_frameset(GumboParser* parser, GumboToken* token) {
  if (token->type == GUMBO_TOKEN_WHITESPACE) {
    insert_text_token(parser, token);
    return true;
  } else if (token->type == GUMBO_TOKEN_COMMENT) {
    append_comment_node(parser, get_current_node(parser), token);
    return true;
  } else if (token->type == GUMBO_TOKEN_DOCTYPE) {
    parser_add_parse_error(parser, token);
    ignore_token(parser);
    return false;
  } else if (tag_is(token, kStartTag, GUMBO_TAG_HTML)) {
    return handle_in_body(parser, token);
  } else if (tag_is(token, kStartTag, GUMBO_TAG_FRAMESET)) {
    insert_element_from_token(parser, token);
    return true;
  } else if (tag_is(token, kEndTag, GUMBO_TAG_FRAMESET)) {
    if (node_html_tag_is(get_current_node(parser), GUMBO_TAG_HTML)) {
      parser_add_parse_error(parser, token);
      ignore_token(parser);
      return false;
    }
    pop_current_node(parser);
    if (!is_fragment_parser(parser) &&
        !node_html_tag_is(get_current_node(parser), GUMBO_TAG_FRAMESET)) {
      set_insertion_mode(parser, GUMBO_INSERTION_MODE_AFTER_FRAMESET);
    }
    return true;
  } else if (tag_is(token, kStartTag, GUMBO_TAG_FRAME)) {
    insert_element_from_token(parser, token);
    pop_current_node(parser);
    acknowledge_self_closing_tag(parser);
    return true;
  } else if (tag_is(token, kStartTag, GUMBO_TAG_NOFRAMES)) {
    return handle_in_head(parser, token);
  } else if (token->type == GUMBO_TOKEN_EOF) {
    if (!node_html_tag_is(get_current_node(parser), GUMBO_TAG_HTML)) {
      parser_add_parse_error(parser, token);
      return false;
    }
    return true;
  } else {
    parser_add_parse_error(parser, token);
    ignore_token(parser);
    return false;
  }
}

// http://www.whatwg.org/specs/web-apps/current-work/complete/tokenization.html#parsing-main-afterframeset
static bool handle_after_frameset(GumboParser* parser, GumboToken* token) {
  if (token->type == GUMBO_TOKEN_WHITESPACE) {
    insert_text_token(parser, token);
    return true;
  } else if (token->type == GUMBO_TOKEN_COMMENT) {
    append_comment_node(parser, get_current_node(parser), token);
    return true;
  } else if (token->type == GUMBO_TOKEN_DOCTYPE) {
    parser_add_parse_error(parser, token);
    ignore_token(parser);
    return false;
  } else if (tag_is(token, kStartTag, GUMBO_TAG_HTML)) {
    return handle_in_body(parser, token);
  } else if (tag_is(token, kEndTag, GUMBO_TAG_HTML)) {
    GumboNode* html = parser->_parser_state->_open_elements.data[0];
    assert(node_html_tag_is(html, GUMBO_TAG_HTML));
    record_end_of_element(
        parser->_parser_state->_current_token, &html->v.element);
    set_insertion_mode(parser, GUMBO_INSERTION_MODE_AFTER_AFTER_FRAMESET);
    return true;
  } else if (tag_is(token, kStartTag, GUMBO_TAG_NOFRAMES)) {
    return handle_in_head(parser, token);
  } else if (token->type == GUMBO_TOKEN_EOF) {
    return true;
  } else {
    parser_add_parse_error(parser, token);
    ignore_token(parser);
    return false;
  }
}

// http://www.whatwg.org/specs/web-apps/current-work/complete/tokenization.html#the-after-after-body-insertion-mode
static bool handle_after_after_body(GumboParser* parser, GumboToken* token) {
  if (token->type == GUMBO_TOKEN_COMMENT) {
    append_comment_node(parser, get_document_node(parser), token);
    return true;
  } else if (token->type == GUMBO_TOKEN_DOCTYPE ||
             token->type == GUMBO_TOKEN_WHITESPACE ||
             tag_is(token, kStartTag, GUMBO_TAG_HTML)) {
    return handle_in_body(parser, token);
  } else if (token->type == GUMBO_TOKEN_EOF) {
    return true;
  } else {
    parser_add_parse_error(parser, token);
    set_insertion_mode(parser, GUMBO_INSERTION_MODE_IN_BODY);
    parser->_parser_state->_reprocess_current_token = true;
    return false;
  }
}

// http://www.whatwg.org/specs/web-apps/current-work/complete/tokenization.html#the-after-after-frameset-insertion-mode
static bool handle_after_after_frameset(
    GumboParser* parser, GumboToken* token) {
  if (token->type == GUMBO_TOKEN_COMMENT) {
    append_comment_node(parser, get_document_node(parser), token);
    return true;
  } else if (token->type == GUMBO_TOKEN_DOCTYPE ||
             token->type == GUMBO_TOKEN_WHITESPACE ||
             tag_is(token, kStartTag, GUMBO_TAG_HTML)) {
    return handle_in_body(parser, token);
  } else if (token->type == GUMBO_TOKEN_EOF) {
    return true;
  } else if (tag_is(token, kStartTag, GUMBO_TAG_NOFRAMES)) {
    return handle_in_head(parser, token);
  } else {
    parser_add_parse_error(parser, token);
    ignore_token(parser);
    return false;
  }
}

// Function pointers for each insertion mode.  Keep in sync with
// insertion_mode.h.
typedef bool (*TokenHandler)(GumboParser* parser, GumboToken* token);
static const TokenHandler kTokenHandlers[] = {handle_initial,
    handle_before_html, handle_before_head, handle_in_head,
    handle_in_head_noscript, handle_after_head, handle_in_body, handle_text,
    handle_in_table, handle_in_table_text, handle_in_caption,
    handle_in_column_group, handle_in_table_body, handle_in_row, handle_in_cell,
    handle_in_select, handle_in_select_in_table, handle_in_template,
    handle_after_body, handle_in_frameset, handle_after_frameset,
    handle_after_after_body, handle_after_after_frameset};

static bool handle_html_content(GumboParser* parser, GumboToken* token) {
  return kTokenHandlers[(unsigned int) parser->_parser_state->_insertion_mode](
      parser, token);
}

// http://www.whatwg.org/specs/web-apps/current-work/complete/tokenization.html#parsing-main-inforeign
static bool handle_in_foreign_content(GumboParser* parser, GumboToken* token) {
  gumbo_debug("Handling foreign content");
  switch (token->type) {
    case GUMBO_TOKEN_NULL:
      parser_add_parse_error(parser, token);
      token->v.character = kUtf8ReplacementChar;
      insert_text_token(parser, token);
      return false;
    case GUMBO_TOKEN_WHITESPACE:
      insert_text_token(parser, token);
      return true;
    case GUMBO_TOKEN_CDATA:
    case GUMBO_TOKEN_CHARACTER:
      insert_text_token(parser, token);
      set_frameset_not_ok(parser);
      return true;
    case GUMBO_TOKEN_COMMENT:
      append_comment_node(parser, get_current_node(parser), token);
      return true;
    case GUMBO_TOKEN_DOCTYPE:
      parser_add_parse_error(parser, token);
      ignore_token(parser);
      return false;
    default:
      // Fall through to the if-statements below.
      break;
  }
  // Order matters for these clauses.
  if (tag_in(token, kStartTag,
          (gumbo_tagset){TAG(B), TAG(BIG), TAG(BLOCKQUOTE), TAG(BODY), TAG(BR),
              TAG(CENTER), TAG(CODE), TAG(DD), TAG(DIV), TAG(DL), TAG(DT),
              TAG(EM), TAG(EMBED), TAG(H1), TAG(H2), TAG(H3), TAG(H4), TAG(H5),
              TAG(H6), TAG(HEAD), TAG(HR), TAG(I), TAG(IMG), TAG(LI),
              TAG(LISTING), TAG(MENU), TAG(META), TAG(NOBR), TAG(OL), TAG(P),
              TAG(PRE), TAG(RUBY), TAG(S), TAG(SMALL), TAG(SPAN), TAG(STRONG),
              TAG(STRIKE), TAG(SUB), TAG(SUP), TAG(TABLE), TAG(TT), TAG(U),
              TAG(UL), TAG(VAR)}) ||
      (tag_is(token, kStartTag, GUMBO_TAG_FONT) &&
          (token_has_attribute(token, "color") ||
              token_has_attribute(token, "face") ||
              token_has_attribute(token, "size")))) {
    /* Parse error */
    parser_add_parse_error(parser, token);

    /*
     * Fragment case: If the parser was originally created for the HTML
     * fragment parsing algorithm, then act as described in the "any other
     * start tag" entry below.
     */
    if (!is_fragment_parser(parser)) {
      do {
        pop_current_node(parser);
      } while (!(is_mathml_integration_point(get_current_node(parser)) ||
                 is_html_integration_point(get_current_node(parser)) ||
                 get_current_node(parser)->v.element.tag_namespace ==
                     GUMBO_NAMESPACE_HTML));
      parser->_parser_state->_reprocess_current_token = true;
      return false;
    }

    assert(token->type == GUMBO_TOKEN_START_TAG);
  }

  if (token->type == GUMBO_TOKEN_START_TAG) {
    const GumboNamespaceEnum current_namespace =
        get_adjusted_current_node(parser)->v.element.tag_namespace;
    if (current_namespace == GUMBO_NAMESPACE_MATHML) {
      adjust_mathml_attributes(parser, token);
    }
    if (current_namespace == GUMBO_NAMESPACE_SVG) {
      // Tag adjustment is left to the gumbo_normalize_svg_tagname helper
      // function.
      adjust_svg_attributes(parser, token);
    }
    adjust_foreign_attributes(parser, token);
    insert_foreign_element(parser, token, current_namespace);
    if (token->v.start_tag.is_self_closing) {
      pop_current_node(parser);
      acknowledge_self_closing_tag(parser);
    }
    return true;
    // </script> tags are handled like any other end tag, putting the script's
    // text into a text node child and closing the current node.
  } else {
    assert(token->type == GUMBO_TOKEN_END_TAG);
    GumboNode* node = get_current_node(parser);
    assert(node != NULL);
    GumboStringPiece token_tagname = token->original_text;
    GumboStringPiece node_tagname = node->v.element.original_tag;
    gumbo_tag_from_original_text(&token_tagname);
    gumbo_tag_from_original_text(&node_tagname);

    bool is_success = true;
    if (!gumbo_string_equals_ignore_case(&node_tagname, &token_tagname)) {
      parser_add_parse_error(parser, token);
      is_success = false;
    }
    int i = parser->_parser_state->_open_elements.length;
    for (--i; i > 0;) {
      // Here we move up the stack until we find an HTML element (in which
      // case we do nothing) or we find the element that we're about to
      // close (in which case we pop everything we've seen until that
      // point.)
      gumbo_debug("Foreign %.*s node at %d.\n", node_tagname.length,
          node_tagname.data, i);
      if (gumbo_string_equals_ignore_case(&node_tagname, &token_tagname)) {
        gumbo_debug("Matches.\n");
        while (pop_current_node(parser) != node) {
          // Pop all the nodes below the current one.  Node is guaranteed to
          // be an element on the stack of open elements (set below), so
          // this loop is guaranteed to terminate.
        }
        return is_success;
      }
      --i;
      node = parser->_parser_state->_open_elements.data[i];
      if (node->v.element.tag_namespace == GUMBO_NAMESPACE_HTML) {
        // Must break before gumbo_tag_from_original_text to avoid passing
        // parser-inserted nodes through.
        break;
      }
      node_tagname = node->v.element.original_tag;
      gumbo_tag_from_original_text(&node_tagname);
    }
    assert(node->v.element.tag_namespace == GUMBO_NAMESPACE_HTML);
    // We can't call handle_token directly because the current node is still in
    // the SVG namespace, so it would re-enter this and result in infinite
    // recursion.
    return handle_html_content(parser, token) && is_success;
  }
}

// http://www.whatwg.org/specs/web-apps/current-work/multipage/tree-construction.html#tree-construction
static bool handle_token(GumboParser* parser, GumboToken* token) {
  if (parser->_parser_state->_ignore_next_linefeed &&
      token->type == GUMBO_TOKEN_WHITESPACE && token->v.character == '\n') {
    parser->_parser_state->_ignore_next_linefeed = false;
    ignore_token(parser);
    return true;
  }
  // This needs to be reset both here and in the conditional above to catch both
  // the case where the next token is not whitespace (so we don't ignore
  // whitespace in the middle of <pre> tags) and where there are multiple
  // whitespace tokens (so we don't ignore the second one).
  parser->_parser_state->_ignore_next_linefeed = false;

  if (tag_is(token, kEndTag, GUMBO_TAG_BODY)) {
    parser->_parser_state->_closed_body_tag = true;
  }
  if (tag_is(token, kEndTag, GUMBO_TAG_HTML)) {
    parser->_parser_state->_closed_html_tag = true;
  }

  const GumboNode* current_node = get_adjusted_current_node(parser);
  assert(!current_node || current_node->type == GUMBO_NODE_ELEMENT ||
         current_node->type == GUMBO_NODE_TEMPLATE);
  if (current_node) {
    gumbo_debug("Current node: <%s>.\n",
        gumbo_normalized_tagname(current_node->v.element.tag));
  }
  if (!current_node ||
      current_node->v.element.tag_namespace == GUMBO_NAMESPACE_HTML ||
      (is_mathml_integration_point(current_node) &&
          (token->type == GUMBO_TOKEN_CHARACTER ||
              token->type == GUMBO_TOKEN_WHITESPACE ||
              token->type == GUMBO_TOKEN_NULL ||
              (token->type == GUMBO_TOKEN_START_TAG &&
                  !tag_in(token, kStartTag,
                      (gumbo_tagset){TAG(MGLYPH), TAG(MALIGNMARK)})))) ||
      (current_node->v.element.tag_namespace == GUMBO_NAMESPACE_MATHML &&
          node_qualified_tag_is(
              current_node, GUMBO_NAMESPACE_MATHML, GUMBO_TAG_ANNOTATION_XML) &&
          tag_is(token, kStartTag, GUMBO_TAG_SVG)) ||
      (is_html_integration_point(current_node) &&
          (token->type == GUMBO_TOKEN_START_TAG ||
              token->type == GUMBO_TOKEN_CHARACTER ||
              token->type == GUMBO_TOKEN_NULL ||
              token->type == GUMBO_TOKEN_WHITESPACE)) ||
      token->type == GUMBO_TOKEN_EOF) {
    return handle_html_content(parser, token);
  } else {
    return handle_in_foreign_content(parser, token);
  }
}

static void fragment_parser_init(GumboParser* parser, GumboTag fragment_ctx,
    GumboNamespaceEnum fragment_namespace) {
  GumboNode* root;
  assert(fragment_ctx != GUMBO_TAG_LAST);

  // 3
  parser->_parser_state->_fragment_ctx = create_element(parser, fragment_ctx);
  parser->_parser_state->_fragment_ctx->v.element.tag_namespace =
      fragment_namespace;

  // 4
  if (fragment_namespace == GUMBO_NAMESPACE_HTML) {
    // Non-HTML namespaces always start in the DATA state.
    switch (fragment_ctx) {
      case GUMBO_TAG_TITLE:
      case GUMBO_TAG_TEXTAREA:
        gumbo_tokenizer_set_state(parser, GUMBO_LEX_RCDATA);
        break;

      case GUMBO_TAG_STYLE:
      case GUMBO_TAG_XMP:
      case GUMBO_TAG_IFRAME:
      case GUMBO_TAG_NOEMBED:
      case GUMBO_TAG_NOFRAMES:
        gumbo_tokenizer_set_state(parser, GUMBO_LEX_RAWTEXT);
        break;

      case GUMBO_TAG_SCRIPT:
        gumbo_tokenizer_set_state(parser, GUMBO_LEX_SCRIPT);
        break;

      case GUMBO_TAG_NOSCRIPT:
        /* scripting is disabled in Gumbo, so leave the tokenizer
         * in the default data state */
        break;

      case GUMBO_TAG_PLAINTEXT:
        gumbo_tokenizer_set_state(parser, GUMBO_LEX_PLAINTEXT);
        break;

      default:
        /* default data state */
        break;
    }
  }

  // 5. 6. 7.
  root = insert_element_of_tag_type(
      parser, GUMBO_TAG_HTML, GUMBO_INSERTION_IMPLIED);
  parser->_output->root = root;

  // 8.
  if (fragment_ctx == GUMBO_TAG_TEMPLATE) {
    push_template_insertion_mode(parser, GUMBO_INSERTION_MODE_IN_TEMPLATE);
  }

  // 10.
  reset_insertion_mode_appropriately(parser);
}

GumboOutput* gumbo_parse(const char* buffer) {
  return gumbo_parse_with_options(
      &kGumboDefaultOptions, buffer, strlen(buffer));
}

GumboOutput* gumbo_parse_with_options(
    const GumboOptions* options, const char* buffer, size_t length) {
  GumboParser parser;
  memset(&parser, 0, sizeof parser);
  parser._options = options;

  if (SETJMP(parser._oom_buf)) {
    if (parser._parser_state) parser_state_destroy(&parser);
    if (parser._tokenizer_state) gumbo_tokenizer_state_destroy(&parser);
    return NULL;
  }

  output_init(&parser);
  gumbo_tokenizer_state_init(&parser, buffer, length);
  parser_state_init(&parser);

  if (NULL == parser._parser_state) return NULL;

  if (options->fragment_context != GUMBO_TAG_LAST) {
    fragment_parser_init(
        &parser, options->fragment_context, options->fragment_namespace);
  }

  GumboParserState* state = parser._parser_state;
  gumbo_debug("Parsing %.*s.\n", length, buffer);

  // Sanity check so that infinite loops die with an assertion failure instead
  // of hanging the process before we ever get an error.
  int loop_count = 0;

  GumboToken token;
  bool has_error = false;

  do {
    if (state->_reprocess_current_token) {
      state->_reprocess_current_token = false;
    } else {
      GumboNode* current_node = get_current_node(&parser);
      gumbo_tokenizer_set_is_current_node_foreign(&parser,
          current_node &&
              current_node->v.element.tag_namespace != GUMBO_NAMESPACE_HTML);
      has_error = !gumbo_lex(&parser, &token) || has_error;
    }
    const char* token_type = "text";
    switch (token.type) {
      case GUMBO_TOKEN_DOCTYPE:
        token_type = "doctype";
        break;
      case GUMBO_TOKEN_START_TAG:
        token_type = gumbo_normalized_tagname(token.v.start_tag.tag);
        break;
      case GUMBO_TOKEN_END_TAG:
        token_type = gumbo_normalized_tagname(token.v.end_tag);
        break;
      case GUMBO_TOKEN_COMMENT:
        token_type = "comment";
        break;
      default:
        break;
    }
    gumbo_debug("Handling %s token @%d:%d in state %d.\n", (char*) token_type,
        token.position.line, token.position.column, state->_insertion_mode);

    state->_current_token = &token;
    state->_self_closing_flag_acknowledged =
        !(token.type == GUMBO_TOKEN_START_TAG &&
            token.v.start_tag.is_self_closing);

    has_error = !handle_token(&parser, &token) || has_error;

    // Check for memory leaks when ownership is transferred from start tag
    // tokens to nodes.
    assert(state->_reprocess_current_token ||
           token.type != GUMBO_TOKEN_START_TAG ||
           token.v.start_tag.attributes.data == NULL);

    if (!state->_self_closing_flag_acknowledged) {
      GumboError* error = parser_add_parse_error(&parser, &token);
      if (error) {
        error->type = GUMBO_ERR_UNACKNOWLEDGED_SELF_CLOSING_TAG;
      }
    }

    ++loop_count;
    assert(loop_count < 1000000000);

  } while ((token.type != GUMBO_TOKEN_EOF || state->_reprocess_current_token) &&
           !(options->stop_on_first_error && has_error));

  finish_parsing(&parser);
  // For API uniformity reasons, if the doctype still has nulls, convert them to
  // empty strings.
  GumboDocument* doc_type = &parser._output->document->v.document;
  if (doc_type->name == NULL) {
    doc_type->name = gumbo_copy_stringz(&parser, "");
  }
  if (doc_type->public_identifier == NULL) {
    doc_type->public_identifier = gumbo_copy_stringz(&parser, "");
  }
  if (doc_type->system_identifier == NULL) {
    doc_type->system_identifier = gumbo_copy_stringz(&parser, "");
  }

  parser_state_destroy(&parser);
  gumbo_tokenizer_state_destroy(&parser);
  return parser._output;
}

void gumbo_destroy_node(GumboOptions* options, GumboNode* node) {
  // Need a dummy GumboParser because the allocator comes along with the
  // options object.
  GumboParser parser;
  parser._options = options;
  destroy_node(&parser, node);
}

void gumbo_destroy_output(const GumboOptions* options, GumboOutput* output) {
  if (NULL == output) return;
  // Need a dummy GumboParser because the allocator comes along with the
  // options object.
  GumboParser parser;
  parser._options = options;
  destroy_node(&parser, output->document);
  for (unsigned int i = 0; i < output->errors.length; ++i) {
    gumbo_error_destroy(&parser, output->errors.data[i]);
  }
  gumbo_vector_destroy(&parser, &output->errors);
  gumbo_parser_deallocate(&parser, output);
}<|MERGE_RESOLUTION|>--- conflicted
+++ resolved
@@ -2364,10 +2364,6 @@
   }
 }
 
-<<<<<<< HEAD
-static void destroy_node(GumboParser* parser, GumboNode* node) {
-  if (NULL == node) return;
-=======
 size_t gumbo_tree_traverse(
     GumboNode* node, void* userdata, gumbo_tree_iter_callback cb) {
   GumboNode* current_node = node;
@@ -2414,7 +2410,6 @@
 
 static size_t destroy_one_node(void* parser_, GumboNode* node) {
   GumboParser* parser = (GumboParser*) parser_;
->>>>>>> 7f73b3b8
   switch (node->type) {
     case GUMBO_NODE_DOCUMENT: {
       GumboDocument* doc = &node->v.document;
