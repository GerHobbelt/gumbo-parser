--- conflicted
+++ resolved
@@ -63,12 +63,6 @@
 static bool handle_in_template(GumboParser*, GumboToken*);
 static void destroy_node(GumboParser*, GumboNode*);
 
-<<<<<<< HEAD
-const GumboOptions kGumboDefaultOptions = {
-  8,
-  false,
-  -1,
-=======
 static void* malloc_wrapper(void* unused, size_t size) {
 	return malloc(size);
 }
@@ -95,7 +89,6 @@
   .max_errors = 50 /* -1 */,
   .fragment_context = GUMBO_TAG_LAST,
   .fragment_namespace = GUMBO_NAMESPACE_HTML
->>>>>>> 2e999ccd
 };
 
 static const GumboStringPiece kDoctypeHtml = GUMBO_STRING("html");
@@ -499,14 +492,11 @@
 static void output_init(GumboParser* parser, GumboOutput* output) {
   output->root = NULL;
   output->document = new_document_node(parser);
-<<<<<<< HEAD
+  output->status = GUMBO_STATUS_OK;
+  parser->_output = output;
   // Arena is initialized before this is called, so we have memory to initialize
   // the parser state.
   output->out_of_memory = false;
-=======
-  output->status = GUMBO_STATUS_OK;
-  parser->_output = output;
->>>>>>> 2e999ccd
   gumbo_init_errors(parser);
 }
 
@@ -4120,23 +4110,13 @@
 GumboOutput* gumbo_parse_with_options(const GumboOptions* options, const char* buffer, size_t length) {
   GumboParser parser;
   parser._options = options;
-<<<<<<< HEAD
   // Must come first, since all the other init functions allocate memory.  The
   // arena is stored in the GumboOutput structure, so that must be allocated
   // manually.
   parser._output = malloc(sizeof(GumboOutput));
   arena_init(&parser._output->arena);
   // Next initialize the parser state.
-  parser_state_init(&parser);
-  // Must come after parser_state_init, since creating the document node must
-  // reference parser_state->_current_node.
   output_init(&parser, parser._output);
-  // And this must come after output_init, because initializing the tokenizer
-  // reads the first character and that may cause a UTF-8 decode error
-  // (inserting into output->errors) if that's invalid.
-=======
-  output_init(&parser);
->>>>>>> 2e999ccd
   gumbo_tokenizer_state_init(&parser, buffer, length);
   parser_state_init(&parser);
 
@@ -4284,10 +4264,6 @@
 }
 
 void gumbo_destroy_output(const GumboOptions* options, GumboOutput* output) {
-<<<<<<< HEAD
-  arena_destroy(&output->arena);
-  free(output);
-=======
   // Need a dummy GumboParser because the allocator comes along with the
   // options object.
   GumboParser parser;
@@ -4308,6 +4284,6 @@
     gumbo_parser_deallocate(&parser, (void *)output->error_messages);
   }
 
+  arena_destroy(&output->arena);
   gumbo_parser_deallocate(&parser, output);
->>>>>>> 2e999ccd
 }