/*
 Copyright 2017-2018 Craig Barnes.
 Copyright 2010 Google Inc.

 Licensed under the Apache License, Version 2.0 (the "License");
 you may not use this file except in compliance with the License.
 You may obtain a copy of the License at

    https://www.apache.org/licenses/LICENSE-2.0

 Unless required by applicable law or agreed to in writing, software
 distributed under the License is distributed on an "AS IS" BASIS,
 WITHOUT WARRANTIES OR CONDITIONS OF ANY KIND, either express or implied.
 See the License for the specific language governing permissions and
 limitations under the License.
*/

#include <assert.h>
#include <stdarg.h>
#include <stdint.h>
#include <stdlib.h>
#include <string.h>
<<<<<<< HEAD
#include "string_util.h"
#if defined(_MSC_VER)
#ifndef _CRTDBG_MAP_ALLOC
#define _CRTDBG_MAP_ALLOC
#endif
#include <crtdbg.h>
#endif
=======
>>>>>>> 961f9c07

#include "ascii.h"
#include "attribute.h"
#include "error.h"
#include "gumbo.h"
#include "insertion_mode.h"
#include "macros.h"
#include "parser.h"
#include "replacement.h"
#include "tokenizer.h"
#include "tokenizer_states.h"
#include "token_buffer.h"
#include "utf8.h"
#include "util.h"
#include "vector.h"

typedef uint8_t TagSet[GUMBO_TAG_LAST + 1];
#define TAG(tag) [GUMBO_TAG_##tag] = (1 << GUMBO_NAMESPACE_HTML)
#define TAG_SVG(tag) [GUMBO_TAG_##tag] = (1 << GUMBO_NAMESPACE_SVG)
#define TAG_MATHML(tag) [GUMBO_TAG_##tag] = (1 << GUMBO_NAMESPACE_MATHML)

<<<<<<< HEAD
#define TAGSET_INCLUDES(tagset, ns, tag) ( \
  tag < GUMBO_TAG_LAST \
  && (tagset[(int) tag] & (1 << (int) ns)) \
)

// selected forward declarations as it is getting hard to find
// an appropriate order
static bool node_html_tag_is(const GumboNode*, GumboTag);
static GumboInsertionMode get_current_template_insertion_mode(
    const GumboParser*);
static bool handle_in_template(GumboParser*, GumboToken*);
static void destroy_node(GumboParser*, GumboNode*);

static void* malloc_wrapper(void* unused, size_t size) { return malloc(size); }

static void free_wrapper(void* unused, void* ptr) { free(ptr); }

// Set kDefaultGumboOptions field max_errors to default to 50 (not -1) to 
// prevent Quadratic time and memory use with many unclosed tags
// https://github.com/google/gumbo-parser/issues/391
const GumboOptions kGumboDefaultOptions = {&malloc_wrapper, &free_wrapper, NULL,
  .tab_stop = 8,
  .stop_on_first_error = false,
  .max_tree_depth = 400,
  .max_errors = 50 /* -1 */,
  .fragment_context = GUMBO_TAG_LAST,
  .fragment_namespace = GUMBO_NAMESPACE_HTML
};

static const GumboStringPiece kDoctypeHtml = GUMBO_STRING("html");
static const GumboStringPiece kPublicIdHtml4_0 =
    GUMBO_STRING("-//W3C//DTD HTML 4.0//EN");
static const GumboStringPiece kPublicIdHtml4_01 =
    GUMBO_STRING("-//W3C//DTD HTML 4.01//EN");
static const GumboStringPiece kPublicIdXhtml1_0 =
    GUMBO_STRING("-//W3C//DTD XHTML 1.0 Strict//EN");
static const GumboStringPiece kPublicIdXhtml1_1 =
    GUMBO_STRING("-//W3C//DTD XHTML 1.1//EN");
static const GumboStringPiece kSystemIdRecHtml4_0 =
    GUMBO_STRING("http://www.w3.org/TR/REC-html40/strict.dtd");
static const GumboStringPiece kSystemIdHtml4 =
    GUMBO_STRING("http://www.w3.org/TR/html4/strict.dtd");
static const GumboStringPiece kSystemIdXhtmlStrict1_1 =
    GUMBO_STRING("http://www.w3.org/TR/xhtml1/DTD/xhtml1-strict.dtd");
static const GumboStringPiece kSystemIdXhtml1_1 =
    GUMBO_STRING("http://www.w3.org/TR/xhtml11/DTD/xhtml11.dtd");
static const GumboStringPiece kSystemIdLegacyCompat =
    GUMBO_STRING("about:legacy-compat");
=======
#define GUMBO_EMPTY_SOURCE_POSITION_INIT { .line = 0, .column = 0, .offset = 0 }
#define kGumboEmptySourcePosition (const GumboSourcePosition) \
  GUMBO_EMPTY_SOURCE_POSITION_INIT

const GumboOptions kGumboDefaultOptions = {
  .tab_stop = 8,
  .stop_on_first_error = false,
  .max_tree_depth = 400,
  .max_errors = -1,
  .fragment_context = NULL,
  .fragment_namespace = GUMBO_NAMESPACE_HTML,
  .fragment_encoding = NULL,
  .quirks_mode = GUMBO_DOCTYPE_NO_QUIRKS,
  .fragment_context_has_form_ancestor = false,
};

#define STRING(s) {.data = s, .length = sizeof(s) - 1}
#define TERMINATOR {.data = NULL, .length = 0}
>>>>>>> 961f9c07

// The doctype arrays have an explicit terminator because we want to pass them
// to a helper function, and passing them as a pointer discards sizeof
// information. The SVG arrays are used only by one-off functions, and so loops
// over them use sizeof directly instead of a terminator.

static const GumboStringPiece kQuirksModePublicIdPrefixes[] = {
  STRING("+//Silmaril//dtd html Pro v0r11 19970101//"),
  STRING("-//AdvaSoft Ltd//DTD HTML 3.0 asWedit + extensions//"),
  STRING("-//AS//DTD HTML 3.0 asWedit + extensions//"),
  STRING("-//IETF//DTD HTML 2.0 Level 1//"),
  STRING("-//IETF//DTD HTML 2.0 Level 2//"),
  STRING("-//IETF//DTD HTML 2.0 Strict Level 1//"),
  STRING("-//IETF//DTD HTML 2.0 Strict Level 2//"),
  STRING("-//IETF//DTD HTML 2.0 Strict//"),
  STRING("-//IETF//DTD HTML 2.0//"),
  STRING("-//IETF//DTD HTML 2.1E//"),
  STRING("-//IETF//DTD HTML 3.0//"),
  STRING("-//IETF//DTD HTML 3.2 Final//"),
  STRING("-//IETF//DTD HTML 3.2//"),
  STRING("-//IETF//DTD HTML 3//"),
  STRING("-//IETF//DTD HTML Level 0//"),
  STRING("-//IETF//DTD HTML Level 1//"),
  STRING("-//IETF//DTD HTML Level 2//"),
  STRING("-//IETF//DTD HTML Level 3//"),
  STRING("-//IETF//DTD HTML Strict Level 0//"),
  STRING("-//IETF//DTD HTML Strict Level 1//"),
  STRING("-//IETF//DTD HTML Strict Level 2//"),
  STRING("-//IETF//DTD HTML Strict Level 3//"),
  STRING("-//IETF//DTD HTML Strict//"),
  STRING("-//IETF//DTD HTML//"),
  STRING("-//Metrius//DTD Metrius Presentational//"),
  STRING("-//Microsoft//DTD Internet Explorer 2.0 HTML Strict//"),
  STRING("-//Microsoft//DTD Internet Explorer 2.0 HTML//"),
  STRING("-//Microsoft//DTD Internet Explorer 2.0 Tables//"),
  STRING("-//Microsoft//DTD Internet Explorer 3.0 HTML Strict//"),
  STRING("-//Microsoft//DTD Internet Explorer 3.0 HTML//"),
  STRING("-//Microsoft//DTD Internet Explorer 3.0 Tables//"),
  STRING("-//Netscape Comm. Corp.//DTD HTML//"),
  STRING("-//Netscape Comm. Corp.//DTD Strict HTML//"),
  STRING("-//O'Reilly and Associates//DTD HTML 2.0//"),
  STRING("-//O'Reilly and Associates//DTD HTML Extended 1.0//"),
  STRING("-//O'Reilly and Associates//DTD HTML Extended Relaxed 1.0//"),
  STRING(
    "-//SoftQuad Software//DTD HoTMetaL PRO 6.0::19990601::)"
    "extensions to HTML 4.0//"),
  STRING(
    "-//SoftQuad//DTD HoTMetaL PRO 4.0::19971010::"
    "extensions to HTML 4.0//"),
  STRING("-//Spyglass//DTD HTML 2.0 Extended//"),
  STRING("-//SQ//DTD HTML 2.0 HoTMetaL + extensions//"),
  STRING("-//Sun Microsystems Corp.//DTD HotJava HTML//"),
  STRING("-//Sun Microsystems Corp.//DTD HotJava Strict HTML//"),
  STRING("-//W3C//DTD HTML 3 1995-03-24//"),
  STRING("-//W3C//DTD HTML 3.2 Draft//"),
  STRING("-//W3C//DTD HTML 3.2 Final//"),
  STRING("-//W3C//DTD HTML 3.2//"),
  STRING("-//W3C//DTD HTML 3.2S Draft//"),
  STRING("-//W3C//DTD HTML 4.0 Frameset//"),
  STRING("-//W3C//DTD HTML 4.0 Transitional//"),
  STRING("-//W3C//DTD HTML Experimental 19960712//"),
  STRING("-//W3C//DTD HTML Experimental 970421//"),
  STRING("-//W3C//DTD W3 HTML//"),
  STRING("-//W3O//DTD W3 HTML 3.0//"),
  STRING("-//WebTechs//DTD Mozilla HTML 2.0//"),
  STRING("-//WebTechs//DTD Mozilla HTML//"),
  TERMINATOR
};

static const GumboStringPiece kQuirksModePublicIdExactMatches[] = {
  STRING("-//W3O//DTD W3 HTML Strict 3.0//EN//"),
  STRING("-/W3C/DTD HTML 4.0 Transitional/EN"),
  STRING("HTML"),
  TERMINATOR
};

static const GumboStringPiece kQuirksModeSystemIdExactMatches[] = {
  STRING("http://www.ibm.com/data/dtd/v11/ibmxhtml1-transitional.dtd"),
  TERMINATOR
};

static const GumboStringPiece kLimitedQuirksPublicIdPrefixes[] = {
  STRING("-//W3C//DTD XHTML 1.0 Frameset//"),
  STRING("-//W3C//DTD XHTML 1.0 Transitional//"),
  TERMINATOR
};

static const GumboStringPiece kSystemIdDependentPublicIdPrefixes[] = {
  STRING("-//W3C//DTD HTML 4.01 Frameset//"),
  STRING("-//W3C//DTD HTML 4.01 Transitional//"),
  TERMINATOR
};

// Indexed by GumboNamespaceEnum; keep in sync with that.
static const char* kLegalXmlns[] = {
  "http://www.w3.org/1999/xhtml",
  "http://www.w3.org/2000/svg",
  "http://www.w3.org/1998/Math/MathML"
};

// The "scope marker" for the list of active formatting elements. We use a
// pointer to this as a generic marker element, since the particular element
// scope doesn't matter.
static const GumboNode kActiveFormattingScopeMarker = { 0 };

// The tag_is and tag_in function use true & false to denote start & end tags,
// but for readability, we define constants for them here.
static const bool kStartTag = true;
static const bool kEndTag = false;

// Because GumboStringPieces are immutable, we can't insert a character directly
// into a text node. Instead, we accumulate all pending characters here and
// flush them out to a text node whenever a new element is inserted.
//
// https://html.spec.whatwg.org/multipage/parsing.html#insert-a-character
typedef struct _TextNodeBufferState {
  // The accumulated text to be inserted into the current text node.
  GumboStringBuffer _buffer;

  // A pointer to the original text represented by this text node. Note that
  // because of foster parenting and other strange DOM manipulations, this may
  // include other non-text HTML tags in it; it is defined as the span of
  // original text from the first character in this text node to the last
  // character in this text node.
  const char* _start_original_text;

  // The source position of the start of this text node.
  GumboSourcePosition _start_position;

  // The type of node that will be inserted (TEXT, CDATA, or WHITESPACE).
  GumboNodeType _type;
} TextNodeBufferState;

typedef struct GumboInternalParserState {
  // https://html.spec.whatwg.org/multipage/parsing.html#insertion-mode
  GumboInsertionMode _insertion_mode;

  // Used for run_generic_parsing_algorithm, which needs to switch back to the
  // original insertion mode at its conclusion.
  GumboInsertionMode _original_insertion_mode;

  // https://html.spec.whatwg.org/multipage/parsing.html#the-stack-of-open-elements
  GumboVector /*GumboNode*/ _open_elements;

  // https://html.spec.whatwg.org/multipage/parsing.html#the-list-of-active-formatting-elements
  GumboVector /*GumboNode*/ _active_formatting_elements;

  // The stack of template insertion modes.
  // https://html.spec.whatwg.org/multipage/parsing.html#the-insertion-mode
  GumboVector /*InsertionMode*/ _template_insertion_modes;

  // https://html.spec.whatwg.org/multipage/parsing.html#the-element-pointers
  GumboNode* _head_element;
  GumboNode* _form_element;

  // The element used as fragment context when parsing in fragment mode
  GumboNode* _fragment_ctx;

  // The flag for when the spec says "Reprocess the current token in..."
  bool _reprocess_current_token;

  // The flag for "acknowledge the token's self-closing flag".
  bool _self_closing_flag_acknowledged;

  // The "frameset-ok" flag from the spec.
  bool _frameset_ok;

  // The flag for "If the next token is a LINE FEED, ignore that token...".
  bool _ignore_next_linefeed;

  // The flag for "whenever a node would be inserted into the current node, it
  // must instead be foster parented". This is used for misnested table
  // content, which needs to be handled according to "in body" rules yet foster
  // parented outside of the table.
  // It would perhaps be more explicit to have this as a parameter to
  // handle_in_body and insert_element, but given how special-purpose this is
  // and the number of call-sites that would need to take the extra parameter,
  // it's easier just to have a state flag.
  bool _foster_parent_insertions;

  // The accumulated text node buffer state.
  TextNodeBufferState _text_node;

  // The accumulated character tokens in tables for error purposes.
  GumboCharacterTokenBuffer _table_character_tokens;

  // The current token.
  GumboToken* _current_token;

  // The way that the spec is written, the </body> and </html> tags are *always*
  // implicit, because encountering one of those tokens merely switches the
  // insertion mode out of "in body". So we have individual state flags for
  // those end tags that are then inspected by pop_current_node when the <body>
  // and <html> nodes are popped to set the GUMBO_INSERTION_IMPLICIT_END_TAG
  // flag appropriately.
  bool _closed_body_tag;
  bool _closed_html_tag;
} GumboParserState;

static bool token_has_attribute(const GumboToken* token, const char* name) {
  assert(token->type == GUMBO_TOKEN_START_TAG);
  return gumbo_get_attribute(&token->v.start_tag.attributes, name) != NULL;
}

// Checks if the value of the specified attribute is a case-insensitive match
// for the specified string.
static bool attribute_matches (
  const GumboVector* attributes,
  const char* name,
  const char* value
) {
  const GumboAttribute* attr = gumbo_get_attribute(attributes, name);
  return attr ? gumbo_ascii_strcasecmp(value, attr->value) == 0 : false;
}

// Checks if the value of the specified attribute is a case-sensitive match
// for the specified string.
static bool attribute_matches_case_sensitive (
  const GumboVector* attributes,
  const char* name,
  const char* value
) {
  const GumboAttribute* attr = gumbo_get_attribute(attributes, name);
  return attr ? strcmp(value, attr->value) == 0 : false;
}

// Checks if the specified attribute vectors are identical.
static bool all_attributes_match (
  const GumboVector* attr1,
  const GumboVector* attr2
) {
  unsigned int num_unmatched_attr2_elements = attr2->length;
  for (unsigned int i = 0; i < attr1->length; ++i) {
    const GumboAttribute* attr = attr1->data[i];
    if (attribute_matches_case_sensitive(attr2, attr->name, attr->value)) {
      --num_unmatched_attr2_elements;
    } else {
      return false;
    }
  }
  return num_unmatched_attr2_elements == 0;
}

static void set_frameset_not_ok(GumboParser* parser) {
  gumbo_debug("Setting frameset_ok to false.\n");
  parser->_parser_state->_frameset_ok = false;
}

static GumboNode* create_node(GumboNodeType type) {
  GumboNode* node = gumbo_alloc(sizeof(GumboNode));
  node->parent = NULL;
  node->index_within_parent = -1;
  node->type = type;
  node->parse_flags = GUMBO_INSERTION_NORMAL;
  return node;
}

static GumboNode* new_document_node() {
  GumboNode* document_node = create_node(GUMBO_NODE_DOCUMENT);
  document_node->parse_flags = GUMBO_INSERTION_BY_PARSER;
  gumbo_vector_init(1, &document_node->v.document.children);

  // Must be initialized explicitly, as there's no guarantee that we'll see a
  // doc type token.
  GumboDocument* document = &document_node->v.document;
  document->has_doctype = false;
  document->name = NULL;
  document->public_identifier = NULL;
  document->system_identifier = NULL;
  document->doc_type_quirks_mode = GUMBO_DOCTYPE_NO_QUIRKS;
  return document_node;
}

static void output_init(GumboParser* parser) {
  GumboOutput* output = gumbo_alloc(sizeof(GumboOutput));
  output->root = NULL;
<<<<<<< HEAD
  output->document = new_document_node(parser);
=======
  output->document = new_document_node();
>>>>>>> 961f9c07
  output->status = GUMBO_STATUS_OK;
  parser->_output = output;
  gumbo_init_errors(parser);
}

static void parser_state_init(GumboParser* parser) {
  GumboParserState* parser_state = gumbo_alloc(sizeof(GumboParserState));
  parser_state->_insertion_mode = GUMBO_INSERTION_MODE_INITIAL;
  parser_state->_reprocess_current_token = false;
  parser_state->_frameset_ok = true;
  parser_state->_ignore_next_linefeed = false;
  parser_state->_foster_parent_insertions = false;
  parser_state->_text_node._type = GUMBO_NODE_WHITESPACE;
  gumbo_string_buffer_init(&parser_state->_text_node._buffer);
  gumbo_character_token_buffer_init(&parser_state->_table_character_tokens);
  gumbo_vector_init(10, &parser_state->_open_elements);
  gumbo_vector_init(5, &parser_state->_active_formatting_elements);
  gumbo_vector_init(5, &parser_state->_template_insertion_modes);
  parser_state->_head_element = NULL;
  parser_state->_form_element = NULL;
  parser_state->_fragment_ctx = NULL;
  parser_state->_current_token = NULL;
  parser_state->_closed_body_tag = false;
  parser_state->_closed_html_tag = false;
  parser->_parser_state = parser_state;
}

typedef void (*TreeTraversalCallback)(GumboNode* node);

static void tree_traverse(GumboNode* node, TreeTraversalCallback callback) {
  GumboNode* current_node = node;
  unsigned int offset = 0;

tailcall:
  switch (current_node->type) {
    case GUMBO_NODE_DOCUMENT:
    case GUMBO_NODE_TEMPLATE:
    case GUMBO_NODE_ELEMENT: {
      GumboVector* children = (current_node->type == GUMBO_NODE_DOCUMENT)
        ? &current_node->v.document.children
        : &current_node->v.element.children
      ;
      if (offset >= children->length) {
        assert(offset == children->length);
        break;
      } else {
        current_node = children->data[offset];
        offset = 0;
        goto tailcall;
      }
    }
    case GUMBO_NODE_TEXT:
    case GUMBO_NODE_CDATA:
    case GUMBO_NODE_COMMENT:
    case GUMBO_NODE_WHITESPACE:
      assert(offset == 0);
      break;
  }

  offset = current_node->index_within_parent + 1;
  GumboNode* next_node = current_node->parent;
  callback(current_node);
  if (current_node == node) {
    return;
  }
  current_node = next_node;
  goto tailcall;
}

static void destroy_node_callback(GumboNode* node) {
  switch (node->type) {
    case GUMBO_NODE_DOCUMENT: {
      GumboDocument* doc = &node->v.document;
      gumbo_free((void*) doc->children.data);
      gumbo_free((void*) doc->name);
      gumbo_free((void*) doc->public_identifier);
      gumbo_free((void*) doc->system_identifier);
    } break;
    case GUMBO_NODE_TEMPLATE:
    case GUMBO_NODE_ELEMENT:
      for (unsigned int i = 0; i < node->v.element.attributes.length; ++i) {
        gumbo_destroy_attribute(node->v.element.attributes.data[i]);
      }
      gumbo_free(node->v.element.attributes.data);
      gumbo_free(node->v.element.children.data);
      if (node->v.element.tag == GUMBO_TAG_UNKNOWN)
        gumbo_free((void *)node->v.element.name);
      break;
    case GUMBO_NODE_TEXT:
    case GUMBO_NODE_CDATA:
    case GUMBO_NODE_COMMENT:
    case GUMBO_NODE_WHITESPACE:
      gumbo_free((void*) node->v.text.text);
      break;
  }
  gumbo_free(node);
}

static void destroy_node(GumboNode* node) {
  tree_traverse(node, &destroy_node_callback);
}

static void destroy_fragment_ctx_element(GumboNode* ctx);

static void parser_state_destroy(GumboParser* parser) {
  GumboParserState* state = parser->_parser_state;
  if (state->_fragment_ctx) {
    destroy_fragment_ctx_element(state->_fragment_ctx);
  }
  gumbo_vector_destroy(&state->_active_formatting_elements);
  gumbo_vector_destroy(&state->_open_elements);
  gumbo_vector_destroy(&state->_template_insertion_modes);
  gumbo_string_buffer_destroy(&state->_text_node._buffer);
  gumbo_character_token_buffer_destroy(&state->_table_character_tokens);
  gumbo_free(state);
}

static GumboNode* get_document_node(const GumboParser* parser) {
  return parser->_output->document;
}

static bool is_fragment_parser(const GumboParser* parser) {
  return !!parser->_parser_state->_fragment_ctx;
}

// Returns the node at the bottom of the stack of open elements, or NULL if no
// elements have been added yet.
static GumboNode* get_current_node(const GumboParser* parser) {
  const GumboVector* open_elements = &parser->_parser_state->_open_elements;
  if (open_elements->length == 0) {
    assert(!parser->_output->root);
    return NULL;
  }
  assert(open_elements->length > 0);
  assert(open_elements->data != NULL);
  return open_elements->data[open_elements->length - 1];
}

static GumboNode* get_adjusted_current_node(const GumboParser* parser) {
  const GumboParserState* state = parser->_parser_state;
  if (state->_open_elements.length == 1 && state->_fragment_ctx) {
    return state->_fragment_ctx;
  }
  return get_current_node(parser);
}

// Returns true if the given needle is in the given array of literal
// GumboStringPieces. If exact_match is true, this requires that they match
// exactly; otherwise, this performs a prefix match to check if any of the
// elements in haystack start with needle. This always performs a
// case-insensitive match.
static bool is_in_static_list (
  const GumboStringPiece* needle,
  const GumboStringPiece* haystack,
  bool exact_match
) {
  if (needle->length == 0)
    return false;
  if (exact_match) {
    for (size_t i = 0; haystack[i].data; ++i) {
      if (gumbo_string_equals_ignore_case(needle, &haystack[i]))
        return true;
    }
  } else {
    for (size_t i = 0; haystack[i].data; ++i) {
      if (gumbo_string_prefix_ignore_case(&haystack[i], needle))
        return true;
    }
  }
  return false;
}

static void set_insertion_mode(GumboParser* parser, GumboInsertionMode mode) {
  parser->_parser_state->_insertion_mode = mode;
}

static void push_template_insertion_mode (
  GumboParser* parser,
  GumboInsertionMode mode
) {
  gumbo_vector_add (
    (void*) mode,
    &parser->_parser_state->_template_insertion_modes
  );
}

static void pop_template_insertion_mode(GumboParser* parser) {
  gumbo_vector_pop(&parser->_parser_state->_template_insertion_modes);
}

// Returns the current template insertion mode. If the stack of template
// insertion modes is empty, this returns GUMBO_INSERTION_MODE_INITIAL.
static GumboInsertionMode get_current_template_insertion_mode (
  const GumboParser* parser
) {
  GumboVector* modes = &parser->_parser_state->_template_insertion_modes;
  if (modes->length == 0) {
    return GUMBO_INSERTION_MODE_INITIAL;
  }
  return (GumboInsertionMode) modes->data[(modes->length - 1)];
}

// Returns true if the specified token is either a start or end tag
// (specified by is_start) with one of the tag types in the TagSet.
static bool tag_in (
  const GumboToken* token,
  bool is_start,
  const TagSet* tags
) {
  GumboTag token_tag;
  if (is_start && token->type == GUMBO_TOKEN_START_TAG) {
    token_tag = token->v.start_tag.tag;
  } else if (!is_start && token->type == GUMBO_TOKEN_END_TAG) {
    token_tag = token->v.end_tag.tag;
  } else {
    return false;
  }
  return (*tags)[(unsigned) token_tag] != 0u;
}

// Like tag_in, but for the single-tag case.
static bool tag_is(const GumboToken* token, bool is_start, GumboTag tag) {
  if (is_start && token->type == GUMBO_TOKEN_START_TAG) {
    return token->v.start_tag.tag == tag;
  }
  if (!is_start && token->type == GUMBO_TOKEN_END_TAG) {
    return token->v.end_tag.tag == tag;
  }
  return false;
}

static inline bool tagset_includes (
  const TagSet* tagset,
  GumboNamespaceEnum ns,
  GumboTag tag
) {
  return ((*tagset)[(unsigned) tag] & (1u << (unsigned) ns)) != 0u;
}

// Like tag_in, but checks for the tag of a node, rather than a token.
static bool node_tag_in_set(const GumboNode* node, const TagSet* tags) {
  assert(node != NULL);
  if (node->type != GUMBO_NODE_ELEMENT && node->type != GUMBO_NODE_TEMPLATE) {
    return false;
  }
  return tagset_includes (
    tags,
    node->v.element.tag_namespace,
    node->v.element.tag
  );
}

static bool node_qualified_tagname_is (
  const GumboNode* node,
  GumboNamespaceEnum ns,
  GumboTag tag,
  const char *name
) {
  assert(node);
  assert(node->type == GUMBO_NODE_ELEMENT || node->type == GUMBO_NODE_TEMPLATE);
  assert(node->v.element.name);
  assert(tag != GUMBO_TAG_UNKNOWN || name);
  GumboTag element_tag = node->v.element.tag;
  const char *element_name = node->v.element.name;
  assert(element_tag != GUMBO_TAG_UNKNOWN || element_name);
  if (node->v.element.tag_namespace != ns || element_tag != tag)
    return false;
  if (tag != GUMBO_TAG_UNKNOWN)
    return true;
  return !gumbo_ascii_strcasecmp(element_name, name);
}

static bool node_tagname_is (
  const GumboNode* node,
  GumboTag tag,
  const char *name
) {
  assert(node->type == GUMBO_NODE_ELEMENT || node->type == GUMBO_NODE_TEMPLATE);
  return node_qualified_tagname_is(node, node->v.element.tag_namespace, tag, name);
}

// Like node_tag_in, but for the single-tag case.
static bool node_qualified_tag_is (
  const GumboNode* node,
  GumboNamespaceEnum ns,
  GumboTag tag
) {
  assert(node);
  assert(tag != GUMBO_TAG_UNKNOWN);
  assert(node->type == GUMBO_NODE_ELEMENT || node->type == GUMBO_NODE_TEMPLATE);
  return
    node->v.element.tag == tag
    && node->v.element.tag_namespace == ns;
}

// Like node_tag_in, but for the single-tag case in the HTML namespace
static bool node_html_tag_is(const GumboNode* node, GumboTag tag) {
  assert(tag != GUMBO_TAG_UNKNOWN);
  return node_qualified_tag_is(node, GUMBO_NAMESPACE_HTML, tag);
}

// https://html.spec.whatwg.org/multipage/parsing.html#reset-the-insertion-mode-appropriately
// This is a helper function that returns the appropriate insertion mode instead
// of setting it. Returns GUMBO_INSERTION_MODE_INITIAL as a sentinel value to
// indicate that there is no appropriate insertion mode, and the loop should
// continue.
static GumboInsertionMode get_appropriate_insertion_mode (
  const GumboParser* parser,
  int index
) {
  const GumboVector* open_elements = &parser->_parser_state->_open_elements;
  const GumboNode* node = open_elements->data[index];
  const bool is_last = index == 0;

  if (is_last && is_fragment_parser(parser)) {
    node = parser->_parser_state->_fragment_ctx;
  }

  assert(node->type == GUMBO_NODE_ELEMENT || node->type == GUMBO_NODE_TEMPLATE);
<<<<<<< HEAD
  if (node->v.element.tag_namespace != GUMBO_NAMESPACE_HTML)
    return is_last ?
      GUMBO_INSERTION_MODE_IN_BODY : GUMBO_INSERTION_MODE_INITIAL;
=======
  if (node->v.element.tag_namespace != GUMBO_NAMESPACE_HTML) {
    return is_last ? GUMBO_INSERTION_MODE_IN_BODY : GUMBO_INSERTION_MODE_INITIAL;
  }
>>>>>>> 961f9c07

  switch (node->v.element.tag) {
    case GUMBO_TAG_SELECT: {
      if (is_last) {
        return GUMBO_INSERTION_MODE_IN_SELECT;
      }
      for (int i = index; i > 0; --i) {
        const GumboNode* ancestor = open_elements->data[i];
        if (node_html_tag_is(ancestor, GUMBO_TAG_TEMPLATE)) {
          return GUMBO_INSERTION_MODE_IN_SELECT;
        }
        if (node_html_tag_is(ancestor, GUMBO_TAG_TABLE)) {
          return GUMBO_INSERTION_MODE_IN_SELECT_IN_TABLE;
        }
      }
      return GUMBO_INSERTION_MODE_IN_SELECT;
    }
    case GUMBO_TAG_TD:
    case GUMBO_TAG_TH:
      if (!is_last) return GUMBO_INSERTION_MODE_IN_CELL;
      break;
    case GUMBO_TAG_TR:
      return GUMBO_INSERTION_MODE_IN_ROW;
    case GUMBO_TAG_TBODY:
    case GUMBO_TAG_THEAD:
    case GUMBO_TAG_TFOOT:
      return GUMBO_INSERTION_MODE_IN_TABLE_BODY;
    case GUMBO_TAG_CAPTION:
      return GUMBO_INSERTION_MODE_IN_CAPTION;
    case GUMBO_TAG_COLGROUP:
      return GUMBO_INSERTION_MODE_IN_COLUMN_GROUP;
    case GUMBO_TAG_TABLE:
      return GUMBO_INSERTION_MODE_IN_TABLE;
    case GUMBO_TAG_TEMPLATE:
      return get_current_template_insertion_mode(parser);
    case GUMBO_TAG_HEAD:
      if (!is_last) return GUMBO_INSERTION_MODE_IN_HEAD;
      break;
    case GUMBO_TAG_BODY:
      return GUMBO_INSERTION_MODE_IN_BODY;
    case GUMBO_TAG_FRAMESET:
      return GUMBO_INSERTION_MODE_IN_FRAMESET;
    case GUMBO_TAG_HTML:
      return parser->_parser_state->_head_element
        ? GUMBO_INSERTION_MODE_AFTER_HEAD
        : GUMBO_INSERTION_MODE_BEFORE_HEAD;
    default:
      break;
  }
  return is_last ? GUMBO_INSERTION_MODE_IN_BODY : GUMBO_INSERTION_MODE_INITIAL;
}

// This performs the actual "reset the insertion mode" loop.
static void reset_insertion_mode_appropriately(GumboParser* parser) {
  const GumboVector* open_elements = &parser->_parser_state->_open_elements;
  for (int i = open_elements->length; --i >= 0;) {
    GumboInsertionMode mode = get_appropriate_insertion_mode(parser, i);
    if (mode != GUMBO_INSERTION_MODE_INITIAL) {
      set_insertion_mode(parser, mode);
      return;
    }
  }
  // Should never get here, because is_last will be set on the last iteration
  // and will force GUMBO_INSERTION_MODE_IN_BODY.
  assert(0);
}

static void parser_add_parse_error (
  GumboParser* parser,
  const GumboToken* token
) {
  gumbo_debug("Adding parse error.\n");
  GumboError* error = gumbo_add_error(parser);
  if (!error) {
    return;
  }
  error->type = GUMBO_ERR_PARSER;
  error->position = token->position;
  error->original_text = token->original_text;
  GumboParserError* extra_data = &error->v.parser;
  extra_data->input_type = token->type;
  extra_data->input_tag = GUMBO_TAG_UNKNOWN;
  if (token->type == GUMBO_TOKEN_START_TAG) {
    extra_data->input_tag = token->v.start_tag.tag;
  } else if (token->type == GUMBO_TOKEN_END_TAG) {
    extra_data->input_tag = token->v.end_tag.tag;
  }
  const GumboParserState* state = parser->_parser_state;
  extra_data->parser_state = state->_insertion_mode;
  gumbo_vector_init(state->_open_elements.length, &extra_data->tag_stack);
  for (unsigned int i = 0; i < state->_open_elements.length; ++i) {
    const GumboNode* node = state->_open_elements.data[i];
<<<<<<< HEAD
    assert(
        node->type == GUMBO_NODE_ELEMENT || node->type == GUMBO_NODE_TEMPLATE);
    gumbo_vector_add(
        parser, (void*)(intptr_t) node->v.element.tag, &extra_data->tag_stack);
  }
  return error;
}

// Returns true if the specified token is either a start or end tag (specified
// by is_start) with one of the tag types in the varargs list.  Terminate the
// list with GUMBO_TAG_LAST; this functions as a sentinel since no portion of
// the spec references tags that are not in the spec.
static bool tag_in(
    const GumboToken* token, bool is_start, const gumbo_tagset tags) {
  GumboTag token_tag;
  if (is_start && token->type == GUMBO_TOKEN_START_TAG) {
    token_tag = token->v.start_tag.tag;
  } else if (!is_start && token->type == GUMBO_TOKEN_END_TAG) {
    token_tag = token->v.end_tag;
  } else {
    return false;
=======
    assert (
      node->type == GUMBO_NODE_ELEMENT
      || node->type == GUMBO_NODE_TEMPLATE
    );
    gumbo_vector_add (
      (void*) node->v.element.tag,
      &extra_data->tag_stack
    );
>>>>>>> 961f9c07
  }
}

// https://html.spec.whatwg.org/multipage/parsing.html#mathml-text-integration-point
static bool is_mathml_integration_point(const GumboNode* node) {
  static const TagSet mathml_integration_point_tags = {
    TAG_MATHML(MI), TAG_MATHML(MO), TAG_MATHML(MN),
    TAG_MATHML(MS), TAG_MATHML(MTEXT)
  };
  return node_tag_in_set(node, &mathml_integration_point_tags);
}

// https://html.spec.whatwg.org/multipage/parsing.html#html-integration-point
static bool is_html_integration_point(const GumboNode* node) {
  static const TagSet html_integration_point_svg_tags = {
      TAG_SVG(FOREIGNOBJECT), TAG_SVG(DESC), TAG_SVG(TITLE)
  };
  if (node_tag_in_set(node, &html_integration_point_svg_tags)) {
    return true;
  }
<<<<<<< HEAD
  return TAGSET_INCLUDES(
      tags, node->v.element.tag_namespace, node->v.element.tag);
}

// Like node_tag_in, but for the single-tag case.
static bool node_qualified_tag_is(
    const GumboNode* node, GumboNamespaceEnum ns, GumboTag tag) {
  assert(node);
  return (node->type == GUMBO_NODE_ELEMENT ||
             node->type == GUMBO_NODE_TEMPLATE) &&
         node->v.element.tag == tag && node->v.element.tag_namespace == ns;
}

// Like node_tag_in, but for the single-tag case in the HTML namespace
static bool node_html_tag_is(const GumboNode* node, GumboTag tag) {
  return node_qualified_tag_is(node, GUMBO_NAMESPACE_HTML, tag);
}

static void push_template_insertion_mode(
    GumboParser* parser, GumboInsertionMode mode) {
  gumbo_vector_add(
      parser, (void*)(intptr_t) mode, &parser->_parser_state->_template_insertion_modes);
}

static void pop_template_insertion_mode(GumboParser* parser) {
  gumbo_vector_pop(parser, &parser->_parser_state->_template_insertion_modes);
}
=======
>>>>>>> 961f9c07

  const bool is_mathml_annotation_xml_element = node_qualified_tag_is (
    node,
    GUMBO_NAMESPACE_MATHML,
    GUMBO_TAG_ANNOTATION_XML
  );
  const GumboVector* attributes = &node->v.element.attributes;
  if (
    is_mathml_annotation_xml_element
    && (
      attribute_matches(attributes, "encoding", "text/html")
      || attribute_matches(attributes, "encoding", "application/xhtml+xml")
    )
  ) {
    return true;
  }
<<<<<<< HEAD
  return (GumboInsertionMode)(intptr_t)
      template_insertion_modes->data[(template_insertion_modes->length - 1)];
}

// http://www.whatwg.org/specs/web-apps/current-work/multipage/tree-construction.html#mathml-text-integration-point
static bool is_mathml_integration_point(const GumboNode* node) {
  return node_tag_in_set(
      node, (gumbo_tagset){TAG_MATHML(MI), TAG_MATHML(MO), TAG_MATHML(MN),
                TAG_MATHML(MS), TAG_MATHML(MTEXT)});
}
=======
>>>>>>> 961f9c07

  return false;
}

// This represents a place to insert a node, consisting of a target parent and a
// child index within that parent. If the node should be inserted at the end of
// the parent's child, index will be -1.
typedef struct {
  GumboNode* target;
  int index;
} InsertionLocation;

static InsertionLocation get_appropriate_insertion_location (
  const GumboParser* parser,
  GumboNode* override_target
) {
  InsertionLocation retval = {override_target, -1};
  if (retval.target == NULL) {
    // No override target; default to the current node, but special-case the
    // root node since get_current_node() assumes the stack of open elements is
    // non-empty.
    retval.target = (parser->_output->root != NULL)
      ? get_current_node(parser)
      : get_document_node(parser)
    ;
  }
  if (
    !parser->_parser_state->_foster_parent_insertions
    || !node_tag_in_set(retval.target, &(const TagSet) {
      TAG(TABLE), TAG(TBODY), TAG(TFOOT), TAG(THEAD), TAG(TR)
    })
  ) {
    return retval;
  }

  // Foster-parenting case.
  int last_template_index = -1;
  int last_table_index = -1;
  const GumboVector* open_elements = &parser->_parser_state->_open_elements;
  for (unsigned int i = 0; i < open_elements->length; ++i) {
    if (node_html_tag_is(open_elements->data[i], GUMBO_TAG_TEMPLATE)) {
      last_template_index = i;
    }
    if (node_html_tag_is(open_elements->data[i], GUMBO_TAG_TABLE)) {
      last_table_index = i;
    }
  }
  if (
    last_template_index != -1
    && (last_table_index == -1 || last_template_index > last_table_index)
  ) {
    retval.target = open_elements->data[last_template_index];
    return retval;
  }
  if (last_table_index == -1) {
    retval.target = open_elements->data[0];
    return retval;
  }
  const GumboNode* last_table = open_elements->data[last_table_index];
  if (last_table->parent != NULL) {
    retval.target = last_table->parent;
    retval.index = last_table->index_within_parent;
    return retval;
  }

  retval.target = open_elements->data[last_table_index - 1];
  return retval;
}

// Appends a node to the end of its parent, setting the "parent" and
// "index_within_parent" fields appropriately.
static void append_node(GumboNode* parent, GumboNode* node) {
  assert(node->parent == NULL);
  assert(node->index_within_parent == (unsigned int) -1);
  GumboVector* children;
  if (
    parent->type == GUMBO_NODE_ELEMENT
    || parent->type == GUMBO_NODE_TEMPLATE
  ) {
    children = &parent->v.element.children;
  } else {
    assert(parent->type == GUMBO_NODE_DOCUMENT);
    children = &parent->v.document.children;
  }
  node->parent = parent;
  node->index_within_parent = children->length;
  gumbo_vector_add((void*) node, children);
  assert(node->index_within_parent < children->length);
}

// Inserts a node at the specified InsertionLocation, updating the
// "parent" and "index_within_parent" fields of it and all its siblings.
// If the index of the location is -1, this calls append_node.
static void insert_node(GumboNode* node, InsertionLocation location) {
  assert(node->parent == NULL);
  assert(node->index_within_parent == (unsigned int) -1);
  GumboNode* parent = location.target;
  int index = location.index;
  if (index != -1) {
    GumboVector* children = NULL;
    if (
      parent->type == GUMBO_NODE_ELEMENT
      || parent->type == GUMBO_NODE_TEMPLATE
    ) {
      children = &parent->v.element.children;
    } else if (parent->type == GUMBO_NODE_DOCUMENT) {
      children = &parent->v.document.children;
      assert(children->length == 0);
    } else {
      assert(0);
    }

    assert(index >= 0);
    assert((unsigned int) index < children->length);
    node->parent = parent;
    node->index_within_parent = index;
    gumbo_vector_insert_at((void*) node, index, children);
    assert(node->index_within_parent < children->length);
    for (unsigned int i = index + 1; i < children->length; ++i) {
      GumboNode* sibling = children->data[i];
      sibling->index_within_parent = i;
      assert(sibling->index_within_parent < children->length);
    }
  } else {
    append_node(parent, node);
  }
}

static void maybe_flush_text_node_buffer(GumboParser* parser) {
  GumboParserState* state = parser->_parser_state;
  TextNodeBufferState* buffer_state = &state->_text_node;
  if (buffer_state->_buffer.length == 0) {
    return;
  }

  assert (
    buffer_state->_type == GUMBO_NODE_WHITESPACE
    || buffer_state->_type == GUMBO_NODE_TEXT
    || buffer_state->_type == GUMBO_NODE_CDATA
  );
  GumboNode* text_node = create_node(buffer_state->_type);
  GumboText* text_node_data = &text_node->v.text;
  text_node_data->text = gumbo_string_buffer_to_string(&buffer_state->_buffer);
  text_node_data->original_text.data = buffer_state->_start_original_text;
  text_node_data->original_text.length =
      state->_current_token->original_text.data -
      buffer_state->_start_original_text;
  text_node_data->start_pos = buffer_state->_start_position;

  gumbo_debug (
    "Flushing text node buffer of %.*s.\n",
    (int) buffer_state->_buffer.length,
    buffer_state->_buffer.data
  );

  InsertionLocation location = get_appropriate_insertion_location(parser, NULL);
  if (location.target->type == GUMBO_NODE_DOCUMENT) {
    // The DOM does not allow Document nodes to have Text children, so per the
    // spec, they are dropped on the floor.
    destroy_node(text_node);
  } else {
    insert_node(text_node, location);
  }

  gumbo_string_buffer_clear(&buffer_state->_buffer);
  buffer_state->_type = GUMBO_NODE_WHITESPACE;
  assert(buffer_state->_buffer.length == 0);
}

static void record_end_of_element (
  const GumboToken* current_token,
  GumboElement* element
) {
  element->end_pos = current_token->position;
  element->original_end_tag =
    (current_token->type == GUMBO_TOKEN_END_TAG)
      ? current_token->original_text
      : kGumboEmptyString;
}

static GumboNode* pop_current_node(GumboParser* parser) {
  GumboParserState* state = parser->_parser_state;
  maybe_flush_text_node_buffer(parser);
  if (state->_open_elements.length > 0) {
    assert(node_html_tag_is(state->_open_elements.data[0], GUMBO_TAG_HTML));
    gumbo_debug (
      "Popping %s node.\n",
      gumbo_normalized_tagname(get_current_node(parser)->v.element.tag)
    );
  }
  GumboNode* current_node = gumbo_vector_pop(&state->_open_elements);
  if (!current_node) {
    assert(state->_open_elements.length == 0);
    return NULL;
  }
  assert (
    current_node->type == GUMBO_NODE_ELEMENT
    || current_node->type == GUMBO_NODE_TEMPLATE
  );
  bool is_closed_body_or_html_tag =
    (
      node_html_tag_is(current_node, GUMBO_TAG_BODY)
      && state->_closed_body_tag
    ) || (
      node_html_tag_is(current_node, GUMBO_TAG_HTML)
      && state->_closed_html_tag
    )
  ;
  if (
    (
      state->_current_token->type != GUMBO_TOKEN_END_TAG
      || !node_qualified_tagname_is (
        current_node,
        GUMBO_NAMESPACE_HTML,
        state->_current_token->v.end_tag.tag,
        state->_current_token->v.end_tag.name
      )
    )
    && !is_closed_body_or_html_tag
  ) {
    current_node->parse_flags |= GUMBO_INSERTION_IMPLICIT_END_TAG;
  }
  if (!is_closed_body_or_html_tag) {
    record_end_of_element(state->_current_token, &current_node->v.element);
  }
  return current_node;
}

static void append_comment_node (
  GumboParser* parser,
  GumboNode* node,
  const GumboToken* token
) {
  maybe_flush_text_node_buffer(parser);
  GumboNode* comment = create_node(GUMBO_NODE_COMMENT);
  comment->type = GUMBO_NODE_COMMENT;
  comment->parse_flags = GUMBO_INSERTION_NORMAL;
  comment->v.text.text = token->v.text;
  comment->v.text.original_text = token->original_text;
  comment->v.text.start_pos = token->position;
  append_node(node, comment);
}

// https://html.spec.whatwg.org/multipage/parsing.html#clear-the-stack-back-to-a-table-row-context
static void clear_stack_to_table_row_context(GumboParser* parser) {
  static const TagSet tags = {TAG(HTML), TAG(TR), TAG(TEMPLATE)};
  while (!node_tag_in_set(get_current_node(parser), &tags)) {
    pop_current_node(parser);
  }
}

// https://html.spec.whatwg.org/multipage/parsing.html#clear-the-stack-back-to-a-table-context
static void clear_stack_to_table_context(GumboParser* parser) {
  static const TagSet tags = {TAG(HTML), TAG(TABLE), TAG(TEMPLATE)};
  while (!node_tag_in_set(get_current_node(parser), &tags)) {
    pop_current_node(parser);
  }
}

// https://html.spec.whatwg.org/multipage/parsing.html#clear-the-stack-back-to-a-table-body-context
static void clear_stack_to_table_body_context(GumboParser* parser) {
  static const TagSet tags = {
    TAG(HTML), TAG(TBODY), TAG(TFOOT), TAG(THEAD), TAG(TEMPLATE)
  };
  while (!node_tag_in_set(get_current_node(parser), &tags)) {
    pop_current_node(parser);
  }
}

// Creates a parser-inserted element in the HTML namespace and returns it.
static GumboNode* create_element(GumboParser* parser, GumboTag tag) {
  // XXX: This will fail for creating fragments with an element with tag
  // GUMBO_TAG_UNKNOWN
  assert(tag != GUMBO_TAG_UNKNOWN);
  GumboNode* node = create_node(GUMBO_NODE_ELEMENT);
  GumboElement* element = &node->v.element;
  gumbo_vector_init(1, &element->children);
  gumbo_vector_init(0, &element->attributes);
  element->tag = tag;
  element->name = gumbo_normalized_tagname(tag);
  element->tag_namespace = GUMBO_NAMESPACE_HTML;
  element->original_tag = kGumboEmptyString;
  element->original_end_tag = kGumboEmptyString;
  element->start_pos = (parser->_parser_state->_current_token)
    ? parser->_parser_state->_current_token->position
    : kGumboEmptySourcePosition
  ;
  element->end_pos = kGumboEmptySourcePosition;
  return node;
}

// Constructs an element from the given start tag token.
static GumboNode* create_element_from_token (
  GumboToken* token,
  GumboNamespaceEnum tag_namespace
) {
  assert(token->type == GUMBO_TOKEN_START_TAG);
  GumboTokenStartTag* start_tag = &token->v.start_tag;

  GumboNodeType type =
    (
      tag_namespace == GUMBO_NAMESPACE_HTML
      && start_tag->tag == GUMBO_TAG_TEMPLATE
    )
    ? GUMBO_NODE_TEMPLATE
    : GUMBO_NODE_ELEMENT
  ;

  GumboNode* node = create_node(type);
  GumboElement* element = &node->v.element;
  gumbo_vector_init(1, &element->children);
  element->attributes = start_tag->attributes;
  element->tag = start_tag->tag;
  element->name = start_tag->name ? start_tag->name : gumbo_normalized_tagname(start_tag->tag);
  element->tag_namespace = tag_namespace;

  assert(token->original_text.length >= 2);
  assert(token->original_text.data[0] == '<');
  assert(token->original_text.data[token->original_text.length - 1] == '>');
  element->original_tag = token->original_text;
  element->start_pos = token->position;
  element->original_end_tag = kGumboEmptyString;
  element->end_pos = kGumboEmptySourcePosition;

  // The element takes ownership of the attributes and name from the token, so
  // any allocated-memory fields should be nulled out.
  start_tag->attributes = kGumboEmptyVector;
  start_tag->name = NULL;
  return node;
}

// https://html.spec.whatwg.org/multipage/parsing.html#insert-an-html-element
static void insert_element (
  GumboParser* parser,
  GumboNode* node,
  bool is_reconstructing_formatting_elements
) {
  GumboParserState* state = parser->_parser_state;
  // NOTE(jdtang): The text node buffer must always be flushed before inserting
  // a node, otherwise we're handling nodes in a different order than the spec
  // mandated. However, one clause of the spec (character tokens in the body)
  // requires that we reconstruct the active formatting elements *before* adding
  // the character, and reconstructing the active formatting elements may itself
  // result in the insertion of new elements (which should be pushed onto the
  // stack of open elements before the buffer is flushed). We solve this (for
  // the time being, the spec has been rewritten for <template> and the new
  // version may be simpler here) with a boolean flag to this method.
  if (!is_reconstructing_formatting_elements) {
    maybe_flush_text_node_buffer(parser);
  }
  InsertionLocation location = get_appropriate_insertion_location(parser, NULL);
  insert_node(node, location);
  gumbo_vector_add((void*) node, &state->_open_elements);
}

// Convenience method that combines create_element_from_token and
// insert_element, inserting the generated element directly into the current
// node. Returns the node inserted.
static GumboNode* insert_element_from_token (
  GumboParser* parser,
  GumboToken* token
) {
  GumboNode* element = create_element_from_token(token, GUMBO_NAMESPACE_HTML);
  insert_element(parser, element, false);
  gumbo_debug (
    "Inserting <%s> element (@%p) from token.\n",
    gumbo_normalized_tagname(element->v.element.tag),
    (void*)element
  );
  return element;
}

// Convenience method that combines create_element and insert_element, inserting
// a parser-generated element of a specific tag type. Returns the node
// inserted.
static GumboNode* insert_element_of_tag_type (
  GumboParser* parser,
  GumboTag tag,
  GumboParseFlags reason
) {
  GumboNode* element = create_element(parser, tag);
  element->parse_flags |= GUMBO_INSERTION_BY_PARSER | reason;
  insert_element(parser, element, false);
  gumbo_debug (
    "Inserting %s element (@%p) from tag type.\n",
    gumbo_normalized_tagname(tag),
    (void*)element
  );
  return element;
}

// Convenience method for creating foreign namespaced element. Returns the node
// inserted.
static GumboNode* insert_foreign_element (
  GumboParser* parser,
  GumboToken* token,
  GumboNamespaceEnum tag_namespace
) {
  assert(token->type == GUMBO_TOKEN_START_TAG);
  GumboNode* element = create_element_from_token(token, tag_namespace);
  insert_element(parser, element, false);
  if (
    token_has_attribute(token, "xmlns")
    && !attribute_matches_case_sensitive (
      &token->v.start_tag.attributes,
      "xmlns",
      kLegalXmlns[tag_namespace]
    )
  ) {
    // TODO(jdtang): Since there're multiple possible error codes here, we
    // eventually need reason codes to differentiate them.
    parser_add_parse_error(parser, token);
  }
  if (
    token_has_attribute(token, "xmlns:xlink")
    && !attribute_matches_case_sensitive (
      &token->v.start_tag.attributes,
      "xmlns:xlink",
      "http://www.w3.org/1999/xlink"
    )
  ) {
    parser_add_parse_error(parser, token);
  }
  return element;
}

static void insert_text_token(GumboParser* parser, GumboToken* token) {
  assert (
    token->type == GUMBO_TOKEN_WHITESPACE
    || token->type == GUMBO_TOKEN_CHARACTER
    || token->type == GUMBO_TOKEN_NULL
    || token->type == GUMBO_TOKEN_CDATA
  );
  TextNodeBufferState* buffer_state = &parser->_parser_state->_text_node;
  if (buffer_state->_buffer.length == 0) {
    // Initialize position fields.
    buffer_state->_start_original_text = token->original_text.data;
    buffer_state->_start_position = token->position;
  }
  gumbo_string_buffer_append_codepoint (
    token->v.character,
    &buffer_state->_buffer
  );
  if (token->type == GUMBO_TOKEN_CHARACTER) {
    buffer_state->_type = GUMBO_NODE_TEXT;
  } else if (token->type == GUMBO_TOKEN_CDATA) {
    buffer_state->_type = GUMBO_NODE_CDATA;
  }
  gumbo_debug("Inserting text token '%c'.\n", token->v.character);
}

// https://html.spec.whatwg.org/multipage/parsing.html#generic-rcdata-element-parsing-algorithm
static void run_generic_parsing_algorithm (
  GumboParser* parser,
  GumboToken* token,
  GumboTokenizerEnum lexer_state
) {
  insert_element_from_token(parser, token);
  gumbo_tokenizer_set_state(parser, lexer_state);
  GumboParserState* parser_state = parser->_parser_state;
  parser_state->_original_insertion_mode = parser_state->_insertion_mode;
  parser_state->_insertion_mode = GUMBO_INSERTION_MODE_TEXT;
}

static void acknowledge_self_closing_tag(GumboParser* parser) {
  parser->_parser_state->_self_closing_flag_acknowledged = true;
}

// Returns true if there's an anchor tag in the list of active formatting
// elements, and fills in its index if so.
static bool find_last_anchor_index(GumboParser* parser, int* anchor_index) {
  GumboVector* elements = &parser->_parser_state->_active_formatting_elements;
  for (int i = elements->length; --i >= 0;) {
    GumboNode* node = elements->data[i];
    if (node == &kActiveFormattingScopeMarker) {
      return false;
    }
    if (node_html_tag_is(node, GUMBO_TAG_A)) {
      *anchor_index = i;
      return true;
    }
  }
  return false;
}

// Counts the number of open formatting elements in the list of active
// formatting elements (after the last active scope marker) that have a specific
// tag. If this is > 0, then earliest_matching_index will be filled in with the
// index of the first such element.
static int count_formatting_elements_of_tag (
  GumboParser* parser,
  const GumboNode* desired_node,
  int* earliest_matching_index
) {
  const GumboElement* desired_element = &desired_node->v.element;
  GumboVector* elements = &parser->_parser_state->_active_formatting_elements;
  int num_identical_elements = 0;
  for (int i = elements->length; --i >= 0;) {
    GumboNode* node = elements->data[i];
    if (node == &kActiveFormattingScopeMarker) {
      break;
    }
    assert(node->type == GUMBO_NODE_ELEMENT);
    if (
      node_qualified_tagname_is (
        node,
        desired_element->tag_namespace,
        desired_element->tag,
        desired_element->name
      )
      && all_attributes_match(&node->v.element.attributes, &desired_element->attributes)
    ) {
      num_identical_elements++;
      *earliest_matching_index = i;
    }
  }
  return num_identical_elements;
}

// https://html.spec.whatwg.org/multipage/parsing.html#reconstruct-the-active-formatting-elements
static void add_formatting_element(GumboParser* parser, const GumboNode* node) {
  assert (
    node == &kActiveFormattingScopeMarker
    || node->type == GUMBO_NODE_ELEMENT
  );
  GumboVector* elements = &parser->_parser_state->_active_formatting_elements;
  if (node == &kActiveFormattingScopeMarker) {
    gumbo_debug("Adding a scope marker.\n");
  } else {
    gumbo_debug("Adding a formatting element.\n");
  }

  // Hunt for identical elements.
  int earliest_identical_element = elements->length;
  int num_identical_elements = count_formatting_elements_of_tag (
    parser,
    node,
    &earliest_identical_element
  );

  // Noah's Ark clause: if there're at least 3, remove the earliest.
  if (num_identical_elements >= 3) {
    gumbo_debug (
      "Noah's ark clause: removing element at %d.\n",
      earliest_identical_element
    );
    gumbo_vector_remove_at(earliest_identical_element, elements);
  }

  gumbo_vector_add((void*) node, elements);
}

static bool is_open_element(const GumboParser* parser, const GumboNode* node) {
  const GumboVector* open_elements = &parser->_parser_state->_open_elements;
  for (unsigned int i = 0; i < open_elements->length; ++i) {
    if (open_elements->data[i] == node) {
      return true;
    }
  }
  return false;
}

// Clones attributes, tags, etc. of a node, but does not copy the content. The
// clone shares no structure with the original node: all owned strings and
// values are fresh copies.
static GumboNode* clone_node (
  GumboNode* node,
  GumboParseFlags reason
) {
  assert(node->type == GUMBO_NODE_ELEMENT || node->type == GUMBO_NODE_TEMPLATE);
  GumboNode* new_node = gumbo_alloc(sizeof(GumboNode));
  *new_node = *node;
  new_node->parent = NULL;
  new_node->index_within_parent = -1;
  // Clear the GUMBO_INSERTION_IMPLICIT_END_TAG flag, as the cloned node may
  // have a separate end tag.
  new_node->parse_flags &= ~GUMBO_INSERTION_IMPLICIT_END_TAG;
  new_node->parse_flags |= reason | GUMBO_INSERTION_BY_PARSER;
  GumboElement* element = &new_node->v.element;
  gumbo_vector_init(1, &element->children);

  const GumboVector* old_attributes = &node->v.element.attributes;
  gumbo_vector_init(old_attributes->length, &element->attributes);
  for (unsigned int i = 0; i < old_attributes->length; ++i) {
    const GumboAttribute* old_attr = old_attributes->data[i];
    GumboAttribute* attr = gumbo_alloc(sizeof(GumboAttribute));
    *attr = *old_attr;
    attr->name = gumbo_strdup(old_attr->name);
    attr->value = gumbo_strdup(old_attr->value);
    gumbo_vector_add(attr, &element->attributes);
  }
  return new_node;
}

// "Reconstruct active formatting elements" part of the spec.
// This implementation is based on the html5lib translation from the
// mess of GOTOs in the spec to reasonably structured programming.
// https://github.com/html5lib/html5lib-python/blob/master/html5lib/treebuilders/base.py
static void reconstruct_active_formatting_elements(GumboParser* parser) {
  GumboVector* elements = &parser->_parser_state->_active_formatting_elements;
  // Step 1
  if (elements->length == 0) {
    return;
  }

  // Step 2 & 3
  unsigned int i = elements->length - 1;
  GumboNode* element = elements->data[i];
  if (
    element == &kActiveFormattingScopeMarker
    || is_open_element(parser, element)
  ) {
    return;
  }

  // Step 6
  do {
    if (i == 0) {
      // Step 4
      i = -1;  // Incremented to 0 below.
      break;
    }
    // Step 5
    element = elements->data[--i];
  } while (
    element != &kActiveFormattingScopeMarker
    && !is_open_element(parser, element)
  );

  ++i;
  gumbo_debug (
    "Reconstructing elements from %u on %s parent.\n",
    i,
    gumbo_normalized_tagname(get_current_node(parser)->v.element.tag)
  );
  for (; i < elements->length; ++i) {
    // Step 7 & 8.
    assert(elements->length > 0);
    assert(i < elements->length);
    element = elements->data[i];
    assert(element != &kActiveFormattingScopeMarker);
    GumboNode* clone = clone_node (
      element,
      GUMBO_INSERTION_RECONSTRUCTED_FORMATTING_ELEMENT
    );
    // Step 9.
    InsertionLocation location =
        get_appropriate_insertion_location(parser, NULL);
    insert_node(clone, location);
    gumbo_vector_add (
      (void*) clone,
      &parser->_parser_state->_open_elements
    );

    // Step 10.
    elements->data[i] = clone;
    gumbo_debug (
      "Reconstructed %s element at %u.\n",
      gumbo_normalized_tagname(clone->v.element.tag),
      i
    );
  }
}

static void clear_active_formatting_elements(GumboParser* parser) {
  GumboVector* elements = &parser->_parser_state->_active_formatting_elements;
  int num_elements_cleared = 0;
  const GumboNode* node;
  do {
    node = gumbo_vector_pop(elements);
    ++num_elements_cleared;
  } while (node && node != &kActiveFormattingScopeMarker);
  gumbo_debug (
    "Cleared %d elements from active formatting list.\n",
    num_elements_cleared
  );
}

// https://html.spec.whatwg.org/multipage/parsing.html#the-initial-insertion-mode
GumboQuirksModeEnum gumbo_compute_quirks_mode (
  const char *name,
  const char *pubid_str,
  const char *sysid_str
) {

  GumboStringPiece pubid = {
    .data = pubid_str,
    .length = pubid_str? strlen(pubid_str) : 0,
  };
  GumboStringPiece sysid = {
    .data = sysid_str,
    .length = sysid_str? strlen(sysid_str) : 0,
  };
  bool has_system_identifier = !!sysid_str;
  if (
    name == NULL
    || strcmp(name, "html")
    || is_in_static_list(&pubid, kQuirksModePublicIdPrefixes, false)
    || is_in_static_list(&pubid, kQuirksModePublicIdExactMatches, true)
    || is_in_static_list(&sysid, kQuirksModeSystemIdExactMatches, true)
    || (
      !has_system_identifier
      && is_in_static_list(&pubid, kSystemIdDependentPublicIdPrefixes, false)
    )
  ) {
    return GUMBO_DOCTYPE_QUIRKS;
  }

  if (
    is_in_static_list(&pubid, kLimitedQuirksPublicIdPrefixes, false)
    || (
      has_system_identifier
      && is_in_static_list(&pubid, kSystemIdDependentPublicIdPrefixes, false)
    )
  ) {
    return GUMBO_DOCTYPE_LIMITED_QUIRKS;
  }

  return GUMBO_DOCTYPE_NO_QUIRKS;
}

static GumboQuirksModeEnum compute_quirks_mode(const GumboTokenDocType* doctype) {
  if (doctype->force_quirks)
    return GUMBO_DOCTYPE_QUIRKS;
  return gumbo_compute_quirks_mode (
    doctype->name,
    doctype->has_public_identifier? doctype->public_identifier : NULL,
    doctype->has_system_identifier? doctype->system_identifier : NULL
  );
}

// The following functions are all defined by the "has an element in __ scope"
// sections of the HTML5 spec:
// https://html.spec.whatwg.org/multipage/parsing.html#has-an-element-in-the-specific-scope
// The basic idea behind them is that they check for an element of the given
// qualified name, contained within a scope formed by a set of other qualified
// names. For example, "has an element in list scope" looks for an element of
// the given qualified name within the nearest enclosing <ol> or <ul>, along
// with a bunch of generic element types that serve to "firewall" their content
// from the rest of the document. Note that because of the way the spec is
// written,
// all elements are expected to be in the HTML namespace
static bool has_an_element_in_specific_scope (
  const GumboParser* parser,
  int expected_size,
  const GumboTag* expected,
  bool negate,
  const TagSet* tags
) {
  const GumboVector* open_elements = &parser->_parser_state->_open_elements;
  for (int i = open_elements->length; --i >= 0;) {
    const GumboNode* node = open_elements->data[i];
    if (node->type != GUMBO_NODE_ELEMENT && node->type != GUMBO_NODE_TEMPLATE) {
      continue;
    }

    GumboTag node_tag = node->v.element.tag;
    GumboNamespaceEnum node_ns = node->v.element.tag_namespace;
    for (int j = 0; j < expected_size; ++j) {
      if (node_tag == expected[j] && node_ns == GUMBO_NAMESPACE_HTML) {
        return true;
      }
    }

    bool found = tagset_includes(tags, node_ns, node_tag);
    if (negate != found) {
      return false;
    }
  }
  return false;
}

// Checks for the presence of an open element of the specified tag type.
static bool has_open_element(const GumboParser* parser, GumboTag tag) {
  static const TagSet tags = {TAG(HTML)};
  return has_an_element_in_specific_scope(parser, 1, &tag, false, &tags);
}

// https://html.spec.whatwg.org/multipage/parsing.html#has-an-element-in-scope
#define DEFAULT_SCOPE_TAGS \
  TAG(APPLET), \
  TAG(CAPTION), \
  TAG(HTML), \
  TAG(TABLE), \
  TAG(TD), \
  TAG(TH), \
  TAG(MARQUEE), \
  TAG(OBJECT), \
  TAG(TEMPLATE), \
  TAG_MATHML(MI), \
  TAG_MATHML(MO), \
  TAG_MATHML(MN), \
  TAG_MATHML(MS), \
  TAG_MATHML(MTEXT), \
  TAG_MATHML(ANNOTATION_XML), \
  TAG_SVG(FOREIGNOBJECT), \
  TAG_SVG(DESC), \
  TAG_SVG(TITLE)

static const TagSet heading_tags = {
  TAG(H1), TAG(H2), TAG(H3), TAG(H4), TAG(H5), TAG(H6)
};

static const TagSet td_th_tags = {
  TAG(TD), TAG(TH)
};

static const TagSet dd_dt_tags = {
  TAG(DD), TAG(DT)
};

// https://html.spec.whatwg.org/multipage/parsing.html#has-an-element-in-scope
static bool has_an_element_in_scope(const GumboParser* parser, GumboTag tag) {
  static const TagSet tags = {DEFAULT_SCOPE_TAGS};
  return has_an_element_in_specific_scope(parser, 1, &tag, false, &tags);
}

// Like "has an element in scope", but for the specific case of looking for a
// unique target node, not for any node with a given tag name. This duplicates
// much of the algorithm from has_an_element_in_specific_scope because the
// predicate is different when checking for an exact node, and it's easier &
// faster just to duplicate the code for this one case than to try and
// parameterize it.
static bool has_node_in_scope(const GumboParser* parser, const GumboNode* node) {
  static const TagSet tags = {DEFAULT_SCOPE_TAGS};
  const GumboVector* open_elements = &parser->_parser_state->_open_elements;
  for (int i = open_elements->length; --i >= 0;) {
    const GumboNode* current = open_elements->data[i];
    const GumboNodeType type = current->type;
    if (current == node) {
      return true;
    }
    if (type != GUMBO_NODE_ELEMENT && type != GUMBO_NODE_TEMPLATE) {
      continue;
    }
    if (node_tag_in_set(current, &tags)) {
      return false;
    }
  }
  assert(false);
  return false;
}

// Like has_an_element_in_scope, but restricts the expected qualified name to a
// range of possible qualified names instead of just a single one.
static bool has_an_element_in_scope_with_tagname (
  const GumboParser* parser,
  int len,
  const GumboTag expected[]
) {
  static const TagSet tags = {DEFAULT_SCOPE_TAGS};
  return has_an_element_in_specific_scope(parser, len, expected, false, &tags);
}

// https://html.spec.whatwg.org/multipage/parsing.html#has-an-element-in-list-item-scope
static bool has_an_element_in_list_scope(const GumboParser* parser, GumboTag tag) {
  static const TagSet tags = {DEFAULT_SCOPE_TAGS, TAG(OL), TAG(UL)};
  return has_an_element_in_specific_scope(parser, 1, &tag, false, &tags);
}

// https://html.spec.whatwg.org/multipage/parsing.html#has-an-element-in-button-scope
static bool has_an_element_in_button_scope(const GumboParser* parser, GumboTag tag) {
  static const TagSet tags = {DEFAULT_SCOPE_TAGS, TAG(BUTTON)};
  return has_an_element_in_specific_scope(parser, 1, &tag, false, &tags);
}

// https://html.spec.whatwg.org/multipage/parsing.html#has-an-element-in-table-scope
static bool has_an_element_in_table_scope(const GumboParser* parser, GumboTag tag) {
  static const TagSet tags = {TAG(HTML), TAG(TABLE), TAG(TEMPLATE)};
  return has_an_element_in_specific_scope(parser, 1, &tag, false, &tags);
}

// https://html.spec.whatwg.org/multipage/parsing.html#has-an-element-in-select-scope
static bool has_an_element_in_select_scope(const GumboParser* parser, GumboTag tag) {
  static const TagSet tags = {TAG(OPTGROUP), TAG(OPTION)};
  return has_an_element_in_specific_scope(parser, 1, &tag, true, &tags);
}

// https://html.spec.whatwg.org/multipage/parsing.html#generate-implied-end-tags
// "exception" is the "element to exclude from the process" listed in the spec.
// Pass GUMBO_TAG_LAST to not exclude any of them.
static void generate_implied_end_tags(GumboParser* parser, GumboTag exception) {
  static const TagSet tags = {
    TAG(DD), TAG(DT), TAG(LI), TAG(OPTGROUP), TAG(OPTION),
    TAG(P), TAG(RB), TAG(RP), TAG(RT), TAG(RTC)
  };
  while (
    node_tag_in_set(get_current_node(parser), &tags)
    && !node_html_tag_is(get_current_node(parser), exception)
  ) {
    pop_current_node(parser);
  }
}

// This is the "generate all implied end tags thoroughly" clause of the spec.
// https://html.spec.whatwg.org/multipage/parsing.html#closing-elements-that-have-implied-end-tags
static void generate_all_implied_end_tags_thoroughly(GumboParser* parser) {
  static const TagSet tags = {
    TAG(CAPTION), TAG(COLGROUP), TAG(DD), TAG(DT), TAG(LI), TAG(OPTGROUP),
    TAG(OPTION), TAG(P), TAG(RB), TAG(RP), TAG(RT), TAG(RTC), TAG(TBODY),
    TAG(TD), TAG(TFOOT), TAG(TH), TAG(THEAD), TAG(TR)
  };
  while (node_tag_in_set(get_current_node(parser), &tags)) {
    pop_current_node(parser);
  }
}

// This factors out the clauses in the "in body" insertion mode checking "if
// there is a node in the stack of open elements that is not" one of a list of
// elements in which case it's a parse error.
// This is used in "an end-of-file token", "an end tag whose tag name is
// 'body'", and "an end tag whose tag name is 'html'".
static bool stack_contains_nonclosable_element (
  GumboParser* parser
) {
  static const TagSet tags = {
    TAG(DD), TAG(DT), TAG(LI), TAG(OPTGROUP), TAG(OPTION), TAG(P), TAG(RB),
    TAG(RP), TAG(RT), TAG(RTC), TAG(TBODY), TAG(TD), TAG(TFOOT), TAG(TH),
    TAG(THEAD), TAG(TR), TAG(BODY), TAG(HTML),
  };
  GumboVector* open_elements = &parser->_parser_state->_open_elements;
  for (size_t i = 0; i < open_elements->length; ++i) {
    if (!node_tag_in_set(open_elements->data[i], &tags))
      return true;
  }
  return false;
}

// This factors out the clauses relating to "act as if an end tag token with tag
// name "table" had been seen. Returns true if there's a table element in table
// scope which was successfully closed, false if not and the token should be
// ignored. Does not add parse errors; callers should handle that.
static bool close_table(GumboParser* parser) {
  if (!has_an_element_in_table_scope(parser, GUMBO_TAG_TABLE)) {
    return false;
  }

  GumboNode* node = pop_current_node(parser);
  while (!node_html_tag_is(node, GUMBO_TAG_TABLE)) {
    node = pop_current_node(parser);
  }
  reset_insertion_mode_appropriately(parser);
  return true;
}

// This factors out the clauses relating to "act as if an end tag token with tag
// name `cell_tag` had been seen".
static bool close_table_cell (
  GumboParser* parser,
  const GumboToken* token,
  GumboTag cell_tag
) {
  bool result = true;
  generate_implied_end_tags(parser, GUMBO_TAG_LAST);
  const GumboNode* node = get_current_node(parser);
  if (!node_html_tag_is(node, cell_tag)) {
    parser_add_parse_error(parser, token);
    result = false;
  }
  do {
    node = pop_current_node(parser);
  } while (!node_html_tag_is(node, cell_tag));

  clear_active_formatting_elements(parser);
  set_insertion_mode(parser, GUMBO_INSERTION_MODE_IN_ROW);
  return result;
}

// https://html.spec.whatwg.org/multipage/parsing.html#close-the-cell
// This holds the logic to determine whether we should close a <td> or a <th>.
static bool close_current_cell(GumboParser* parser, const GumboToken* token) {
  GumboTag cell_tag;
  if (has_an_element_in_table_scope(parser, GUMBO_TAG_TD)) {
    assert(!has_an_element_in_table_scope(parser, GUMBO_TAG_TH));
    cell_tag = GUMBO_TAG_TD;
  } else {
    assert(has_an_element_in_table_scope(parser, GUMBO_TAG_TH));
    cell_tag = GUMBO_TAG_TH;
  }
  return close_table_cell(parser, token, cell_tag);
}

// This factors out the "act as if an end tag of tag name 'select' had been
// seen" clause of the spec, since it's referenced in several places. It pops
// all nodes from the stack until the current <select> has been closed, then
// resets the insertion mode appropriately.
static void close_current_select(GumboParser* parser) {
  GumboNode* node = pop_current_node(parser);
  while (!node_html_tag_is(node, GUMBO_TAG_SELECT)) {
    node = pop_current_node(parser);
  }
  reset_insertion_mode_appropriately(parser);
}

// The list of nodes in the "special" category:
// https://html.spec.whatwg.org/multipage/parsing.html#special
static bool is_special_node(const GumboNode* node) {
  assert(node->type == GUMBO_NODE_ELEMENT || node->type == GUMBO_NODE_TEMPLATE);
<<<<<<< HEAD
  return node_tag_in_set(node,
      (gumbo_tagset){TAG(ADDRESS), TAG(APPLET), TAG(AREA), TAG(ARTICLE),
          TAG(ASIDE), TAG(BASE), TAG(BASEFONT), TAG(BGSOUND), TAG(BLOCKQUOTE),
          TAG(BODY), TAG(BR), TAG(BUTTON), TAG(CAPTION), TAG(CENTER), TAG(COL),
          TAG(COLGROUP), TAG(MENUITEM), TAG(DD), TAG(DETAILS), TAG(DIR),
          TAG(DIV), TAG(DL), TAG(DT), TAG(EMBED), TAG(FIELDSET),
          TAG(FIGCAPTION), TAG(FIGURE), TAG(FOOTER), TAG(FORM), TAG(FRAME),
          TAG(FRAMESET), TAG(H1), TAG(H2), TAG(H3), TAG(H4), TAG(H5), TAG(H6),
          TAG(HEAD), TAG(HEADER), TAG(HGROUP), TAG(HR), TAG(HTML), TAG(IFRAME),
          TAG(IMG), TAG(INPUT), TAG(ISINDEX), TAG(LI), TAG(LINK), TAG(LISTING),
          TAG(MARQUEE), TAG(MENU), TAG(META), TAG(NAV), TAG(NOEMBED),
          TAG(NOFRAMES), TAG(NOSCRIPT), TAG(OBJECT), TAG(OL), TAG(P),
          TAG(PARAM), TAG(PLAINTEXT), TAG(PRE), TAG(SCRIPT), TAG(SECTION),
          TAG(SELECT), TAG(STYLE), TAG(SUMMARY), TAG(TABLE), TAG(TBODY),
          TAG(TD), TAG(TEMPLATE), TAG(TEXTAREA), TAG(TFOOT), TAG(TH),
          TAG(THEAD), TAG(TR), TAG(UL), TAG(WBR), TAG(XMP),

          TAG_MATHML(MI), TAG_MATHML(MO), TAG_MATHML(MN), TAG_MATHML(MS),
          TAG_MATHML(MTEXT), TAG_MATHML(ANNOTATION_XML),

          TAG_SVG(FOREIGNOBJECT), TAG_SVG(DESC),

          // This TagSet needs to include the "title" element in both the
          // HTML and SVG namespaces. Using both TAG(TITLE) and TAG_SVG(TITLE)
          // won't work, due to the simplistic way in which the TAG macros are
          // implemented, so we do it like this instead:
          [GUMBO_TAG_TITLE] =
              (1 << GUMBO_NAMESPACE_HTML) |
              (1 << GUMBO_NAMESPACE_SVG)
      }
   );
=======
  return node_tag_in_set(node, &(const TagSet) {
      TAG(ADDRESS), TAG(APPLET), TAG(AREA), TAG(ARTICLE),
      TAG(ASIDE), TAG(BASE), TAG(BASEFONT), TAG(BGSOUND), TAG(BLOCKQUOTE),
      TAG(BODY), TAG(BR), TAG(BUTTON), TAG(CAPTION), TAG(CENTER), TAG(COL),
      TAG(COLGROUP), TAG(DD), TAG(DETAILS), TAG(DIR),
      TAG(DIV), TAG(DL), TAG(DT), TAG(EMBED), TAG(FIELDSET),
      TAG(FIGCAPTION), TAG(FIGURE), TAG(FOOTER), TAG(FORM), TAG(FRAME),
      TAG(FRAMESET), TAG(H1), TAG(H2), TAG(H3), TAG(H4), TAG(H5), TAG(H6),
      TAG(HEAD), TAG(HEADER), TAG(HGROUP), TAG(HR), TAG(HTML), TAG(IFRAME),
      TAG(IMG), TAG(INPUT), TAG(LI), TAG(LINK), TAG(LISTING),
      TAG(MARQUEE), TAG(MENU), TAG(META), TAG(NAV), TAG(NOEMBED),
      TAG(NOFRAMES), TAG(NOSCRIPT), TAG(OBJECT), TAG(OL), TAG(P),
      TAG(PARAM), TAG(PLAINTEXT), TAG(PRE), TAG(SCRIPT), TAG(SECTION),
      TAG(SELECT), TAG(STYLE), TAG(SUMMARY), TAG(TABLE), TAG(TBODY),
      TAG(TD), TAG(TEMPLATE), TAG(TEXTAREA), TAG(TFOOT), TAG(TH),
      TAG(THEAD), TAG(TR), TAG(UL), TAG(WBR), TAG(XMP),

      TAG_MATHML(MI), TAG_MATHML(MO), TAG_MATHML(MN), TAG_MATHML(MS),
      TAG_MATHML(MTEXT), TAG_MATHML(ANNOTATION_XML),

      TAG_SVG(FOREIGNOBJECT), TAG_SVG(DESC),

      // This TagSet needs to include the "title" element in both the
      // HTML and SVG namespaces. Using both TAG(TITLE) and TAG_SVG(TITLE)
      // won't work, due to the simplistic way in which the TAG macros are
      // implemented, so we do it like this instead:
      [GUMBO_TAG_TITLE] =
          (1 << GUMBO_NAMESPACE_HTML) |
          (1 << GUMBO_NAMESPACE_SVG)
    }
  );
>>>>>>> 961f9c07
}

// Implicitly closes currently open elements until it reaches an element with
// the
// specified qualified name. If the elements closed are in the set handled by
// generate_implied_end_tags, this is normal operation and this function returns
// true. Otherwise, a parse error is recorded and this function returns false.
static bool implicitly_close_tags (
  GumboParser* parser,
  GumboToken* token,
  GumboNamespaceEnum target_ns,
  GumboTag target
) {
  bool result = true;
  generate_implied_end_tags(parser, target);
  if (!node_qualified_tag_is(get_current_node(parser), target_ns, target)) {
    parser_add_parse_error(parser, token);
    while (
      !node_qualified_tag_is(get_current_node(parser), target_ns, target)
    ) {
      pop_current_node(parser);
    }
    result = false;
  }
  assert(node_qualified_tag_is(get_current_node(parser), target_ns, target));
  pop_current_node(parser);
  return result;
}

// If the stack of open elements has a <p> tag in button scope, this acts as if
// a </p> tag was encountered, implicitly closing tags. Returns false if a
// parse error occurs. This is a convenience function because this particular
// clause appears several times in the spec.
static bool maybe_implicitly_close_p_tag (
  GumboParser* parser,
  GumboToken* token
) {
  if (has_an_element_in_button_scope(parser, GUMBO_TAG_P)) {
    return implicitly_close_tags (
      parser,
      token,
      GUMBO_NAMESPACE_HTML,
      GUMBO_TAG_P
    );
  }
  return true;
}

// Convenience function to encapsulate the logic for closing <li> or <dd>/<dt>
// tags. Pass true to is_li for handling <li> tags, false for <dd> and <dt>.
static bool maybe_implicitly_close_list_tag (
  GumboParser* parser,
  GumboToken* token,
  bool is_li
) {
  GumboParserState* state = parser->_parser_state;
  set_frameset_not_ok(parser);
  for (int i = state->_open_elements.length; --i >= 0;) {
    const GumboNode* node = state->_open_elements.data[i];
    bool is_list_tag = is_li
      ? node_html_tag_is(node, GUMBO_TAG_LI)
      : node_tag_in_set(node, &dd_dt_tags)
    ;
    if (is_list_tag) {
      return implicitly_close_tags (
        parser,
        token,
        node->v.element.tag_namespace,
        node->v.element.tag
      );
    }
    if (
      is_special_node(node)
      && !node_tag_in_set(node, &(const TagSet){TAG(ADDRESS), TAG(DIV), TAG(P)})
    ) {
      return true;
    }
  }
  return true;
}

static void merge_attributes (
  GumboToken* token,
  GumboNode* node
) {
  assert(token->type == GUMBO_TOKEN_START_TAG);
  assert(node->type == GUMBO_NODE_ELEMENT);
  const GumboVector* token_attr = &token->v.start_tag.attributes;
  GumboVector* node_attr = &node->v.element.attributes;

  for (unsigned int i = 0; i < token_attr->length; ++i) {
    GumboAttribute* attr = token_attr->data[i];
    if (!gumbo_get_attribute(node_attr, attr->name)) {
      // Ownership of the attribute is transferred by this gumbo_vector_add,
      // so it has to be nulled out of the original token so it doesn't get
      // double-deleted.
      gumbo_vector_add(attr, node_attr);
      token_attr->data[i] = NULL;
    }
  }
  // When attributes are merged, it means the token has been ignored and merged
  // with another token, so we need to free its memory. The attributes that are
  // transferred need to be nulled-out in the vector above so that they aren't
  // double-deleted.
  gumbo_token_destroy(token);

#ifndef NDEBUG
  // Mark this sentinel so the assertion in the main loop knows it's been
  // destroyed.
  token->v.start_tag.attributes = kGumboEmptyVector;
#endif
}

const char* gumbo_normalize_svg_tagname(const GumboStringPiece* tag) {
  const StringReplacement *replacement = gumbo_get_svg_tag_replacement (
    tag->data,
    tag->length
  );
  return replacement ? replacement->to : NULL;
}

// https://html.spec.whatwg.org/multipage/parsing.html#adjust-foreign-attributes
// This destructively modifies any matching attributes on the token and sets the
// namespace appropriately.
static void adjust_foreign_attributes(GumboToken* token) {
  assert(token->type == GUMBO_TOKEN_START_TAG);
  const GumboVector* attributes = &token->v.start_tag.attributes;
  for (unsigned int i = 0, n = attributes->length; i < n; ++i) {
    GumboAttribute* attr = attributes->data[i];
    const ForeignAttrReplacement* entry = gumbo_get_foreign_attr_replacement (
      attr->name,
      strlen(attr->name)
    );
    if (!entry) {
      continue;
    }
    gumbo_free((void*) attr->name);
    attr->attr_namespace = entry->attr_namespace;
    attr->name = gumbo_strdup(entry->local_name);
  }
}

// https://html.spec.whatwg.org/multipage/parsing.html#parsing-main-inforeign
// This adjusts svg tags.
static void adjust_svg_tag(GumboToken* token) {
  assert(token->type == GUMBO_TOKEN_START_TAG);
  if (token->v.start_tag.tag == GUMBO_TAG_FOREIGNOBJECT) {
    assert(token->v.start_tag.name == NULL);
    token->v.start_tag.name = "foreignObject";
  } else if (token->v.start_tag.tag == GUMBO_TAG_UNKNOWN) {
    assert(token->v.start_tag.name);
    const StringReplacement *replacement = gumbo_get_svg_tag_replacement(
      token->v.start_tag.name,
      strlen(token->v.start_tag.name)
    );
    if (replacement) {
      // This cast is safe because we allocated this memory and we'll free it.
      strcpy((char *)token->v.start_tag.name, replacement->to);
    }
  }
}

// https://html.spec.whatwg.org/multipage/parsing.html#adjust-svg-attributes
// This destructively modifies any matching attributes on the token.
static void adjust_svg_attributes(GumboToken* token) {
  assert(token->type == GUMBO_TOKEN_START_TAG);
  const GumboVector* attributes = &token->v.start_tag.attributes;
  for (unsigned int i = 0, n = attributes->length; i < n; i++) {
    GumboAttribute* attr = (GumboAttribute*) attributes->data[i];
    const StringReplacement* replacement = gumbo_get_svg_attr_replacement (
      attr->name,
      attr->original_name.length
    );
    if (!replacement) {
      continue;
    }
    gumbo_free((void*) attr->name);
    attr->name = gumbo_strdup(replacement->to);
  }
}

// https://html.spec.whatwg.org/multipage/parsing.html#adjust-mathml-attributes
// Note that this may destructively modify the token with the new attribute
// value.
static void adjust_mathml_attributes(GumboToken* token) {
  assert(token->type == GUMBO_TOKEN_START_TAG);
  GumboAttribute* attr = gumbo_get_attribute (
    &token->v.start_tag.attributes,
    "definitionurl"
  );
  if (!attr) {
    return;
  }
  gumbo_free((void*) attr->name);
  attr->name = gumbo_strdup("definitionURL");
}

static bool maybe_add_doctype_error (
  GumboParser* parser,
  const GumboToken* token
) {
  const GumboTokenDocType* doctype = &token->v.doc_type;
  if (
    strcmp(doctype->name, "html")
    || doctype->has_public_identifier
    || (doctype->has_system_identifier
        && strcmp(doctype->system_identifier, "about:legacy-compat"))
  ) {
    parser_add_parse_error(parser, token);
    return false;
  }
  return true;
}

static void remove_from_parent(GumboNode* node) {
  if (!node->parent) {
    // The node may not have a parent if, for example, it is a newly-cloned copy
    // of an active formatting element. DOM manipulations continue with the
    // orphaned fragment of the DOM tree until it's appended/foster-parented to
    // the common ancestor at the end of the adoption agency algorithm.
    return;
  }
  assert(node->parent->type == GUMBO_NODE_ELEMENT);
  GumboVector* children = &node->parent->v.element.children;
  int index = gumbo_vector_index_of(children, node);
  assert(index != -1);

  gumbo_vector_remove_at(index, children);
  node->parent = NULL;
  node->index_within_parent = -1;
  for (unsigned int i = index; i < children->length; ++i) {
    GumboNode* child = children->data[i];
    child->index_within_parent = i;
  }
}

// https://html.spec.whatwg.org/multipage/parsing.html#an-introduction-to-error-handling-and-strange-cases-in-the-parser
// Also described in the "in body" handling for end formatting tags.
// Returns true if the algorithm handled the token and false to indicate that
// it should be handled according to "any other end tag."
static bool adoption_agency_algorithm (
  GumboParser* parser,
  GumboToken* token,
  GumboTag subject
) {
  GumboParserState* state = parser->_parser_state;
  gumbo_debug("Entering adoption agency algorithm.\n");
  // Step 2.
  GumboNode* current_node = get_current_node(parser);
  if (
    current_node->v.element.tag_namespace == GUMBO_NAMESPACE_HTML
    && current_node->v.element.tag == subject
    && -1 == gumbo_vector_index_of (
      &state->_active_formatting_elements,
      current_node
    )
  ) {
    pop_current_node(parser);
    return true;
  }
  // Steps 3-5 & 21:
  for (unsigned int i = 0; i < 8; ++i) {
    // Step 6.
    GumboNode* formatting_node = NULL;
    int formatting_node_in_open_elements = -1;
    for (int j = state->_active_formatting_elements.length; --j >= 0;) {
      GumboNode* current_node = state->_active_formatting_elements.data[j];
      if (current_node == &kActiveFormattingScopeMarker) {
        gumbo_debug("Broke on scope marker; aborting.\n");
        // Last scope marker; abort the algorithm and handle according to "any
        // other end tag."
        return false;
      }
      if (node_html_tag_is(current_node, subject)) {
        // Found it.
        formatting_node = current_node;
        formatting_node_in_open_elements = gumbo_vector_index_of (
          &state->_open_elements,
          formatting_node
        );
        gumbo_debug (
          "Formatting element of tag %s at %d.\n",
          gumbo_normalized_tagname(subject),
          formatting_node_in_open_elements
        );
        break;
      }
    }
    if (!formatting_node) {
      // No matching tag; not a parse error outright, but fall through to the
      // "any other end tag" clause (which may potentially add a parse error,
      // but not always).
      gumbo_debug("No active formatting elements; aborting.\n");
      return false;
    }

    // Step 7
    if (formatting_node_in_open_elements == -1) {
      gumbo_debug("Formatting node not on stack of open elements.\n");
      parser_add_parse_error(parser, token);
      gumbo_vector_remove (
        formatting_node,
        &state->_active_formatting_elements
      );
      return true;
    }

    // Step 8
    if (!has_an_element_in_scope(parser, formatting_node->v.element.tag)) {
      parser_add_parse_error(parser, token);
      gumbo_debug("Element not in scope.\n");
      return true;
    }

    // Step 9
    if (formatting_node != get_current_node(parser)) {
      parser_add_parse_error(parser, token);  // But continue onwards.
    }
    assert(formatting_node);
    assert(!node_html_tag_is(formatting_node, GUMBO_TAG_HTML));
    assert(!node_html_tag_is(formatting_node, GUMBO_TAG_BODY));

    // Step 10
    GumboNode* furthest_block = NULL;
    for (
      unsigned int j = formatting_node_in_open_elements;
      j < state->_open_elements.length;
      ++j
    ) {
      assert(j > 0);
      GumboNode* current = state->_open_elements.data[j];
      if (is_special_node(current)) {
        furthest_block = current;
        break;
      }
    }
    // Step 11.
    if (!furthest_block) {
      while (pop_current_node(parser) != formatting_node)
        ;
      gumbo_vector_remove (
        formatting_node,
        &state->_active_formatting_elements
      );
      return true;
    }
    assert(!node_html_tag_is(furthest_block, GUMBO_TAG_HTML));

    // Step 12.
    // Elements may be moved and reparented by this algorithm, so
    // common_ancestor is not necessarily the same as formatting_node->parent.
    GumboNode* common_ancestor = state->_open_elements.data [
      formatting_node_in_open_elements - 1
    ];
    gumbo_debug (
      "Common ancestor tag = %s, furthest block tag = %s.\n",
      gumbo_normalized_tagname(common_ancestor->v.element.tag),
      gumbo_normalized_tagname(furthest_block->v.element.tag)
    );

    // Step 13.
    int bookmark = 1 + gumbo_vector_index_of (
      &state->_active_formatting_elements,
      formatting_node
    );
    gumbo_debug("Bookmark at %d.\n", bookmark);
    // Step 14.
    GumboNode* node = furthest_block;
    GumboNode* last_node = furthest_block;
    // Must be stored explicitly, in case node is removed from the stack of open
    // elements, to handle step 14.3.
    int saved_node_index = gumbo_vector_index_of(&state->_open_elements, node);
    assert(saved_node_index > 0);
    // Step 14.1.
    for (int j = 0;;) {
      // Step 14.2.
      ++j;
      // Step 14.3.
      int node_index = gumbo_vector_index_of(&state->_open_elements, node);
      gumbo_debug (
        "Current index: %d, last index: %d.\n",
        node_index,
        saved_node_index
      );
      if (node_index == -1) {
        node_index = saved_node_index;
      }
      saved_node_index = --node_index;
      assert(node_index > 0);
      assert((unsigned int) node_index < state->_open_elements.capacity);
      node = state->_open_elements.data[node_index];
      assert(node->parent);
      // Step 14.4.
      if (node == formatting_node) {
        break;
      }
      int formatting_index = gumbo_vector_index_of (
        &state->_active_formatting_elements,
        node
      );
      // Step 14.5.
      if (j > 3 && formatting_index != -1) {
        gumbo_debug("Removing formatting element at %d.\n", formatting_index);
        gumbo_vector_remove_at (
          formatting_index,
          &state->_active_formatting_elements
        );
        // Removing the element shifts all indices over by one, so we may need
        // to move the bookmark.
        if (formatting_index < bookmark) {
          --bookmark;
          gumbo_debug("Moving bookmark to %d.\n", bookmark);
        }
        continue;
      }
      if (formatting_index == -1) {
        // Step 14.6.
        gumbo_vector_remove_at(node_index, &state->_open_elements);
        continue;
      }
      // Step 14.7.
      // "common ancestor as the intended parent" doesn't actually mean insert
      // it into the common ancestor; that happens below.
      node = clone_node(node, GUMBO_INSERTION_ADOPTION_AGENCY_CLONED);
      assert(formatting_index >= 0);
      state->_active_formatting_elements.data[formatting_index] = node;
      assert(node_index >= 0);
      state->_open_elements.data[node_index] = node;
      // Step 14.8.
      if (last_node == furthest_block) {
        bookmark = formatting_index + 1;
        gumbo_debug("Bookmark moved to %d.\n", bookmark);
        assert((unsigned int) bookmark <= state->_active_formatting_elements.length);
      }
      // Step 14.9.
      last_node->parse_flags |= GUMBO_INSERTION_ADOPTION_AGENCY_MOVED;
      remove_from_parent(last_node);
      append_node(node, last_node);
      // Step 14.10.
      last_node = node;
    }  // Step 14.11.

    // Step 15.
    gumbo_debug (
      "Removing %s node from parent ",
      gumbo_normalized_tagname(last_node->v.element.tag)
    );
    remove_from_parent(last_node);
    last_node->parse_flags |= GUMBO_INSERTION_ADOPTION_AGENCY_MOVED;
    InsertionLocation location = get_appropriate_insertion_location (
      parser,
      common_ancestor
    );
    gumbo_debug (
      "and inserting it into %s.\n",
      gumbo_normalized_tagname(location.target->v.element.tag)
    );
    insert_node(last_node, location);

    // Step 16.
    GumboNode* new_formatting_node = clone_node (
      formatting_node,
      GUMBO_INSERTION_ADOPTION_AGENCY_CLONED
    );
    formatting_node->parse_flags |= GUMBO_INSERTION_IMPLICIT_END_TAG;

    // Step 17. Instead of appending nodes one-by-one, we swap the children
    // vector of furthest_block with the empty children of new_formatting_node,
    // reducing memory traffic and allocations. We still have to reset their
    // parent pointers, though.
    GumboVector temp = new_formatting_node->v.element.children;
    new_formatting_node->v.element.children = furthest_block->v.element.children;
    furthest_block->v.element.children = temp;

    temp = new_formatting_node->v.element.children;
    for (unsigned int i = 0; i < temp.length; ++i) {
      GumboNode* child = temp.data[i];
      child->parent = new_formatting_node;
    }

    // Step 18.
    append_node(furthest_block, new_formatting_node);

    // Step 19.
    // If the formatting node was before the bookmark, it may shift over all
    // indices after it, so we need to explicitly find the index and possibly
    // adjust the bookmark.
    int formatting_node_index = gumbo_vector_index_of (
      &state->_active_formatting_elements,
      formatting_node
    );
    assert(formatting_node_index != -1);
    if (formatting_node_index < bookmark) {
      gumbo_debug (
        "Formatting node at %d is before bookmark at %d; decrementing.\n",
        formatting_node_index, bookmark
      );
      --bookmark;
    }
    gumbo_vector_remove_at (
      formatting_node_index,
      &state->_active_formatting_elements
    );
    assert(bookmark >= 0);
    assert((unsigned int) bookmark <= state->_active_formatting_elements.length);
    gumbo_vector_insert_at (
      new_formatting_node,
      bookmark,
      &state->_active_formatting_elements
    );

    // Step 20.
    gumbo_vector_remove(formatting_node, &state->_open_elements);
    int insert_at = 1 + gumbo_vector_index_of (
      &state->_open_elements,
      furthest_block
    );
    assert(insert_at >= 0);
    assert((unsigned int) insert_at <= state->_open_elements.length);
    gumbo_vector_insert_at (
      new_formatting_node,
      insert_at,
      &state->_open_elements
    );
  }  // Step 21.
  return true;
}

// This is here to clean up memory when the spec says "Ignore current token."
static void ignore_token(GumboParser* parser) {
  GumboToken* token = parser->_parser_state->_current_token;
  // Ownership of the token's internal buffers are normally transferred to the
  // element, but if no element is emitted (as happens in non-verbatim-mode
  // when a token is ignored), we need to free it here to prevent a memory
  // leak.
  gumbo_token_destroy(token);
#ifndef NDEBUG
  if (token->type == GUMBO_TOKEN_START_TAG) {
    // Mark this sentinel so the assertion in the main loop knows it's been
    // destroyed.
    token->v.start_tag.attributes = kGumboEmptyVector;
    token->v.start_tag.name = NULL;
  }
#endif
}

// https://html.spec.whatwg.org/multipage/parsing.html#the-end
static void finish_parsing(GumboParser* parser) {
  gumbo_debug("Finishing parsing");
  maybe_flush_text_node_buffer(parser);
  GumboParserState* state = parser->_parser_state;
  for (
    GumboNode* node = pop_current_node(parser);
    node;
    node = pop_current_node(parser)
  ) {
    if (
      (node_html_tag_is(node, GUMBO_TAG_BODY) && state->_closed_body_tag)
      || (node_html_tag_is(node, GUMBO_TAG_HTML) && state->_closed_html_tag)
    ) {
      continue;
    }
    node->parse_flags |= GUMBO_INSERTION_IMPLICIT_END_TAG;
  }
  while (pop_current_node(parser))
    ;  // Pop them all.
}

static bool handle_initial(GumboParser* parser, GumboToken* token) {
  GumboDocument* document = &get_document_node(parser)->v.document;
  if (token->type == GUMBO_TOKEN_WHITESPACE) {
    ignore_token(parser);
    return true;
  }
  if (token->type == GUMBO_TOKEN_COMMENT) {
    append_comment_node(parser, get_document_node(parser), token);
    return true;
  }
  if (token->type == GUMBO_TOKEN_DOCTYPE) {
    document->has_doctype = true;
    document->name = token->v.doc_type.name;
    document->public_identifier = token->v.doc_type.public_identifier;
    document->system_identifier = token->v.doc_type.system_identifier;
    document->doc_type_quirks_mode = compute_quirks_mode(&token->v.doc_type);
    set_insertion_mode(parser, GUMBO_INSERTION_MODE_BEFORE_HTML);
    return maybe_add_doctype_error(parser, token);
  }
  parser_add_parse_error(parser, token);
  document->doc_type_quirks_mode = GUMBO_DOCTYPE_QUIRKS;
  set_insertion_mode(parser, GUMBO_INSERTION_MODE_BEFORE_HTML);
  parser->_parser_state->_reprocess_current_token = true;
  return true;
}

// https://html.spec.whatwg.org/multipage/parsing.html#the-before-html-insertion-mode
static bool handle_before_html(GumboParser* parser, GumboToken* token) {
  if (token->type == GUMBO_TOKEN_DOCTYPE) {
    parser_add_parse_error(parser, token);
    ignore_token(parser);
    return false;
  }
  if (token->type == GUMBO_TOKEN_COMMENT) {
    append_comment_node(parser, get_document_node(parser), token);
    return true;
  }
  if (token->type == GUMBO_TOKEN_WHITESPACE) {
    ignore_token(parser);
    return true;
  }
  if (tag_is(token, kStartTag, GUMBO_TAG_HTML)) {
    GumboNode* html_node = insert_element_from_token(parser, token);
    parser->_output->root = html_node;
    set_insertion_mode(parser, GUMBO_INSERTION_MODE_BEFORE_HEAD);
    return true;
  }
  if (
    token->type == GUMBO_TOKEN_END_TAG
    && !tag_in(token, false, &(const TagSet){TAG(HEAD), TAG(BODY), TAG(HTML), TAG(BR)})
  ) {
    parser_add_parse_error(parser, token);
    ignore_token(parser);
    return false;
  }
  GumboNode* html_node = insert_element_of_tag_type (
    parser,
    GUMBO_TAG_HTML,
    GUMBO_INSERTION_IMPLIED
  );
  assert(html_node);
  parser->_output->root = html_node;
  set_insertion_mode(parser, GUMBO_INSERTION_MODE_BEFORE_HEAD);
  parser->_parser_state->_reprocess_current_token = true;
  return true;
}

// Forward declarations because of mutual dependencies.
static bool handle_token(GumboParser* parser, GumboToken* token);
static bool handle_in_body(GumboParser* parser, GumboToken* token);
static bool handle_in_template(GumboParser* parser, GumboToken* token);

// https://html.spec.whatwg.org/multipage/parsing.html#the-before-head-insertion-mode
static bool handle_before_head(GumboParser* parser, GumboToken* token) {
  if (token->type == GUMBO_TOKEN_WHITESPACE) {
    ignore_token(parser);
    return true;
  }
  if (token->type == GUMBO_TOKEN_COMMENT) {
    append_comment_node(parser, get_current_node(parser), token);
    return true;
  }
  if (token->type == GUMBO_TOKEN_DOCTYPE) {
    parser_add_parse_error(parser, token);
    ignore_token(parser);
    return false;
  }
  if (tag_is(token, kStartTag, GUMBO_TAG_HTML)) {
    return handle_in_body(parser, token);
  }
  if (tag_is(token, kStartTag, GUMBO_TAG_HEAD)) {
    GumboNode* node = insert_element_from_token(parser, token);
    parser->_parser_state->_head_element = node;
    set_insertion_mode(parser, GUMBO_INSERTION_MODE_IN_HEAD);
    return true;
  }
  if (
    token->type == GUMBO_TOKEN_END_TAG
    && !tag_in(token, kEndTag, &(const TagSet){TAG(HEAD), TAG(BODY), TAG(HTML), TAG(BR)})
  ) {
    parser_add_parse_error(parser, token);
    ignore_token(parser);
    return false;
  }
  GumboNode* node = insert_element_of_tag_type (
    parser,
    GUMBO_TAG_HEAD,
    GUMBO_INSERTION_IMPLIED
  );
  parser->_parser_state->_head_element = node;
  set_insertion_mode(parser, GUMBO_INSERTION_MODE_IN_HEAD);
  parser->_parser_state->_reprocess_current_token = true;
  return true;
}

// https://html.spec.whatwg.org/multipage/parsing.html#parsing-main-inhead
static bool handle_in_head(GumboParser* parser, GumboToken* token) {
  if (token->type == GUMBO_TOKEN_WHITESPACE) {
    insert_text_token(parser, token);
    return true;
  }
  if (token->type == GUMBO_TOKEN_COMMENT) {
    append_comment_node(parser, get_current_node(parser), token);
    return true;
  }
  if (token->type == GUMBO_TOKEN_DOCTYPE) {
    parser_add_parse_error(parser, token);
    ignore_token(parser);
    return false;
  }
  if (tag_is(token, kStartTag, GUMBO_TAG_HTML)) {
    return handle_in_body(parser, token);
  }
  if (
    tag_in(token, kStartTag, &(const TagSet) {
      TAG(BASE), TAG(BASEFONT), TAG(BGSOUND), TAG(LINK)
    })
  ) {
    insert_element_from_token(parser, token);
    pop_current_node(parser);
    acknowledge_self_closing_tag(parser);
    return true;
  }
  if (tag_is(token, kStartTag, GUMBO_TAG_META)) {
    insert_element_from_token(parser, token);
    pop_current_node(parser);
    acknowledge_self_closing_tag(parser);
    // NOTE(jdtang): Gumbo handles only UTF-8, so the encoding clause of the
    // spec doesn't apply. If clients want to handle meta-tag re-encoding, they
    // should specifically look for that string in the document and re-encode it
    // before passing to Gumbo.
    return true;
  }
  if (tag_is(token, kStartTag, GUMBO_TAG_TITLE)) {
    run_generic_parsing_algorithm(parser, token, GUMBO_LEX_RCDATA);
    return true;
  }
  if (
    tag_in(token, kStartTag, &(const TagSet){TAG(NOFRAMES), TAG(STYLE)})
  ) {
    run_generic_parsing_algorithm(parser, token, GUMBO_LEX_RAWTEXT);
    return true;
  }
  if (tag_is(token, kStartTag, GUMBO_TAG_NOSCRIPT)) {
    insert_element_from_token(parser, token);
    set_insertion_mode(parser, GUMBO_INSERTION_MODE_IN_HEAD_NOSCRIPT);
    return true;
  }
  if (tag_is(token, kStartTag, GUMBO_TAG_SCRIPT)) {
    run_generic_parsing_algorithm(parser, token, GUMBO_LEX_SCRIPT_DATA);
    return true;
  }
  if (tag_is(token, kEndTag, GUMBO_TAG_HEAD)) {
    GumboNode* head = pop_current_node(parser);
    UNUSED_IF_NDEBUG(head);
    assert(node_html_tag_is(head, GUMBO_TAG_HEAD));
    set_insertion_mode(parser, GUMBO_INSERTION_MODE_AFTER_HEAD);
    return true;
  }
  if (
    tag_in(token, kEndTag, &(const TagSet){TAG(BODY), TAG(HTML), TAG(BR)})
  ) {
    pop_current_node(parser);
    set_insertion_mode(parser, GUMBO_INSERTION_MODE_AFTER_HEAD);
    parser->_parser_state->_reprocess_current_token = true;
    return true;
  }
  if (tag_is(token, kStartTag, GUMBO_TAG_TEMPLATE)) {
    insert_element_from_token(parser, token);
    add_formatting_element(parser, &kActiveFormattingScopeMarker);
    set_frameset_not_ok(parser);
    set_insertion_mode(parser, GUMBO_INSERTION_MODE_IN_TEMPLATE);
    push_template_insertion_mode(parser, GUMBO_INSERTION_MODE_IN_TEMPLATE);
    return true;
  }
  if (tag_is(token, kEndTag, GUMBO_TAG_TEMPLATE)) {
    if (!has_open_element(parser, GUMBO_TAG_TEMPLATE)) {
      parser_add_parse_error(parser, token);
      ignore_token(parser);
      return false;
    }
    generate_all_implied_end_tags_thoroughly(parser);
    bool success = true;
    if (!node_html_tag_is(get_current_node(parser), GUMBO_TAG_TEMPLATE)) {
      parser_add_parse_error(parser, token);
      success = false;
    }
    while (!node_html_tag_is(pop_current_node(parser), GUMBO_TAG_TEMPLATE))
      ;
    clear_active_formatting_elements(parser);
    pop_template_insertion_mode(parser);
    reset_insertion_mode_appropriately(parser);
    return success;
  }
  if (
    tag_is(token, kStartTag, GUMBO_TAG_HEAD)
    || (token->type == GUMBO_TOKEN_END_TAG)
  ) {
    parser_add_parse_error(parser, token);
    ignore_token(parser);
    return false;
  }
<<<<<<< HEAD
=======
  pop_current_node(parser);
  set_insertion_mode(parser, GUMBO_INSERTION_MODE_AFTER_HEAD);
  parser->_parser_state->_reprocess_current_token = true;
  return true;
>>>>>>> 961f9c07
}

// https://html.spec.whatwg.org/multipage/parsing.html#parsing-main-inheadnoscript
static bool handle_in_head_noscript(GumboParser* parser, GumboToken* token) {
  if (token->type == GUMBO_TOKEN_DOCTYPE) {
    parser_add_parse_error(parser, token);
    return false;
  }
  if (tag_is(token, kStartTag, GUMBO_TAG_HTML)) {
    return handle_in_body(parser, token);
  }
  if (tag_is(token, kEndTag, GUMBO_TAG_NOSCRIPT)) {
    const GumboNode* node = pop_current_node(parser);
    assert(node_html_tag_is(node, GUMBO_TAG_NOSCRIPT));
    UNUSED_IF_NDEBUG(node);
    set_insertion_mode(parser, GUMBO_INSERTION_MODE_IN_HEAD);
    return true;
  }
  if (
    token->type == GUMBO_TOKEN_WHITESPACE
    || token->type == GUMBO_TOKEN_COMMENT
    || tag_in (token, kStartTag, &(const TagSet) {
      TAG(BASEFONT), TAG(BGSOUND), TAG(LINK),
      TAG(META), TAG(NOFRAMES), TAG(STYLE)
    })
  ) {
    return handle_in_head(parser, token);
  }
  if (
    tag_in(token, kStartTag, &(const TagSet){TAG(HEAD), TAG(NOSCRIPT)})
    || (
      token->type == GUMBO_TOKEN_END_TAG
      && !tag_is(token, kEndTag, GUMBO_TAG_BR)
    )
  ) {
    parser_add_parse_error(parser, token);
    ignore_token(parser);
    return false;
  }
  parser_add_parse_error(parser, token);
  const GumboNode* node = pop_current_node(parser);
  assert(node_html_tag_is(node, GUMBO_TAG_NOSCRIPT));
  UNUSED_IF_NDEBUG(node);
  set_insertion_mode(parser, GUMBO_INSERTION_MODE_IN_HEAD);
  parser->_parser_state->_reprocess_current_token = true;
  return false;
}

// https://html.spec.whatwg.org/multipage/parsing.html#the-after-head-insertion-mode
static bool handle_after_head(GumboParser* parser, GumboToken* token) {
  GumboParserState* state = parser->_parser_state;
  if (token->type == GUMBO_TOKEN_WHITESPACE) {
    insert_text_token(parser, token);
    return true;
  }
  if (token->type == GUMBO_TOKEN_COMMENT) {
    append_comment_node(parser, get_current_node(parser), token);
    return true;
  }
  if (token->type == GUMBO_TOKEN_DOCTYPE) {
    parser_add_parse_error(parser, token);
    ignore_token(parser);
    return false;
  }
  if (tag_is(token, kStartTag, GUMBO_TAG_HTML)) {
    return handle_in_body(parser, token);
  }
  if (tag_is(token, kStartTag, GUMBO_TAG_BODY)) {
    insert_element_from_token(parser, token);
    set_frameset_not_ok(parser);
    set_insertion_mode(parser, GUMBO_INSERTION_MODE_IN_BODY);
    return true;
  }
  if (tag_is(token, kStartTag, GUMBO_TAG_FRAMESET)) {
    insert_element_from_token(parser, token);
    set_insertion_mode(parser, GUMBO_INSERTION_MODE_IN_FRAMESET);
    return true;
  }
  if (
    tag_in(token, kStartTag, &(const TagSet) {
      TAG(BASE), TAG(BASEFONT), TAG(BGSOUND), TAG(LINK), TAG(META),
      TAG(NOFRAMES), TAG(SCRIPT), TAG(STYLE), TAG(TEMPLATE), TAG(TITLE)
    })
  ) {
    parser_add_parse_error(parser, token);
    assert(state->_head_element != NULL);
    // This must be flushed before we push the head element on, as there may be
    // pending character tokens that should be attached to the root.
    maybe_flush_text_node_buffer(parser);
    gumbo_vector_add(state->_head_element, &state->_open_elements);
    handle_in_head(parser, token);
    gumbo_vector_remove(state->_head_element, &state->_open_elements);
    return false;
  }
  if (tag_is(token, kEndTag, GUMBO_TAG_TEMPLATE)) {
    return handle_in_head(parser, token);
  }
  if (
    tag_is(token, kStartTag, GUMBO_TAG_HEAD)
    || (
      token->type == GUMBO_TOKEN_END_TAG
      && !tag_in(token, kEndTag, &(const TagSet){TAG(BODY), TAG(HTML), TAG(BR)})
    )
  ) {
    parser_add_parse_error(parser, token);
    ignore_token(parser);
    return false;
  }
  insert_element_of_tag_type(parser, GUMBO_TAG_BODY, GUMBO_INSERTION_IMPLIED);
  set_insertion_mode(parser, GUMBO_INSERTION_MODE_IN_BODY);
  state->_reprocess_current_token = true;
  return true;
}

<<<<<<< HEAD
// See https://github.com/google/gumbo-parser/issues/387
// recursive destroy_node can cause stack overrun
// See: https://github.com/google/gumbo-parser/pull/392
size_t gumbo_tree_traverse(GumboNode* node, void* userdata, gumbo_tree_iter_callback cb) {
  GumboNode* current_node = node;
  size_t offset = 0, retcode = 0;
  tailcall:

#define RECURSE                                                 \
   do {                                                          \
     offset = current_node->index_within_parent + 1;             \
     GumboNode* next_node = current_node->parent;                \
     if ((retcode = cb(userdata, current_node))) return retcode; \
     if (current_node == node) return 0;                         \
     current_node = next_node;                                   \
     goto tailcall;                                              \
   } while (0)

   switch (current_node->type) {
     case GUMBO_NODE_DOCUMENT:
     case GUMBO_NODE_TEMPLATE:
     case GUMBO_NODE_ELEMENT: {
       GumboVector* children = GUMBO_NODE_DOCUMENT == current_node->type
                                   ? &current_node->v.document.children
                                   : &current_node->v.element.children;
       if (offset >= children->length) {
         assert(offset == children->length);
         RECURSE;
       } else {
         current_node = children->data[offset];
         offset = 0;
         goto tailcall;
       }
     } break;
     case GUMBO_NODE_TEXT:
     case GUMBO_NODE_CDATA:
     case GUMBO_NODE_COMMENT:
     case GUMBO_NODE_WHITESPACE: {
       assert(0 == offset);
       RECURSE;
     } break;
     default:
       assert(!"Invalid GumboNodeType!");
       abort();
     }
#undef RECURSE
}

static size_t destroy_one_node(void* parser_, GumboNode* node) {
  GumboParser* parser = (GumboParser*) parser_;
  switch (node->type) {
    case GUMBO_NODE_DOCUMENT: {
      GumboDocument* doc = &node->v.document;
      gumbo_parser_deallocate(parser, (void*) doc->children.data);
      gumbo_parser_deallocate(parser, (void*) doc->name);
      gumbo_parser_deallocate(parser, (void*) doc->public_identifier);
      gumbo_parser_deallocate(parser, (void*) doc->system_identifier);
    } break;
    case GUMBO_NODE_TEMPLATE:
    case GUMBO_NODE_ELEMENT:
      for (unsigned int i = 0; i < node->v.element.attributes.length; ++i) {
        gumbo_destroy_attribute(parser, node->v.element.attributes.data[i]);
      }
      gumbo_parser_deallocate(parser, node->v.element.attributes.data);
      gumbo_parser_deallocate(parser, node->v.element.children.data);
      break;
    case GUMBO_NODE_TEXT:
    case GUMBO_NODE_CDATA:
    case GUMBO_NODE_COMMENT:
    case GUMBO_NODE_WHITESPACE:
      gumbo_parser_deallocate(parser, (void*) node->v.text.text);
      break;
  }
  gumbo_parser_deallocate(parser, node);
  return 0;
}

static void destroy_node(GumboParser* parser, GumboNode* node) {
  gumbo_tree_traverse(node, parser, &destroy_one_node);
}

// http://www.whatwg.org/specs/web-apps/current-work/complete/tokenization.html#parsing-main-inbody
=======
// https://html.spec.whatwg.org/multipage/parsing.html#parsing-main-inbody
>>>>>>> 961f9c07
static bool handle_in_body(GumboParser* parser, GumboToken* token) {
  GumboParserState* state = parser->_parser_state;
  assert(state->_open_elements.length > 0);
  if (token->type == GUMBO_TOKEN_NULL) {
    parser_add_parse_error(parser, token);
    ignore_token(parser);
    return false;
  }
  if (token->type == GUMBO_TOKEN_WHITESPACE) {
    reconstruct_active_formatting_elements(parser);
    insert_text_token(parser, token);
    return true;
  }
  if (
    token->type == GUMBO_TOKEN_CHARACTER
    || token->type == GUMBO_TOKEN_CDATA
  ) {
    reconstruct_active_formatting_elements(parser);
    insert_text_token(parser, token);
    set_frameset_not_ok(parser);
    return true;
  }
  if (token->type == GUMBO_TOKEN_COMMENT) {
    append_comment_node(parser, get_current_node(parser), token);
    return true;
  }
  if (token->type == GUMBO_TOKEN_DOCTYPE) {
    parser_add_parse_error(parser, token);
    ignore_token(parser);
    return false;
  }
  if (tag_is(token, kStartTag, GUMBO_TAG_HTML)) {
    parser_add_parse_error(parser, token);
    if (has_open_element(parser, GUMBO_TAG_TEMPLATE)) {
      ignore_token(parser);
      return false;
    }
    assert(parser->_output->root != NULL);
    assert(parser->_output->root->type == GUMBO_NODE_ELEMENT);
    merge_attributes(token, parser->_output->root);
    return false;
  }
  if (
    tag_in(token, kStartTag, &(const TagSet) {
      TAG(BASE), TAG(BASEFONT), TAG(BGSOUND), TAG(LINK),
      TAG(META), TAG(NOFRAMES), TAG(SCRIPT), TAG(STYLE), TAG(TEMPLATE),
      TAG(TITLE)
    })
    || tag_is(token, kEndTag, GUMBO_TAG_TEMPLATE)
  ) {
    return handle_in_head(parser, token);
  }
  if (tag_is(token, kStartTag, GUMBO_TAG_BODY)) {
    parser_add_parse_error(parser, token);
    if (
      state->_open_elements.length < 2
      || !node_html_tag_is(state->_open_elements.data[1], GUMBO_TAG_BODY)
      || has_open_element(parser, GUMBO_TAG_TEMPLATE)
    ) {
      ignore_token(parser);
    } else {
      set_frameset_not_ok(parser);
      merge_attributes(token, state->_open_elements.data[1]);
    }
    return false;
  }
  if (tag_is(token, kStartTag, GUMBO_TAG_FRAMESET)) {
    parser_add_parse_error(parser, token);
    if (
      state->_open_elements.length < 2
      || !node_html_tag_is(state->_open_elements.data[1], GUMBO_TAG_BODY)
      || !state->_frameset_ok
    ) {
      ignore_token(parser);
      return false;
    }
    // Save the body node for later removal.
    GumboNode* body_node = state->_open_elements.data[1];

    // Pop all nodes except root HTML element.
    GumboNode* node;
    do {
      node = pop_current_node(parser);
    } while (node != state->_open_elements.data[1]);

    // Removing & destroying the body node is going to kill any nodes that have
    // been added to the list of active formatting elements, and so we should
    // clear it to prevent a use-after-free if the list of active formatting
    // elements is reconstructed afterwards. This may happen if whitespace
    // follows the </frameset>.
    clear_active_formatting_elements(parser);

    // Remove the body node. We may want to factor this out into a generic
    // helper, but right now this is the only code that needs to do this.
    GumboVector* children = &parser->_output->root->v.element.children;
    for (unsigned int i = 0; i < children->length; ++i) {
      if (children->data[i] == body_node) {
        gumbo_vector_remove_at(i, children);
        break;
      }
    }
    destroy_node(body_node);

    // Insert the <frameset>, and switch the insertion mode.
    insert_element_from_token(parser, token);
    set_insertion_mode(parser, GUMBO_INSERTION_MODE_IN_FRAMESET);
    return true;
  }
  if (token->type == GUMBO_TOKEN_EOF) {
    if (get_current_template_insertion_mode(parser) !=
        GUMBO_INSERTION_MODE_INITIAL) {
      return handle_in_template(parser, token);
    }
    if (stack_contains_nonclosable_element(parser)) {
      parser_add_parse_error(parser, token);
      return false;
    }
    return true;
  }
  if (tag_is(token, kEndTag, GUMBO_TAG_BODY)) {
    if (!has_an_element_in_scope(parser, GUMBO_TAG_BODY)) {
      parser_add_parse_error(parser, token);
      ignore_token(parser);
      return false;
    }
    bool success = true;
    if (stack_contains_nonclosable_element(parser)) {
      parser_add_parse_error(parser, token);
      success = false;
    }
    GumboNode* body = state->_open_elements.data[1];
    assert(node_html_tag_is(body, GUMBO_TAG_BODY));
    record_end_of_element(state->_current_token, &body->v.element);
    set_insertion_mode(parser, GUMBO_INSERTION_MODE_AFTER_BODY);
    return success;
  }
  if (tag_is(token, kEndTag, GUMBO_TAG_HTML)) {
    if (!has_an_element_in_scope(parser, GUMBO_TAG_BODY)) {
      parser_add_parse_error(parser, token);
      ignore_token(parser);
      return false;
    }
    bool success = true;
    if (stack_contains_nonclosable_element(parser)) {
      parser_add_parse_error(parser, token);
      success = false;
    }
    set_insertion_mode(parser, GUMBO_INSERTION_MODE_AFTER_BODY);
    parser->_parser_state->_reprocess_current_token = true;
    return success;
  }
  if (
    tag_in(token, kStartTag, &(const TagSet) {
      TAG(ADDRESS), TAG(ARTICLE), TAG(ASIDE), TAG(BLOCKQUOTE), TAG(CENTER),
      TAG(DETAILS), TAG(DIALOG), TAG(DIR), TAG(DIV), TAG(DL), TAG(FIELDSET),
      TAG(FIGCAPTION), TAG(FIGURE), TAG(FOOTER), TAG(HEADER), TAG(HGROUP),
      TAG(MAIN), TAG(MENU), TAG(NAV), TAG(OL), TAG(P), TAG(SECTION),
      TAG(SUMMARY), TAG(UL)
    })
  ) {
    bool result = maybe_implicitly_close_p_tag(parser, token);
    insert_element_from_token(parser, token);
    return result;
  }
  if (tag_in(token, kStartTag, &heading_tags)) {
    bool result = maybe_implicitly_close_p_tag(parser, token);
    if (node_tag_in_set(get_current_node(parser), &heading_tags)) {
      parser_add_parse_error(parser, token);
      pop_current_node(parser);
      result = false;
    }
    insert_element_from_token(parser, token);
    return result;
  }
  if (tag_in(token, kStartTag, &(const TagSet){TAG(PRE), TAG(LISTING)})) {
    bool result = maybe_implicitly_close_p_tag(parser, token);
    insert_element_from_token(parser, token);
    state->_ignore_next_linefeed = true;
    set_frameset_not_ok(parser);
    return result;
  }
  if (tag_is(token, kStartTag, GUMBO_TAG_FORM)) {
    if (
      state->_form_element != NULL
      && !has_open_element(parser, GUMBO_TAG_TEMPLATE)
    ) {
      gumbo_debug("Ignoring nested form.\n");
      parser_add_parse_error(parser, token);
      ignore_token(parser);
      return false;
    }
    bool result = maybe_implicitly_close_p_tag(parser, token);
    GumboNode* form_element = insert_element_from_token(parser, token);
    if (!has_open_element(parser, GUMBO_TAG_TEMPLATE)) {
      state->_form_element = form_element;
    }
    return result;
  }
  if (tag_is(token, kStartTag, GUMBO_TAG_LI)) {
    bool result = maybe_implicitly_close_list_tag(parser, token, true);
    result = maybe_implicitly_close_p_tag(parser, token) && result;
    insert_element_from_token(parser, token);
    return result;
  }
  if (tag_in(token, kStartTag, &dd_dt_tags)) {
    bool result = maybe_implicitly_close_list_tag(parser, token, false);
    result = maybe_implicitly_close_p_tag(parser, token) && result;
    insert_element_from_token(parser, token);
    return result;
  }
  if (tag_is(token, kStartTag, GUMBO_TAG_PLAINTEXT)) {
    bool result = maybe_implicitly_close_p_tag(parser, token);
    insert_element_from_token(parser, token);
    gumbo_tokenizer_set_state(parser, GUMBO_LEX_PLAINTEXT);
    return result;
  }
  if (tag_is(token, kStartTag, GUMBO_TAG_BUTTON)) {
    bool success = true;
    if (has_an_element_in_scope(parser, GUMBO_TAG_BUTTON)) {
      parser_add_parse_error(parser, token);
      success = false;
      // We don't want to use implicitly_close_tags here because it may add an
      // error and we've already added the only error the standard specifies.
      generate_implied_end_tags(parser, GUMBO_TAG_LAST);
      while (!node_html_tag_is(pop_current_node(parser), GUMBO_TAG_BUTTON))
        ;
    }
    reconstruct_active_formatting_elements(parser);
    insert_element_from_token(parser, token);
    set_frameset_not_ok(parser);
    return success;
  }
  if (
    tag_in(token, kEndTag, &(const TagSet) {
      TAG(ADDRESS), TAG(ARTICLE), TAG(ASIDE), TAG(BLOCKQUOTE), TAG(BUTTON),
      TAG(CENTER), TAG(DETAILS), TAG(DIALOG), TAG(DIR), TAG(DIV), TAG(DL),
      TAG(FIELDSET), TAG(FIGCAPTION), TAG(FIGURE), TAG(FOOTER), TAG(HEADER),
      TAG(HGROUP), TAG(LISTING), TAG(MAIN), TAG(MENU), TAG(NAV), TAG(OL),
      TAG(PRE), TAG(SECTION), TAG(SUMMARY), TAG(UL)
    })
  ) {
    GumboTag tag = token->v.end_tag.tag;
    if (!has_an_element_in_scope(parser, tag)) {
      parser_add_parse_error(parser, token);
      ignore_token(parser);
      return false;
    }
    return implicitly_close_tags (
      parser,
      token,
      GUMBO_NAMESPACE_HTML,
      token->v.end_tag.tag
    );
  }
  if (tag_is(token, kEndTag, GUMBO_TAG_FORM)) {
    if (has_open_element(parser, GUMBO_TAG_TEMPLATE)) {
      if (!has_an_element_in_scope(parser, GUMBO_TAG_FORM)) {
        parser_add_parse_error(parser, token);
        ignore_token(parser);
        return false;
      }
      bool success = true;
      generate_implied_end_tags(parser, GUMBO_TAG_LAST);
      if (!node_html_tag_is(get_current_node(parser), GUMBO_TAG_FORM)) {
        parser_add_parse_error(parser, token);
        success = false;
      }
      while (!node_html_tag_is(pop_current_node(parser), GUMBO_TAG_FORM))
        ;
      return success;
    } else {
<<<<<<< HEAD
      const GumboNode* node = state->_form_element;
=======
      bool result = true;
      GumboNode* node = state->_form_element;
>>>>>>> 961f9c07
      assert(!node || node->type == GUMBO_NODE_ELEMENT);
      state->_form_element = NULL;
      if (!node || !has_node_in_scope(parser, node)) {
        gumbo_debug("Closing an unopened form.\n");
        parser_add_parse_error(parser, token);
        ignore_token(parser);
        return false;
      }
<<<<<<< HEAD
      // Retrieve <form> element by using implicitly_close_tags rather than
      // generate_implied_end_tags(parser, GUMBO_TAG_LAST);
	  return implicitly_close_tags(
		  parser, token, GUMBO_NAMESPACE_HTML, GUMBO_TAG_FORM);
=======
      // This differs from implicitly_close_tags because we remove *only* the
      // <form> element; other nodes are left in scope.
      generate_implied_end_tags(parser, GUMBO_TAG_LAST);
      if (get_current_node(parser) != node) {
        parser_add_parse_error(parser, token);
        result = false;
      } else {
        record_end_of_element(token, &node->v.element);
      }

      GumboVector* open_elements = &state->_open_elements;
      int index = gumbo_vector_index_of(open_elements, node);
      assert(index >= 0);
      gumbo_vector_remove_at(index, open_elements);
      return result;
>>>>>>> 961f9c07
    }
  }
  if (tag_is(token, kEndTag, GUMBO_TAG_P)) {
    bool success = true;
    if (!has_an_element_in_button_scope(parser, GUMBO_TAG_P)) {
      parser_add_parse_error(parser, token);
      // reconstruct_active_formatting_elements(parser);
      insert_element_of_tag_type (
        parser,
        GUMBO_TAG_P,
        GUMBO_INSERTION_CONVERTED_FROM_END_TAG
      );
      success = false;
    }
    return implicitly_close_tags (
      parser,
      token,
      GUMBO_NAMESPACE_HTML,
      GUMBO_TAG_P
    ) && success;
  }
  if (tag_is(token, kEndTag, GUMBO_TAG_LI)) {
    if (!has_an_element_in_list_scope(parser, GUMBO_TAG_LI)) {
      parser_add_parse_error(parser, token);
      ignore_token(parser);
      return false;
    }
    return implicitly_close_tags (
      parser,
      token,
      GUMBO_NAMESPACE_HTML,
      GUMBO_TAG_LI
    );
  }
  if (tag_in(token, kEndTag, &dd_dt_tags)) {
    GumboTag token_tag = token->v.end_tag.tag;
    if (!has_an_element_in_scope(parser, token_tag)) {
      parser_add_parse_error(parser, token);
      ignore_token(parser);
      return false;
    }
    return implicitly_close_tags (
      parser,
      token,
      GUMBO_NAMESPACE_HTML,
      token_tag
    );
  }
  if (tag_in(token, kEndTag, &heading_tags)) {
    if (
      !has_an_element_in_scope_with_tagname(parser, 6, (GumboTag[]) {
        GUMBO_TAG_H1, GUMBO_TAG_H2, GUMBO_TAG_H3, GUMBO_TAG_H4,
        GUMBO_TAG_H5, GUMBO_TAG_H6
      })
    ) {
      // No heading open; ignore the token entirely.
      parser_add_parse_error(parser, token);
      ignore_token(parser);
      return false;
    }
    generate_implied_end_tags(parser, GUMBO_TAG_LAST);
    const GumboNode* current_node = get_current_node(parser);
    bool success = node_html_tag_is(current_node, token->v.end_tag.tag);
    if (!success) {
      // There're children of the heading currently open; close them below and
      // record a parse error.
      // TODO(jdtang): Add a way to distinguish this error case from the one
      // above.
      parser_add_parse_error(parser, token);
    }
    do {
      current_node = pop_current_node(parser);
    } while (!node_tag_in_set(current_node, &heading_tags));
    return success;
  }
  if (tag_is(token, kStartTag, GUMBO_TAG_A)) {
    bool success = true;
    int last_a;
    int has_matching_a = find_last_anchor_index(parser, &last_a);
    if (has_matching_a) {
      assert(has_matching_a == 1);
      parser_add_parse_error(parser, token);
      bool handled = adoption_agency_algorithm(parser, token, GUMBO_TAG_A);
      assert(handled);
      // The adoption agency algorithm usually removes all instances of <a>
      // from the list of active formatting elements, but in case it doesn't,
      // we're supposed to do this. (The conditions where it might not are
      // listed in the spec.)
      if (find_last_anchor_index(parser, &last_a)) {
        void* last_element = gumbo_vector_remove_at (
          last_a,
          &state->_active_formatting_elements
        );
        gumbo_vector_remove(last_element, &state->_open_elements);
      }
      success = false;
    }
    reconstruct_active_formatting_elements(parser);
    add_formatting_element(parser, insert_element_from_token(parser, token));
    return success;
  }
  if (
    tag_in(token, kStartTag, &(const TagSet) {
      TAG(B), TAG(BIG), TAG(CODE), TAG(EM), TAG(FONT), TAG(I), TAG(S),
      TAG(SMALL), TAG(STRIKE), TAG(STRONG), TAG(TT), TAG(U)
    })
  ) {
    reconstruct_active_formatting_elements(parser);
    add_formatting_element(parser, insert_element_from_token(parser, token));
    return true;
  }
  if (tag_is(token, kStartTag, GUMBO_TAG_NOBR)) {
    bool result = true;
    reconstruct_active_formatting_elements(parser);
    if (has_an_element_in_scope(parser, GUMBO_TAG_NOBR)) {
      result = false;
      parser_add_parse_error(parser, token);
      bool handled = adoption_agency_algorithm(parser, token, GUMBO_TAG_NOBR);
      assert(handled);
      reconstruct_active_formatting_elements(parser);
    }
    insert_element_from_token(parser, token);
    add_formatting_element(parser, get_current_node(parser));
    return result;
  }
  if (
    tag_in(token, kEndTag, &(const TagSet) {
      TAG(A), TAG(B), TAG(BIG), TAG(CODE), TAG(EM), TAG(FONT), TAG(I),
      TAG(NOBR), TAG(S), TAG(SMALL), TAG(STRIKE), TAG(STRONG), TAG(TT),
      TAG(U)
    })
  ) {
    if (!adoption_agency_algorithm(parser, token, token->v.end_tag.tag))
      goto any_other_end_tag;
    return true;
  }
  if (
    tag_in(token, kStartTag, &(const TagSet){TAG(APPLET), TAG(MARQUEE), TAG(OBJECT)})
  ) {
    reconstruct_active_formatting_elements(parser);
    insert_element_from_token(parser, token);
    add_formatting_element(parser, &kActiveFormattingScopeMarker);
    set_frameset_not_ok(parser);
    return true;
  }
  if (
    tag_in(token, kEndTag, &(const TagSet){TAG(APPLET), TAG(MARQUEE), TAG(OBJECT)})
  ) {
    GumboTag token_tag = token->v.end_tag.tag;
    if (!has_an_element_in_scope(parser, token_tag)) {
      parser_add_parse_error(parser, token);
      ignore_token(parser);
      return false;
    }
    bool success = implicitly_close_tags(parser, token, GUMBO_NAMESPACE_HTML, token_tag);
    clear_active_formatting_elements(parser);
    return success;
  }
  if (tag_is(token, kStartTag, GUMBO_TAG_TABLE)) {
    if (
      get_document_node(parser)->v.document.doc_type_quirks_mode
        != GUMBO_DOCTYPE_QUIRKS
    ) {
      maybe_implicitly_close_p_tag(parser, token);
    }
    insert_element_from_token(parser, token);
    set_frameset_not_ok(parser);
    set_insertion_mode(parser, GUMBO_INSERTION_MODE_IN_TABLE);
    return true;
  }
  if (tag_is(token, kEndTag, GUMBO_TAG_BR)) {
    parser_add_parse_error(parser, token);
    reconstruct_active_formatting_elements(parser);
    insert_element_of_tag_type (
      parser,
      GUMBO_TAG_BR,
      GUMBO_INSERTION_CONVERTED_FROM_END_TAG
    );
    pop_current_node(parser);
    acknowledge_self_closing_tag(parser);
    set_frameset_not_ok(parser);
    return false;
  }
  if (
    tag_in(token, kStartTag, &(const TagSet) {
      TAG(AREA), TAG(BR), TAG(EMBED), TAG(IMG), TAG(IMAGE), TAG(KEYGEN),
      TAG(WBR)
    })
  ) {
    bool is_image = tag_is(token, kStartTag, GUMBO_TAG_IMAGE);
    if (is_image) {
      parser_add_parse_error(parser, token);
      token->v.start_tag.tag = GUMBO_TAG_IMG;
    }
    reconstruct_active_formatting_elements(parser);
    GumboNode* node = insert_element_from_token(parser, token);
    if (is_image)
      node->parse_flags |= GUMBO_INSERTION_FROM_IMAGE;
    pop_current_node(parser);
    acknowledge_self_closing_tag(parser);
    set_frameset_not_ok(parser);
    return !is_image;
  }
  if (tag_is(token, kStartTag, GUMBO_TAG_INPUT)) {
    reconstruct_active_formatting_elements(parser);
    GumboNode *input = insert_element_from_token(parser, token);
    pop_current_node(parser);
    acknowledge_self_closing_tag(parser);
    if (!attribute_matches(&input->v.element.attributes, "type", "hidden"))
      set_frameset_not_ok(parser);
    return true;
  }
  if (
    tag_in(token, kStartTag, &(const TagSet){TAG(PARAM), TAG(SOURCE), TAG(TRACK)})
  ) {
    insert_element_from_token(parser, token);
    pop_current_node(parser);
    acknowledge_self_closing_tag(parser);
    return true;
  }
  if (tag_is(token, kStartTag, GUMBO_TAG_HR)) {
    bool result = maybe_implicitly_close_p_tag(parser, token);
    insert_element_from_token(parser, token);
    pop_current_node(parser);
    acknowledge_self_closing_tag(parser);
    set_frameset_not_ok(parser);
    return result;
  }
  if (tag_is(token, kStartTag, GUMBO_TAG_TEXTAREA)) {
    run_generic_parsing_algorithm(parser, token, GUMBO_LEX_RCDATA);
    parser->_parser_state->_ignore_next_linefeed = true;
    set_frameset_not_ok(parser);
    return true;
  }
  if (tag_is(token, kStartTag, GUMBO_TAG_XMP)) {
    bool result = maybe_implicitly_close_p_tag(parser, token);
    reconstruct_active_formatting_elements(parser);
    set_frameset_not_ok(parser);
    run_generic_parsing_algorithm(parser, token, GUMBO_LEX_RAWTEXT);
    return result;
  }
  if (tag_is(token, kStartTag, GUMBO_TAG_IFRAME)) {
    set_frameset_not_ok(parser);
    run_generic_parsing_algorithm(parser, token, GUMBO_LEX_RAWTEXT);
    return true;
  }
  if (tag_is(token, kStartTag, GUMBO_TAG_NOEMBED)) {
    run_generic_parsing_algorithm(parser, token, GUMBO_LEX_RAWTEXT);
    return true;
  }
  if (tag_is(token, kStartTag, GUMBO_TAG_SELECT)) {
    reconstruct_active_formatting_elements(parser);
    insert_element_from_token(parser, token);
    set_frameset_not_ok(parser);
    GumboInsertionMode state = parser->_parser_state->_insertion_mode;
    if (
      state == GUMBO_INSERTION_MODE_IN_TABLE
      || state == GUMBO_INSERTION_MODE_IN_CAPTION
      || state == GUMBO_INSERTION_MODE_IN_TABLE_BODY
      || state == GUMBO_INSERTION_MODE_IN_ROW
      || state == GUMBO_INSERTION_MODE_IN_CELL
    ) {
      set_insertion_mode(parser, GUMBO_INSERTION_MODE_IN_SELECT_IN_TABLE);
    } else {
      set_insertion_mode(parser, GUMBO_INSERTION_MODE_IN_SELECT);
    }
    return true;
  }
  if (
    tag_in(token, kStartTag, &(const TagSet){TAG(OPTGROUP), TAG(OPTION)})
  ) {
    if (node_html_tag_is(get_current_node(parser), GUMBO_TAG_OPTION)) {
      pop_current_node(parser);
    }
    reconstruct_active_formatting_elements(parser);
    insert_element_from_token(parser, token);
    return true;
  }
  if (tag_in(token, kStartTag, &(const TagSet){TAG(RB), TAG(RTC)})) {
    bool success = true;
    if (has_an_element_in_scope(parser, GUMBO_TAG_RUBY)) {
      generate_implied_end_tags(parser, GUMBO_TAG_LAST);
      if (!node_html_tag_is(get_current_node(parser), GUMBO_TAG_RUBY)) {
        parser_add_parse_error(parser, token);
        success = false;
      }
    }
    insert_element_from_token(parser, token);
    return success;
  }
  if (tag_in(token, kStartTag, &(const TagSet){TAG(RP), TAG(RT)})) {
    bool success = true;
    if (has_an_element_in_scope(parser, GUMBO_TAG_RUBY)) {
      generate_implied_end_tags(parser, GUMBO_TAG_RTC);
      GumboNode* current = get_current_node(parser);
      if (!node_html_tag_is(current, GUMBO_TAG_RUBY) &&
          !node_html_tag_is(current, GUMBO_TAG_RTC)) {
        parser_add_parse_error(parser, token);
        success = false;
      }
    }
    insert_element_from_token(parser, token);
    return success;
  }
  if (tag_is(token, kStartTag, GUMBO_TAG_MATH)) {
    reconstruct_active_formatting_elements(parser);
    adjust_mathml_attributes(token);
    adjust_foreign_attributes(token);
    insert_foreign_element(parser, token, GUMBO_NAMESPACE_MATHML);
    if (token->v.start_tag.is_self_closing) {
      pop_current_node(parser);
      acknowledge_self_closing_tag(parser);
    }
    return true;
  }
  if (tag_is(token, kStartTag, GUMBO_TAG_SVG)) {
    reconstruct_active_formatting_elements(parser);
    adjust_svg_attributes(token);
    adjust_foreign_attributes(token);
    insert_foreign_element(parser, token, GUMBO_NAMESPACE_SVG);
    if (token->v.start_tag.is_self_closing) {
      pop_current_node(parser);
      acknowledge_self_closing_tag(parser);
    }
    return true;
  }
  if (
    tag_in(token, kStartTag, &(const TagSet) {
      TAG(CAPTION), TAG(COL), TAG(COLGROUP), TAG(FRAME), TAG(HEAD),
      TAG(TBODY), TAG(TD), TAG(TFOOT), TAG(TH), TAG(THEAD), TAG(TR)
    })
  ) {
    parser_add_parse_error(parser, token);
    ignore_token(parser);
    return false;
  }
  if (token->type == GUMBO_TOKEN_START_TAG) {
    reconstruct_active_formatting_elements(parser);
    insert_element_from_token(parser, token);
    return true;
  }
any_other_end_tag:
  assert(token->type == GUMBO_TOKEN_END_TAG);
  GumboTag end_tag = token->v.end_tag.tag;
  const char *end_tagname = token->v.end_tag.name;
  assert(state->_open_elements.length > 0);
  assert(node_html_tag_is(state->_open_elements.data[0], GUMBO_TAG_HTML));
  // Walk up the stack of open elements until we find one that either:
  // a) Matches the tag name we saw
  // b) Is in the "special" category.
  // If we see a), implicitly close everything up to and including it. If we
  // see b), then record a parse error, don't close anything (except the
  // implied end tags) and ignore the end tag token.
  for (int i = state->_open_elements.length; --i >= 0;) {
    const GumboNode* node = state->_open_elements.data[i];
    if (node_qualified_tagname_is(node, GUMBO_NAMESPACE_HTML, end_tag, end_tagname)) {
      generate_implied_end_tags(parser, end_tag);
      // TODO(jdtang): Do I need to add a parse error here?  The condition in
      // the spec seems like it's the inverse of the loop condition above, and
      // so would never fire.
      // sfc: Yes, an error is needed here.
      // <!DOCTYPE><body><sarcasm><foo></sarcasm> is an example.
      // foo is the "current node" but sarcasm is node.
      // XXX: Write a test for this.
      if (node != get_current_node(parser))
        parser_add_parse_error(parser, token);
      while (node != pop_current_node(parser))
        ;  // Pop everything.
      return true;
    } else if (is_special_node(node)) {
      parser_add_parse_error(parser, token);
      ignore_token(parser);
      return false;
    }
  }
  // <html> is in the special category, so we should never get here.
  assert(0);
  return false;
}

// https://html.spec.whatwg.org/multipage/parsing.html#parsing-main-incdata
static bool handle_text(GumboParser* parser, GumboToken* token) {
  if (
    token->type == GUMBO_TOKEN_CHARACTER
    || token->type == GUMBO_TOKEN_WHITESPACE
  ) {
    insert_text_token(parser, token);
    return true;
  }
  // We provide only bare-bones script handling that doesn't involve any of
  // the parser-pause/already-started/script-nesting flags or re-entrant
  // invocations of the tokenizer. Because the intended usage of this library
  // is mostly for templating, refactoring, and static-analysis libraries, we
  // provide the script body as a text-node child of the <script> element.
  // This behavior doesn't support document.write of partial HTML elements,
  // but should be adequate for almost all other scripting support.
  bool success = true;
  if (token->type == GUMBO_TOKEN_EOF) {
    parser_add_parse_error(parser, token);
    success = false;
    parser->_parser_state->_reprocess_current_token = true;
  }
  pop_current_node(parser);
  set_insertion_mode(parser, parser->_parser_state->_original_insertion_mode);
  return success;
}

// https://html.spec.whatwg.org/multipage/parsing.html#parsing-main-intable
static bool handle_in_table(GumboParser* parser, GumboToken* token) {
  GumboParserState* state = parser->_parser_state;
  if (
    (token->type == GUMBO_TOKEN_CHARACTER
     || token->type == GUMBO_TOKEN_WHITESPACE
     || token->type == GUMBO_TOKEN_NULL)
    && node_tag_in_set(get_current_node(parser), &(const TagSet) {
      TAG(TABLE), TAG(TBODY), TAG(TFOOT), TAG(THEAD), TAG(TR)
    })
  ) {
    // The "pending table character tokens" list described in the spec is
    // nothing more than the TextNodeBufferState. We accumulate text tokens as
    // normal, except that when we go to flush them in the handle_in_table_text,
    // we set _foster_parent_insertions if there're non-whitespace characters in
    // the buffer.
    assert(state->_text_node._buffer.length == 0);
    assert(state->_table_character_tokens.length == 0);
    state->_original_insertion_mode = state->_insertion_mode;
    state->_reprocess_current_token = true;
    set_insertion_mode(parser, GUMBO_INSERTION_MODE_IN_TABLE_TEXT);
    return true;
  }
  if (token->type == GUMBO_TOKEN_COMMENT) {
    append_comment_node(parser, get_current_node(parser), token);
    return true;
  }
  if (token->type == GUMBO_TOKEN_DOCTYPE) {
    parser_add_parse_error(parser, token);
    ignore_token(parser);
    return false;
  }
  if (tag_is(token, kStartTag, GUMBO_TAG_CAPTION)) {
    clear_stack_to_table_context(parser);
    add_formatting_element(parser, &kActiveFormattingScopeMarker);
    insert_element_from_token(parser, token);
    set_insertion_mode(parser, GUMBO_INSERTION_MODE_IN_CAPTION);
    return true;
  }
  if (tag_is(token, kStartTag, GUMBO_TAG_COLGROUP)) {
    clear_stack_to_table_context(parser);
    insert_element_from_token(parser, token);
    set_insertion_mode(parser, GUMBO_INSERTION_MODE_IN_COLUMN_GROUP);
    return true;
  }
  if (tag_is(token, kStartTag, GUMBO_TAG_COL)) {
    clear_stack_to_table_context(parser);
    insert_element_of_tag_type (
      parser,
      GUMBO_TAG_COLGROUP,
      GUMBO_INSERTION_IMPLIED
    );
    state->_reprocess_current_token = true;
    set_insertion_mode(parser, GUMBO_INSERTION_MODE_IN_COLUMN_GROUP);
    return true;
  }
  if (
    tag_in(token, kStartTag, &(const TagSet) {
      TAG(TBODY), TAG(TFOOT), TAG(THEAD)
    })
  ) {
    clear_stack_to_table_context(parser);
    insert_element_from_token(parser, token);
    set_insertion_mode(parser, GUMBO_INSERTION_MODE_IN_TABLE_BODY);
    return true;
  }
  if (
    tag_in(token, kStartTag, &(const TagSet) {
      TAG(TD), TAG(TH), TAG(TR)
    })
  ) {
    clear_stack_to_table_context(parser);
    insert_element_of_tag_type (
      parser,
      GUMBO_TAG_TBODY,
      GUMBO_INSERTION_IMPLIED
    );
    set_insertion_mode(parser, GUMBO_INSERTION_MODE_IN_TABLE_BODY);
    state->_reprocess_current_token = true;
    return true;
  }
  if (tag_is(token, kStartTag, GUMBO_TAG_TABLE)) {
    parser_add_parse_error(parser, token);
    if (close_table(parser)) {
      state->_reprocess_current_token = true;
    } else {
      ignore_token(parser);
    }
    return false;
  }
  if (tag_is(token, kEndTag, GUMBO_TAG_TABLE)) {
    if (!close_table(parser)) {
      parser_add_parse_error(parser, token);
      return false;
    }
    return true;
  }
  if (
    tag_in(token, kEndTag, &(const TagSet) {
      TAG(BODY), TAG(CAPTION), TAG(COL), TAG(COLGROUP), TAG(HTML),
      TAG(TBODY), TAG(TD), TAG(TFOOT), TAG(TH), TAG(THEAD), TAG(TR)
    })
  ) {
    parser_add_parse_error(parser, token);
    ignore_token(parser);
    return false;
  }
  if (
    tag_in(token, kStartTag, &(const TagSet){TAG(STYLE), TAG(SCRIPT), TAG(TEMPLATE)})
    || (tag_is(token, kEndTag, GUMBO_TAG_TEMPLATE))
  ) {
    return handle_in_head(parser, token);
  }
  if (
    tag_is(token, kStartTag, GUMBO_TAG_INPUT)
    && attribute_matches(&token->v.start_tag.attributes, "type", "hidden")
  ) {
    parser_add_parse_error(parser, token);
    insert_element_from_token(parser, token);
    pop_current_node(parser);
    acknowledge_self_closing_tag(parser);
    return false;
  }
  if (tag_is(token, kStartTag, GUMBO_TAG_FORM)) {
    parser_add_parse_error(parser, token);
    if (state->_form_element || has_open_element(parser, GUMBO_TAG_TEMPLATE)) {
      ignore_token(parser);
      return false;
    }
    state->_form_element = insert_element_from_token(parser, token);
    pop_current_node(parser);
    return false;
  }
  if (token->type == GUMBO_TOKEN_EOF) {
    return handle_in_body(parser, token);
  }
  // foster-parenting-start-tag or foster-parenting-end-tag error
  parser_add_parse_error(parser, token);
  state->_foster_parent_insertions = true;
  bool result = handle_in_body(parser, token);
  state->_foster_parent_insertions = false;
  return result;
}

// https://html.spec.whatwg.org/multipage/parsing.html#parsing-main-intabletext
static bool handle_in_table_text(GumboParser* parser, GumboToken* token) {
  if (token->type == GUMBO_TOKEN_NULL) {
    parser_add_parse_error(parser, token);
    ignore_token(parser);
    return false;
  }
  GumboParserState* state = parser->_parser_state;
  // Non-whitespace tokens will cause parse errors later.
  // It's not entirely clear from the spec how this is supposed to work.
  // https://github.com/whatwg/html/issues/4046
  if (token->type == GUMBO_TOKEN_WHITESPACE
      || token->type == GUMBO_TOKEN_CHARACTER) {
    insert_text_token(parser, token);
    gumbo_character_token_buffer_append(token, &state->_table_character_tokens);
    return true;
<<<<<<< HEAD
  } else {
    GumboParserState* state = parser->_parser_state;
    GumboStringBuffer* buffer = &state->_text_node._buffer;
    // Can't use strspn for this because GumboStringBuffers are not
    // null-terminated.
    // Note that TextNodeBuffer may contain UTF-8 characters, but the presence
    // of any one byte that is not whitespace means we flip the flag, so this
    // loop is still valid.
    for (unsigned int i = 0; i < buffer->length; ++i) {
      // need non-locale dependent version of isspace see https://github.com/google/gumbo-parser/pull/386
      if (!gumbo_isspace((unsigned char) buffer->data[i]) ||
          buffer->data[i] == '\v') {
        state->_foster_parent_insertions = true;
        reconstruct_active_formatting_elements(parser);
        break;
      }
=======
  }

  GumboCharacterTokenBuffer* buffer = &state->_table_character_tokens;
  if (state->_text_node._type != GUMBO_NODE_WHITESPACE) {
    // Each character in buffer is an error. Unfortunately, that means we need
    // to emit a bunch of errors at the appropriate locations.
    for (size_t i = 0, n = buffer->length; i < n; ++i) {
      GumboToken tok;
      gumbo_character_token_buffer_get(buffer, i, &tok);
      // foster-parenting-character error
      parser_add_parse_error(parser, &tok);
>>>>>>> 961f9c07
    }
    state->_foster_parent_insertions = true;
    set_frameset_not_ok(parser);
    reconstruct_active_formatting_elements(parser);
  }
  maybe_flush_text_node_buffer(parser);
  gumbo_character_token_buffer_clear(buffer);
  state->_foster_parent_insertions = false;
  state->_reprocess_current_token = true;
  state->_insertion_mode = state->_original_insertion_mode;
  return true;
}

// https://html.spec.whatwg.org/multipage/parsing.html#parsing-main-incaption
static bool handle_in_caption(GumboParser* parser, GumboToken* token) {
  if (tag_is(token, kEndTag, GUMBO_TAG_CAPTION)) {
    if (!has_an_element_in_table_scope(parser, GUMBO_TAG_CAPTION)) {
      parser_add_parse_error(parser, token);
      ignore_token(parser);
      return false;
    }
    generate_implied_end_tags(parser, GUMBO_TAG_LAST);
    bool result = node_html_tag_is(get_current_node(parser), GUMBO_TAG_CAPTION);
    if (!result)
      parser_add_parse_error(parser, token);
    while (!node_html_tag_is(pop_current_node(parser), GUMBO_TAG_CAPTION))
      ;
    clear_active_formatting_elements(parser);
    set_insertion_mode(parser, GUMBO_INSERTION_MODE_IN_TABLE);
    return result;
  }
  if (
    tag_in(token, kStartTag, &(const TagSet) {
      TAG(CAPTION), TAG(COL), TAG(COLGROUP), TAG(TBODY), TAG(TD),
      TAG(TFOOT), TAG(TH), TAG(THEAD), TAG(TR)
    })
    || (tag_is(token, kEndTag, GUMBO_TAG_TABLE))
  ) {
    if (!has_an_element_in_table_scope(parser, GUMBO_TAG_CAPTION)) {
      parser_add_parse_error(parser, token);
      ignore_token(parser);
      return false;
    }
    generate_implied_end_tags(parser, GUMBO_TAG_LAST);
    bool result = node_html_tag_is(get_current_node(parser), GUMBO_TAG_CAPTION);
    if (!result)
      parser_add_parse_error(parser, token);
    while (!node_html_tag_is(pop_current_node(parser), GUMBO_TAG_CAPTION))
      ;
    clear_active_formatting_elements(parser);
    set_insertion_mode(parser, GUMBO_INSERTION_MODE_IN_TABLE);
    parser->_parser_state->_reprocess_current_token = true;
    return result;
  }
  if (
    tag_in(token, kEndTag, &(const TagSet) {
      TAG(BODY), TAG(COL), TAG(COLGROUP), TAG(HTML), TAG(TBODY), TAG(TD),
      TAG(TFOOT), TAG(TH), TAG(THEAD), TAG(TR)
    })
  ) {
    parser_add_parse_error(parser, token);
    ignore_token(parser);
    return false;
  }
  return handle_in_body(parser, token);
}

// https://html.spec.whatwg.org/multipage/parsing.html#parsing-main-incolgroup
static bool handle_in_column_group(GumboParser* parser, GumboToken* token) {
  if (token->type == GUMBO_TOKEN_WHITESPACE) {
    insert_text_token(parser, token);
    return true;
  }
  if (token->type == GUMBO_TOKEN_COMMENT) {
    append_comment_node(parser, get_current_node(parser), token);
    return true;
  }
  if (token->type == GUMBO_TOKEN_DOCTYPE) {
    parser_add_parse_error(parser, token);
    ignore_token(parser);
    return false;
  }
  if (tag_is(token, kStartTag, GUMBO_TAG_HTML)) {
    return handle_in_body(parser, token);
  }
  if (tag_is(token, kStartTag, GUMBO_TAG_COL)) {
    insert_element_from_token(parser, token);
    pop_current_node(parser);
    acknowledge_self_closing_tag(parser);
    return true;
  }
  if (tag_is(token, kEndTag, GUMBO_TAG_COLGROUP)) {
    if (!node_html_tag_is(get_current_node(parser), GUMBO_TAG_COLGROUP)) {
      parser_add_parse_error(parser, token);
      ignore_token(parser);
      return false;
    }
    pop_current_node(parser);
    set_insertion_mode(parser, GUMBO_INSERTION_MODE_IN_TABLE);
    return false;
  }
  if (tag_is(token, kEndTag, GUMBO_TAG_COL)) {
    parser_add_parse_error(parser, token);
    ignore_token(parser);
    return false;
  }
  if (
    tag_is(token, kStartTag, GUMBO_TAG_TEMPLATE)
    || tag_is(token, kEndTag, GUMBO_TAG_TEMPLATE)
  ) {
    return handle_in_head(parser, token);
  }
  if (token->type == GUMBO_TOKEN_EOF) {
    return handle_in_body(parser, token);
  }
  if (!node_html_tag_is(get_current_node(parser), GUMBO_TAG_COLGROUP)) {
    parser_add_parse_error(parser, token);
    ignore_token(parser);
    return false;
  }
  pop_current_node(parser);
  set_insertion_mode(parser, GUMBO_INSERTION_MODE_IN_TABLE);
  parser->_parser_state->_reprocess_current_token = true;
  return true;
}

// https://html.spec.whatwg.org/multipage/parsing.html#parsing-main-intbody
static bool handle_in_table_body(GumboParser* parser, GumboToken* token) {
  if (tag_is(token, kStartTag, GUMBO_TAG_TR)) {
    clear_stack_to_table_body_context(parser);
    insert_element_from_token(parser, token);
    set_insertion_mode(parser, GUMBO_INSERTION_MODE_IN_ROW);
    return true;
  }
  if (tag_in(token, kStartTag, &td_th_tags)) {
    parser_add_parse_error(parser, token);
    clear_stack_to_table_body_context(parser);
    insert_element_of_tag_type(parser, GUMBO_TAG_TR, GUMBO_INSERTION_IMPLIED);
    set_insertion_mode(parser, GUMBO_INSERTION_MODE_IN_ROW);
    parser->_parser_state->_reprocess_current_token = true;
    return false;
  }
  if (
    tag_in(token, kEndTag, &(const TagSet){TAG(TBODY), TAG(TFOOT), TAG(THEAD)})
  ) {
    if (!has_an_element_in_table_scope(parser, token->v.end_tag.tag)) {
      parser_add_parse_error(parser, token);
      ignore_token(parser);
      return false;
    }
    clear_stack_to_table_body_context(parser);
    pop_current_node(parser);
    set_insertion_mode(parser, GUMBO_INSERTION_MODE_IN_TABLE);
    return true;
  }
  if (
    tag_in(token, kStartTag, &(const TagSet) {
      TAG(CAPTION), TAG(COL), TAG(COLGROUP), TAG(TBODY), TAG(TFOOT),
      TAG(THEAD)
    })
    || tag_is(token, kEndTag, GUMBO_TAG_TABLE)
  ) {
    if (
      !(
        has_an_element_in_table_scope(parser, GUMBO_TAG_TBODY)
        || has_an_element_in_table_scope(parser, GUMBO_TAG_THEAD)
        || has_an_element_in_table_scope(parser, GUMBO_TAG_TFOOT)
      )
    ) {
      parser_add_parse_error(parser, token);
      ignore_token(parser);
      return false;
    }
    clear_stack_to_table_body_context(parser);
    pop_current_node(parser);
    set_insertion_mode(parser, GUMBO_INSERTION_MODE_IN_TABLE);
    parser->_parser_state->_reprocess_current_token = true;
    return true;
  }
  if (
    tag_in(token, kEndTag, &(const TagSet) {
      TAG(BODY), TAG(CAPTION), TAG(COL), TAG(COLGROUP), TAG(HTML), TAG(TD),
      TAG(TH), TAG(TR)
    })
  ) {
    parser_add_parse_error(parser, token);
    ignore_token(parser);
    return false;
  }
  return handle_in_table(parser, token);
}

// https://html.spec.whatwg.org/multipage/parsing.html#parsing-main-intr
static bool handle_in_row(GumboParser* parser, GumboToken* token) {
  if (tag_in(token, kStartTag, &td_th_tags)) {
    clear_stack_to_table_row_context(parser);
    insert_element_from_token(parser, token);
    set_insertion_mode(parser, GUMBO_INSERTION_MODE_IN_CELL);
    add_formatting_element(parser, &kActiveFormattingScopeMarker);
    return true;
  }
  if (tag_is(token, kEndTag, GUMBO_TAG_TR)) {
    if (!has_an_element_in_table_scope(parser, GUMBO_TAG_TR)) {
      parser_add_parse_error(parser, token);
      ignore_token(parser);
      return false;
    }
    clear_stack_to_table_row_context(parser);
    pop_current_node(parser);
    set_insertion_mode(parser, GUMBO_INSERTION_MODE_IN_TABLE_BODY);
    return true;
  }
  if (
    tag_in(token, kStartTag, &(const TagSet) {
      TAG(CAPTION), TAG(COL), TAG(COLGROUP), TAG(TBODY), TAG(TFOOT),
      TAG(THEAD), TAG(TR)
    })
    || tag_is(token, kEndTag, GUMBO_TAG_TABLE)
  ) {
    if (!has_an_element_in_table_scope(parser, GUMBO_TAG_TR)) {
      parser_add_parse_error(parser, token);
      ignore_token(parser);
      return false;
    }
    clear_stack_to_table_row_context(parser);
    pop_current_node(parser);
    set_insertion_mode(parser, GUMBO_INSERTION_MODE_IN_TABLE_BODY);
    parser->_parser_state->_reprocess_current_token = true;
    return true;
  }
  if (
    tag_in(token, kEndTag, &(const TagSet) {TAG(TBODY), TAG(TFOOT), TAG(THEAD)})
  ) {
    if (!has_an_element_in_table_scope(parser, token->v.end_tag.tag)) {
      parser_add_parse_error(parser, token);
      ignore_token(parser);
      return false;
    }
    if (!has_an_element_in_table_scope(parser, GUMBO_TAG_TR)) {
      ignore_token(parser);
      return true;
    }
    clear_stack_to_table_row_context(parser);
    pop_current_node(parser);
    set_insertion_mode(parser, GUMBO_INSERTION_MODE_IN_TABLE_BODY);
    parser->_parser_state->_reprocess_current_token = true;
    return true;
  }
  if (
    tag_in(token, kEndTag, &(const TagSet) {
      TAG(BODY), TAG(CAPTION), TAG(COL), TAG(COLGROUP), TAG(HTML),
      TAG(TD), TAG(TH)
    })
  ) {
    parser_add_parse_error(parser, token);
    ignore_token(parser);
    return false;
  }
  return handle_in_table(parser, token);
}

// https://html.spec.whatwg.org/multipage/parsing.html#parsing-main-intd
static bool handle_in_cell(GumboParser* parser, GumboToken* token) {
  if (tag_in(token, kEndTag, &td_th_tags)) {
    GumboTag token_tag = token->v.end_tag.tag;
    if (!has_an_element_in_table_scope(parser, token_tag)) {
      parser_add_parse_error(parser, token);
      ignore_token(parser);
      return false;
    }
    return close_table_cell(parser, token, token_tag);
  }
  if (
    tag_in(token, kStartTag, &(const TagSet) {
      TAG(CAPTION), TAG(COL), TAG(COLGROUP), TAG(TBODY), TAG(TD),
      TAG(TFOOT), TAG(TH), TAG(THEAD), TAG(TR)
    })
  ) {
    gumbo_debug("Handling <td> in cell.\n");
    if (
      !has_an_element_in_table_scope(parser, GUMBO_TAG_TH)
      && !has_an_element_in_table_scope(parser, GUMBO_TAG_TD)
    ) {
      gumbo_debug("Bailing out because there's no <td> or <th> in scope.\n");
      parser_add_parse_error(parser, token);
      ignore_token(parser);
      return false;
    }
    parser->_parser_state->_reprocess_current_token = true;
    return close_current_cell(parser, token);
  }
  if (
    tag_in(token, kEndTag, &(const TagSet) {
      TAG(BODY), TAG(CAPTION), TAG(COL), TAG(COLGROUP), TAG(HTML)
    })
  ) {
    parser_add_parse_error(parser, token);
    ignore_token(parser);
    return false;
  }
  if (
    tag_in(token, kEndTag, &(const TagSet) {
      TAG(TABLE), TAG(TBODY), TAG(TFOOT), TAG(THEAD), TAG(TR)
    })
  ) {
    if (!has_an_element_in_table_scope(parser, token->v.end_tag.tag)) {
      parser_add_parse_error(parser, token);
      ignore_token(parser);
      return false;
    }
    parser->_parser_state->_reprocess_current_token = true;
    return close_current_cell(parser, token);
  }
  return handle_in_body(parser, token);
}

// https://html.spec.whatwg.org/multipage/parsing.html#parsing-main-inselect
static bool handle_in_select(GumboParser* parser, GumboToken* token) {
  if (token->type == GUMBO_TOKEN_NULL) {
    parser_add_parse_error(parser, token);
    ignore_token(parser);
    return false;
  }
  if (
    token->type == GUMBO_TOKEN_CHARACTER
    || token->type == GUMBO_TOKEN_WHITESPACE
  ) {
    insert_text_token(parser, token);
    return true;
  }
  if (token->type == GUMBO_TOKEN_COMMENT) {
    append_comment_node(parser, get_current_node(parser), token);
    return true;
  }
  if (token->type == GUMBO_TOKEN_DOCTYPE) {
    parser_add_parse_error(parser, token);
    ignore_token(parser);
    return false;
  }
  if (tag_is(token, kStartTag, GUMBO_TAG_HTML)) {
    return handle_in_body(parser, token);
  }
  if (tag_is(token, kStartTag, GUMBO_TAG_OPTION)) {
    if (node_html_tag_is(get_current_node(parser), GUMBO_TAG_OPTION)) {
      pop_current_node(parser);
    }
    insert_element_from_token(parser, token);
    return true;
  }
  if (tag_is(token, kStartTag, GUMBO_TAG_OPTGROUP)) {
    if (node_html_tag_is(get_current_node(parser), GUMBO_TAG_OPTION)) {
      pop_current_node(parser);
    }
    if (node_html_tag_is(get_current_node(parser), GUMBO_TAG_OPTGROUP)) {
      pop_current_node(parser);
    }
    insert_element_from_token(parser, token);
    return true;
  }
  if (tag_is(token, kEndTag, GUMBO_TAG_OPTGROUP)) {
    GumboVector* open_elements = &parser->_parser_state->_open_elements;
    if (
      node_html_tag_is(get_current_node(parser), GUMBO_TAG_OPTION)
      && node_html_tag_is (
        open_elements->data[open_elements->length - 2],
        GUMBO_TAG_OPTGROUP
      )
    ) {
      pop_current_node(parser);
    }
    if (node_html_tag_is(get_current_node(parser), GUMBO_TAG_OPTGROUP)) {
      pop_current_node(parser);
      return true;
    }
    parser_add_parse_error(parser, token);
    ignore_token(parser);
    return false;
  }
  if (tag_is(token, kEndTag, GUMBO_TAG_OPTION)) {
    if (node_html_tag_is(get_current_node(parser), GUMBO_TAG_OPTION)) {
      pop_current_node(parser);
      return true;
    }
    parser_add_parse_error(parser, token);
    ignore_token(parser);
    return false;
  }
  if (tag_is(token, kEndTag, GUMBO_TAG_SELECT)) {
    if (!has_an_element_in_select_scope(parser, GUMBO_TAG_SELECT)) {
      parser_add_parse_error(parser, token);
      ignore_token(parser);
      return false;
    }
    close_current_select(parser);
    return true;
  }
  if (tag_is(token, kStartTag, GUMBO_TAG_SELECT)) {
    parser_add_parse_error(parser, token);
    ignore_token(parser);
    if (has_an_element_in_select_scope(parser, GUMBO_TAG_SELECT)) {
      close_current_select(parser);
    }
    return false;
  }
  if (
    tag_in(token, kStartTag, &(const TagSet) {TAG(INPUT), TAG(KEYGEN), TAG(TEXTAREA)})
  ) {
    parser_add_parse_error(parser, token);
    if (!has_an_element_in_select_scope(parser, GUMBO_TAG_SELECT)) {
      ignore_token(parser);
    } else {
      close_current_select(parser);
      parser->_parser_state->_reprocess_current_token = true;
    }
    return false;
  }
  if (
    tag_in(token, kStartTag, &(const TagSet){TAG(SCRIPT), TAG(TEMPLATE)})
    || tag_is(token, kEndTag, GUMBO_TAG_TEMPLATE)
  ) {
    return handle_in_head(parser, token);
  }
  if (token->type == GUMBO_TOKEN_EOF)
    return handle_in_body(parser, token);
  parser_add_parse_error(parser, token);
  ignore_token(parser);
  return false;
}

// https://html.spec.whatwg.org/multipage/parsing.html#parsing-main-inselectintable
static bool handle_in_select_in_table(GumboParser* parser, GumboToken* token) {
  static const TagSet tags = {
    TAG(CAPTION), TAG(TABLE), TAG(TBODY), TAG(TFOOT), TAG(THEAD),
    TAG(TR), TAG(TD), TAG(TH)
  };
  if (tag_in(token, kStartTag, &tags)) {
    parser_add_parse_error(parser, token);
    close_current_select(parser);
    parser->_parser_state->_reprocess_current_token = true;
    return false;
  }
  if (tag_in(token, kEndTag, &tags)) {
    parser_add_parse_error(parser, token);
    if (!has_an_element_in_table_scope(parser, token->v.end_tag.tag)) {
      ignore_token(parser);
      return false;
    }
    close_current_select(parser);
    parser->_parser_state->_reprocess_current_token = true;
    return false;
  }
  return handle_in_select(parser, token);
}

// https://html.spec.whatwg.org/multipage/parsing.html#parsing-main-intemplate
static bool handle_in_template(GumboParser* parser, GumboToken* token) {
  GumboParserState* state = parser->_parser_state;
  switch (token->type) {
    case GUMBO_TOKEN_WHITESPACE:
    case GUMBO_TOKEN_CHARACTER:
    case GUMBO_TOKEN_COMMENT:
    case GUMBO_TOKEN_NULL:
    case GUMBO_TOKEN_DOCTYPE:
      return handle_in_body(parser, token);
    default:
      break;
  }
  if (
    tag_in(token, kStartTag, &(const TagSet) {
      TAG(BASE), TAG(BASEFONT), TAG(BGSOUND), TAG(LINK), TAG(META),
      TAG(NOFRAMES), TAG(SCRIPT), TAG(STYLE), TAG(TEMPLATE), TAG(TITLE)
    })
    || tag_is(token, kEndTag, GUMBO_TAG_TEMPLATE)
  ) {
    return handle_in_head(parser, token);
  }
  if (
    tag_in(token, kStartTag, &(const TagSet) {
      TAG(CAPTION), TAG(COLGROUP), TAG(TBODY), TAG(TFOOT), TAG(THEAD)
    })
  ) {
    pop_template_insertion_mode(parser);
    push_template_insertion_mode(parser, GUMBO_INSERTION_MODE_IN_TABLE);
    set_insertion_mode(parser, GUMBO_INSERTION_MODE_IN_TABLE);
    state->_reprocess_current_token = true;
    return true;
  }
  if (tag_is(token, kStartTag, GUMBO_TAG_COL)) {
    pop_template_insertion_mode(parser);
    push_template_insertion_mode(parser, GUMBO_INSERTION_MODE_IN_COLUMN_GROUP);
    set_insertion_mode(parser, GUMBO_INSERTION_MODE_IN_COLUMN_GROUP);
    state->_reprocess_current_token = true;
    return true;
  }
  if (tag_is(token, kStartTag, GUMBO_TAG_TR)) {
    pop_template_insertion_mode(parser);
    push_template_insertion_mode(parser, GUMBO_INSERTION_MODE_IN_TABLE_BODY);
    set_insertion_mode(parser, GUMBO_INSERTION_MODE_IN_TABLE_BODY);
    state->_reprocess_current_token = true;
    return true;
  }
  if (tag_in(token, kStartTag, &td_th_tags)) {
    pop_template_insertion_mode(parser);
    push_template_insertion_mode(parser, GUMBO_INSERTION_MODE_IN_ROW);
    set_insertion_mode(parser, GUMBO_INSERTION_MODE_IN_ROW);
    state->_reprocess_current_token = true;
    return true;
  }
  if (token->type == GUMBO_TOKEN_START_TAG) {
    pop_template_insertion_mode(parser);
    push_template_insertion_mode(parser, GUMBO_INSERTION_MODE_IN_BODY);
    set_insertion_mode(parser, GUMBO_INSERTION_MODE_IN_BODY);
    state->_reprocess_current_token = true;
    return true;
  }
  if (token->type == GUMBO_TOKEN_END_TAG) {
    parser_add_parse_error(parser, token);
    ignore_token(parser);
    return false;
  }
  if (token->type == GUMBO_TOKEN_EOF) {
    if (!has_open_element(parser, GUMBO_TAG_TEMPLATE)) {
      // Stop parsing.
      return true;
    }
    parser_add_parse_error(parser, token);
    while (!node_html_tag_is(pop_current_node(parser), GUMBO_TAG_TEMPLATE))
      ;
    clear_active_formatting_elements(parser);
    pop_template_insertion_mode(parser);
    reset_insertion_mode_appropriately(parser);
    state->_reprocess_current_token = true;
    return false;
  }
  assert(0 && "unreachable");
  return false;
}

// https://html.spec.whatwg.org/multipage/parsing.html#parsing-main-afterbody
static bool handle_after_body(GumboParser* parser, GumboToken* token) {
  if (
    token->type == GUMBO_TOKEN_WHITESPACE
    || tag_is(token, kStartTag, GUMBO_TAG_HTML)
  ) {
    return handle_in_body(parser, token);
  }
  if (token->type == GUMBO_TOKEN_COMMENT) {
    GumboNode* html_node = parser->_output->root;
    assert(html_node != NULL);
    append_comment_node(parser, html_node, token);
    return true;
  }
  if (token->type == GUMBO_TOKEN_DOCTYPE) {
    parser_add_parse_error(parser, token);
    ignore_token(parser);
    return false;
  }
  if (tag_is(token, kStartTag, GUMBO_TAG_HTML)) {
    return handle_in_body(parser, token);
  }
  if (tag_is(token, kEndTag, GUMBO_TAG_HTML)) {
    /* fragment case: ignore the closing HTML token */
    if (is_fragment_parser(parser)) {
      parser_add_parse_error(parser, token);
      ignore_token(parser);
      return false;
    }
    set_insertion_mode(parser, GUMBO_INSERTION_MODE_AFTER_AFTER_BODY);
    GumboNode* html = parser->_parser_state->_open_elements.data[0];
    assert(node_html_tag_is(html, GUMBO_TAG_HTML));
    record_end_of_element (
      parser->_parser_state->_current_token,
      &html->v.element
    );
    return true;
  }
  if (token->type == GUMBO_TOKEN_EOF) {
    return true;
  }
  parser_add_parse_error(parser, token);
  set_insertion_mode(parser, GUMBO_INSERTION_MODE_IN_BODY);
  parser->_parser_state->_reprocess_current_token = true;
  return false;
}

// https://html.spec.whatwg.org/multipage/parsing.html#parsing-main-inframeset
static bool handle_in_frameset(GumboParser* parser, GumboToken* token) {
  if (token->type == GUMBO_TOKEN_WHITESPACE) {
    insert_text_token(parser, token);
    return true;
  }
  if (token->type == GUMBO_TOKEN_COMMENT) {
    append_comment_node(parser, get_current_node(parser), token);
    return true;
  }
  if (token->type == GUMBO_TOKEN_DOCTYPE) {
    parser_add_parse_error(parser, token);
    ignore_token(parser);
    return false;
  }
  if (tag_is(token, kStartTag, GUMBO_TAG_HTML)) {
    return handle_in_body(parser, token);
  }
  if (tag_is(token, kStartTag, GUMBO_TAG_FRAMESET)) {
    insert_element_from_token(parser, token);
    return true;
  }
  if (tag_is(token, kEndTag, GUMBO_TAG_FRAMESET)) {
    if (node_html_tag_is(get_current_node(parser), GUMBO_TAG_HTML)) {
      parser_add_parse_error(parser, token);
      ignore_token(parser);
      return false;
    }
    pop_current_node(parser);
    if (
      !is_fragment_parser(parser)
      && !node_html_tag_is(get_current_node(parser), GUMBO_TAG_FRAMESET)
    ) {
      set_insertion_mode(parser, GUMBO_INSERTION_MODE_AFTER_FRAMESET);
    }
    return true;
  }
  if (tag_is(token, kStartTag, GUMBO_TAG_FRAME)) {
    insert_element_from_token(parser, token);
    pop_current_node(parser);
    acknowledge_self_closing_tag(parser);
    return true;
  }
  if (tag_is(token, kStartTag, GUMBO_TAG_NOFRAMES)) {
    return handle_in_head(parser, token);
  }
  if (token->type == GUMBO_TOKEN_EOF) {
    if (!node_html_tag_is(get_current_node(parser), GUMBO_TAG_HTML)) {
      parser_add_parse_error(parser, token);
      return false;
    }
    return true;
  }
  parser_add_parse_error(parser, token);
  ignore_token(parser);
  return false;
}

// https://html.spec.whatwg.org/multipage/parsing.html#parsing-main-afterframeset
static bool handle_after_frameset(GumboParser* parser, GumboToken* token) {
  if (token->type == GUMBO_TOKEN_WHITESPACE) {
    insert_text_token(parser, token);
    return true;
  }
  if (token->type == GUMBO_TOKEN_COMMENT) {
    append_comment_node(parser, get_current_node(parser), token);
    return true;
  }
  if (token->type == GUMBO_TOKEN_DOCTYPE) {
    parser_add_parse_error(parser, token);
    ignore_token(parser);
    return false;
  }
  if (tag_is(token, kStartTag, GUMBO_TAG_HTML)) {
    return handle_in_body(parser, token);
  }
  if (tag_is(token, kEndTag, GUMBO_TAG_HTML)) {
    GumboNode* html = parser->_parser_state->_open_elements.data[0];
    assert(node_html_tag_is(html, GUMBO_TAG_HTML));
    record_end_of_element (
      parser->_parser_state->_current_token,
      &html->v.element
    );
    set_insertion_mode(parser, GUMBO_INSERTION_MODE_AFTER_AFTER_FRAMESET);
    return true;
  }
  if (tag_is(token, kStartTag, GUMBO_TAG_NOFRAMES)) {
    return handle_in_head(parser, token);
  }
  if (token->type == GUMBO_TOKEN_EOF) {
    return true;
  }
  parser_add_parse_error(parser, token);
  ignore_token(parser);
  return false;
}

// https://html.spec.whatwg.org/multipage/parsing.html#the-after-after-body-insertion-mode
static bool handle_after_after_body(GumboParser* parser, GumboToken* token) {
  if (token->type == GUMBO_TOKEN_COMMENT) {
    append_comment_node(parser, get_document_node(parser), token);
    return true;
  }
  if (
    token->type == GUMBO_TOKEN_DOCTYPE
    || token->type == GUMBO_TOKEN_WHITESPACE
    || tag_is(token, kStartTag, GUMBO_TAG_HTML)
  ) {
    return handle_in_body(parser, token);
  }
  if (token->type == GUMBO_TOKEN_EOF) {
    return true;
  }
  parser_add_parse_error(parser, token);
  set_insertion_mode(parser, GUMBO_INSERTION_MODE_IN_BODY);
  parser->_parser_state->_reprocess_current_token = true;
  return false;
}

// https://html.spec.whatwg.org/multipage/parsing.html#the-after-after-frameset-insertion-mode
static bool handle_after_after_frameset (
  GumboParser* parser,
  GumboToken* token
) {
  if (token->type == GUMBO_TOKEN_COMMENT) {
    append_comment_node(parser, get_document_node(parser), token);
    return true;
  }
  if (
    token->type == GUMBO_TOKEN_DOCTYPE
    || token->type == GUMBO_TOKEN_WHITESPACE
    || tag_is(token, kStartTag, GUMBO_TAG_HTML)
  ) {
    return handle_in_body(parser, token);
  }
  if (token->type == GUMBO_TOKEN_EOF) {
    return true;
  }
  if (tag_is(token, kStartTag, GUMBO_TAG_NOFRAMES)) {
    return handle_in_head(parser, token);
  }
  parser_add_parse_error(parser, token);
  ignore_token(parser);
  return false;
}

// Function pointers for each insertion mode.
// Keep in sync with insertion_mode.h.
typedef bool (*TokenHandler)(GumboParser* parser, GumboToken* token);
static const TokenHandler kTokenHandlers[] = {
  handle_initial,
  handle_before_html,
  handle_before_head,
  handle_in_head,
  handle_in_head_noscript,
  handle_after_head,
  handle_in_body,
  handle_text,
  handle_in_table,
  handle_in_table_text,
  handle_in_caption,
  handle_in_column_group,
  handle_in_table_body,
  handle_in_row,
  handle_in_cell,
  handle_in_select,
  handle_in_select_in_table,
  handle_in_template,
  handle_after_body,
  handle_in_frameset,
  handle_after_frameset,
  handle_after_after_body,
  handle_after_after_frameset
};

static bool handle_html_content(GumboParser* parser, GumboToken* token) {
  const GumboInsertionMode mode = parser->_parser_state->_insertion_mode;
  const TokenHandler handler = kTokenHandlers[mode];
  return handler(parser, token);
}

// https://html.spec.whatwg.org/multipage/parsing.html#parsing-main-inforeign
static bool handle_in_foreign_content(GumboParser* parser, GumboToken* token) {
  gumbo_debug("Handling foreign content");
  switch (token->type) {
    case GUMBO_TOKEN_NULL:
      parser_add_parse_error(parser, token);
      token->v.character = UNICODE_REPLACEMENT_CHAR;
      insert_text_token(parser, token);
      return false;
    case GUMBO_TOKEN_WHITESPACE:
      insert_text_token(parser, token);
      return true;
    case GUMBO_TOKEN_CDATA:
    case GUMBO_TOKEN_CHARACTER:
      insert_text_token(parser, token);
      set_frameset_not_ok(parser);
      return true;
    case GUMBO_TOKEN_COMMENT:
      append_comment_node(parser, get_current_node(parser), token);
      return true;
    case GUMBO_TOKEN_DOCTYPE:
      parser_add_parse_error(parser, token);
      ignore_token(parser);
      return false;
    default:
      // Fall through to the if-statements below.
      break;
  }
  // Order matters for these clauses.
  if (
    tag_in(token, kStartTag, &(const TagSet) {
      TAG(B), TAG(BIG), TAG(BLOCKQUOTE), TAG(BODY), TAG(BR), TAG(CENTER),
      TAG(CODE), TAG(DD), TAG(DIV), TAG(DL), TAG(DT), TAG(EM), TAG(EMBED),
      TAG(H1), TAG(H2), TAG(H3), TAG(H4), TAG(H5), TAG(H6), TAG(HEAD),
      TAG(HR), TAG(I), TAG(IMG), TAG(LI), TAG(LISTING), TAG(MENU), TAG(META),
      TAG(NOBR), TAG(OL), TAG(P), TAG(PRE), TAG(RUBY), TAG(S), TAG(SMALL),
      TAG(SPAN), TAG(STRONG), TAG(STRIKE), TAG(SUB), TAG(SUP), TAG(TABLE),
      TAG(TT), TAG(U), TAG(UL), TAG(VAR)
    })
    || (
      tag_is(token, kStartTag, GUMBO_TAG_FONT)
      && (
        token_has_attribute(token, "color")
        || token_has_attribute(token, "face")
        || token_has_attribute(token, "size")
      )
    )
  ) {
    /* Parse error */
    parser_add_parse_error(parser, token);

    /*
     * Fragment case: If the parser was originally created for the HTML
     * fragment parsing algorithm, then act as described in the "any other
     * start tag" entry below.
     */
    if (!is_fragment_parser(parser)) {
      do {
        pop_current_node(parser);
      } while (
        !(
          is_mathml_integration_point(get_current_node(parser))
          || is_html_integration_point(get_current_node(parser))
          || get_current_node(parser)->v.element.tag_namespace == GUMBO_NAMESPACE_HTML
        )
      );
      parser->_parser_state->_reprocess_current_token = true;
      return false;
    }
    // This is a start tag so the next if's then branch will be taken.
  }

  if (token->type == GUMBO_TOKEN_START_TAG) {
    const GumboNamespaceEnum current_namespace =
        get_adjusted_current_node(parser)->v.element.tag_namespace;
    if (current_namespace == GUMBO_NAMESPACE_MATHML) {
      adjust_mathml_attributes(token);
    }
    if (current_namespace == GUMBO_NAMESPACE_SVG) {
      adjust_svg_tag(token);
      adjust_svg_attributes(token);
    }
    adjust_foreign_attributes(token);
    insert_foreign_element(parser, token, current_namespace);
    if (token->v.start_tag.is_self_closing) {
      pop_current_node(parser);
      acknowledge_self_closing_tag(parser);
    }
    return true;
    // </script> tags are handled like any other end tag, putting the script's
    // text into a text node child and closing the current node.
  }
  assert(token->type == GUMBO_TOKEN_END_TAG);
  GumboNode* node = get_current_node(parser);
  GumboTag tag = token->v.end_tag.tag;
  const char* name = token->v.end_tag.name;
  assert(node != NULL);

  bool is_success = true;
  if (!node_tagname_is(node, tag, name)) {
    parser_add_parse_error(parser, token);
    is_success = false;
  }
  int i = parser->_parser_state->_open_elements.length;
  for (--i; i > 0;) {
    // Here we move up the stack until we find an HTML element (in which
    // case we do nothing) or we find the element that we're about to
    // close (in which case we pop everything we've seen until that
    // point.)
    gumbo_debug("Foreign %s node at %d.\n", node->v.element.name, i);
    if (node_tagname_is(node, tag, name)) {
      gumbo_debug("Matches.\n");
      while (node != pop_current_node(parser)) {
        // Pop all the nodes below the current one. Node is guaranteed to
        // be an element on the stack of open elements (set below), so
        // this loop is guaranteed to terminate.
      }
      return is_success;
    }
    --i;
    node = parser->_parser_state->_open_elements.data[i];
    if (node->v.element.tag_namespace == GUMBO_NAMESPACE_HTML) {
      // The loop continues only in foreign namespaces.
      break;
    }
  }
  assert(node->v.element.tag_namespace == GUMBO_NAMESPACE_HTML);
  if (i == 0)
    return is_success;
  // We can't call handle_token directly because the current node is still in
  // a foriegn namespace, so it would re-enter this and result in infinite
  // recursion.
  return handle_html_content(parser, token) && is_success;
}

// https://html.spec.whatwg.org/multipage/parsing.html#tree-construction
static bool handle_token(GumboParser* parser, GumboToken* token) {
  if (
    parser->_parser_state->_ignore_next_linefeed
    && token->type == GUMBO_TOKEN_WHITESPACE && token->v.character == '\n'
  ) {
    parser->_parser_state->_ignore_next_linefeed = false;
    ignore_token(parser);
    return true;
  }
  // This needs to be reset both here and in the conditional above to catch both
  // the case where the next token is not whitespace (so we don't ignore
  // whitespace in the middle of <pre> tags) and where there are multiple
  // whitespace tokens (so we don't ignore the second one).
  parser->_parser_state->_ignore_next_linefeed = false;

  if (tag_is(token, kEndTag, GUMBO_TAG_BODY)) {
    parser->_parser_state->_closed_body_tag = true;
  }
  if (tag_is(token, kEndTag, GUMBO_TAG_HTML)) {
    parser->_parser_state->_closed_html_tag = true;
  }

  const GumboNode* current_node = get_adjusted_current_node(parser);
  assert (
    !current_node
    || current_node->type == GUMBO_NODE_ELEMENT
    || current_node->type == GUMBO_NODE_TEMPLATE
  );
  if (current_node)
    gumbo_debug("Current node: <%s>.\n", current_node->v.element.name);
  if (!current_node ||
      current_node->v.element.tag_namespace == GUMBO_NAMESPACE_HTML ||
      (is_mathml_integration_point(current_node) &&
          (token->type == GUMBO_TOKEN_CHARACTER ||
              token->type == GUMBO_TOKEN_WHITESPACE ||
              token->type == GUMBO_TOKEN_NULL ||
              (token->type == GUMBO_TOKEN_START_TAG &&
                  !tag_in(token, kStartTag,
                      &(const TagSet){TAG(MGLYPH), TAG(MALIGNMARK)})))) ||
      (current_node->v.element.tag_namespace == GUMBO_NAMESPACE_MATHML &&
          node_qualified_tag_is(
              current_node, GUMBO_NAMESPACE_MATHML, GUMBO_TAG_ANNOTATION_XML) &&
          tag_is(token, kStartTag, GUMBO_TAG_SVG)) ||
      (is_html_integration_point(current_node) &&
          (token->type == GUMBO_TOKEN_START_TAG ||
              token->type == GUMBO_TOKEN_CHARACTER ||
              token->type == GUMBO_TOKEN_NULL ||
              token->type == GUMBO_TOKEN_WHITESPACE)) ||
      token->type == GUMBO_TOKEN_EOF) {
    return handle_html_content(parser, token);
  } else {
    return handle_in_foreign_content(parser, token);
  }
}

static GumboNode* create_fragment_ctx_element (
  const char* tag_name,
  GumboNamespaceEnum ns,
  const char* encoding
) {
  assert(tag_name);
  GumboTag tag = gumbo_tagn_enum(tag_name, strlen(tag_name));
  GumboNodeType type =
    ns == GUMBO_NAMESPACE_HTML && tag == GUMBO_TAG_TEMPLATE
    ? GUMBO_NODE_TEMPLATE : GUMBO_NODE_ELEMENT;
  GumboNode* node = create_node(type);
  GumboElement* element = &node->v.element;
  element->children = kGumboEmptyVector;
  if (encoding) {
    gumbo_vector_init(1, &element->attributes);
    GumboAttribute* attr = gumbo_alloc(sizeof(GumboAttribute));
    attr->attr_namespace = GUMBO_ATTR_NAMESPACE_NONE;
    attr->name = "encoding"; // Do not free this!
    attr->original_name = kGumboEmptyString;
    attr->value = encoding; // Do not free this!
    attr->original_value = kGumboEmptyString;
    attr->name_start = kGumboEmptySourcePosition;
    gumbo_vector_add(attr, &element->attributes);
  } else {
    element->attributes = kGumboEmptyVector;
  }
  element->tag = tag;
  element->tag_namespace = ns;
  element->name = tag_name; // Do not free this!
  element->original_tag = kGumboEmptyString;
  element->original_end_tag = kGumboEmptyString;
  element->start_pos = kGumboEmptySourcePosition;
  element->end_pos = kGumboEmptySourcePosition;
  return node;
}

static void destroy_fragment_ctx_element(GumboNode* ctx) {
  assert(ctx->type == GUMBO_NODE_ELEMENT || ctx->type == GUMBO_NODE_TEMPLATE);
  GumboElement* element = &ctx->v.element;
  element->name = NULL; // Do not free.
  if (element->attributes.length > 0) {
    assert(element->attributes.length == 1);
    GumboAttribute* attr = gumbo_vector_pop(&element->attributes);
    // Do not free attr->name or attr->value, just free the attr.
    gumbo_free(attr);
  }
  destroy_node(ctx);
}

static void fragment_parser_init (
  GumboParser* parser,
  const GumboOptions* options
) {
  assert(options->fragment_context != NULL);
  const char* fragment_ctx = options->fragment_context;
  GumboNamespaceEnum fragment_namespace = options->fragment_namespace;
  const char* fragment_encoding = options->fragment_encoding;
  GumboQuirksModeEnum quirks = options->quirks_mode;
  bool ctx_has_form_ancestor = options->fragment_context_has_form_ancestor;

  GumboNode* root;
  // 2.
  get_document_node(parser)->v.document.doc_type_quirks_mode = quirks;

  // 3.
  parser->_parser_state->_fragment_ctx =
    create_fragment_ctx_element(fragment_ctx, fragment_namespace, fragment_encoding);
  GumboTag ctx_tag = parser->_parser_state->_fragment_ctx->v.element.tag;

  // 4.
  if (fragment_namespace == GUMBO_NAMESPACE_HTML) {
    // Non-HTML namespaces always start in the DATA state.
    switch (ctx_tag) {
      case GUMBO_TAG_TITLE:
      case GUMBO_TAG_TEXTAREA:
        gumbo_tokenizer_set_state(parser, GUMBO_LEX_RCDATA);
        break;

      case GUMBO_TAG_STYLE:
      case GUMBO_TAG_XMP:
      case GUMBO_TAG_IFRAME:
      case GUMBO_TAG_NOEMBED:
      case GUMBO_TAG_NOFRAMES:
        gumbo_tokenizer_set_state(parser, GUMBO_LEX_RAWTEXT);
        break;

      case GUMBO_TAG_SCRIPT:
        gumbo_tokenizer_set_state(parser, GUMBO_LEX_SCRIPT_DATA);
        break;

      case GUMBO_TAG_NOSCRIPT:
        /* scripting is disabled in Gumbo, so leave the tokenizer
         * in the default data state */
        break;

      case GUMBO_TAG_PLAINTEXT:
        gumbo_tokenizer_set_state(parser, GUMBO_LEX_PLAINTEXT);
        break;

      default:
        /* default data state */
        break;
    }
  }

  // 5. 6. 7.
  root = insert_element_of_tag_type (
    parser,
    GUMBO_TAG_HTML,
    GUMBO_INSERTION_IMPLIED
  );
  parser->_output->root = root;

  // 8.
  if (ctx_tag == GUMBO_TAG_TEMPLATE) {
    push_template_insertion_mode(parser, GUMBO_INSERTION_MODE_IN_TEMPLATE);
  }

  // 10.
  reset_insertion_mode_appropriately(parser);

  // 11.
  if (ctx_has_form_ancestor
      || (ctx_tag == GUMBO_TAG_FORM
          && fragment_namespace == GUMBO_NAMESPACE_HTML)) {
    static const GumboNode form_ancestor = {
      .type = GUMBO_NODE_ELEMENT,
      .parent = NULL,
      .index_within_parent = -1,
      .parse_flags = GUMBO_INSERTION_BY_PARSER,
      .v.element = {
        .children = GUMBO_EMPTY_VECTOR_INIT,
        .tag = GUMBO_TAG_FORM,
        .name = NULL,
        .tag_namespace = GUMBO_NAMESPACE_HTML,
        .original_tag = GUMBO_EMPTY_STRING_INIT,
        .original_end_tag = GUMBO_EMPTY_STRING_INIT,
        .start_pos = GUMBO_EMPTY_SOURCE_POSITION_INIT,
        .end_pos = GUMBO_EMPTY_SOURCE_POSITION_INIT,
        .attributes = GUMBO_EMPTY_VECTOR_INIT,
      },
    };
    // This cast is okay because _form_element is only modified if it is
    // in in the list of open elements. This will never be.
    parser->_parser_state->_form_element = (GumboNode *)&form_ancestor;
  }
}

GumboOutput* gumbo_parse(const char* buffer) {
  return gumbo_parse_with_options (
    &kGumboDefaultOptions,
    buffer,
    strlen(buffer)
  );
}

GumboOutput* gumbo_parse_with_options (
  const GumboOptions* options,
  const char* buffer,
  size_t length
) {
  GumboParser parser;
  parser._options = options;
  output_init(&parser);
  gumbo_tokenizer_state_init(&parser, buffer, length);
  parser_state_init(&parser);

  if (options->fragment_context != NULL)
    fragment_parser_init(&parser, options);

  GumboParserState* state = parser._parser_state;
  gumbo_debug (
    "Parsing %.*s.\n",
    (int) length,
    buffer
  );

  // Sanity check so that infinite loops die with an assertion failure instead
  // of hanging the process before we ever get an error.
  uint_fast32_t loop_count = 0;

  const unsigned int max_tree_depth = options->max_tree_depth;
  GumboToken token;
  bool has_error = false;

  do {
    if (state->_reprocess_current_token) {
      state->_reprocess_current_token = false;
    } else {
      GumboNode* adjusted_current_node = get_adjusted_current_node(&parser);
      gumbo_tokenizer_set_is_adjusted_current_node_foreign (
        &parser,
        adjusted_current_node &&
          adjusted_current_node->v.element.tag_namespace != GUMBO_NAMESPACE_HTML
      );
      has_error = !gumbo_lex(&parser, &token) || has_error;
    }

    const char* token_type = "text";
    switch (token.type) {
      case GUMBO_TOKEN_DOCTYPE:
        token_type = "doctype";
        break;
      case GUMBO_TOKEN_START_TAG:
        if (token.v.start_tag.tag == GUMBO_TAG_UNKNOWN)
          token_type = token.v.start_tag.name;
        else
          token_type = gumbo_normalized_tagname(token.v.start_tag.tag);
        break;
      case GUMBO_TOKEN_END_TAG:
        token_type = gumbo_normalized_tagname(token.v.end_tag.tag);
        break;
      case GUMBO_TOKEN_COMMENT:
        token_type = "comment";
        break;
      default:
        break;
    }
    gumbo_debug (
      "Handling %s token @%lu:%lu in state %u.\n",
      (char*) token_type,
      (unsigned long)token.position.line,
      (unsigned long)token.position.column,
      state->_insertion_mode
    );

    state->_current_token = &token;
    state->_self_closing_flag_acknowledged = false;

    has_error = !handle_token(&parser, &token) || has_error;

    // Check for memory leaks when ownership is transferred from start tag
    // tokens to nodes.
    assert (
      state->_reprocess_current_token
      || token.type != GUMBO_TOKEN_START_TAG
      || (token.v.start_tag.attributes.data == NULL
          && token.v.start_tag.name == NULL)
    );

    if (!state->_reprocess_current_token) {
      // If we're done with the token, check for unacknowledged self-closing
      // flags on start tags.
      if (token.type == GUMBO_TOKEN_START_TAG &&
          token.v.start_tag.is_self_closing &&
          !state->_self_closing_flag_acknowledged) {
        has_error = true;
        GumboError* error = gumbo_add_error(&parser);
        if (error) {
          // This is essentially a tokenizer error that's only caught during
          // tree construction.
          error->type = GUMBO_ERR_NON_VOID_HTML_ELEMENT_START_TAG_WITH_TRAILING_SOLIDUS;
          error->original_text = token.original_text;
          error->position = token.position;
        }
      }
      // Make sure we free the end tag's name since it doesn't get transferred
      // to a token.
      if (token.type == GUMBO_TOKEN_END_TAG &&
          token.v.end_tag.tag == GUMBO_TAG_UNKNOWN)
        gumbo_free(token.v.end_tag.name);
    }

    if (unlikely(state->_open_elements.length > max_tree_depth)) {
      parser._output->status = GUMBO_STATUS_TREE_TOO_DEEP;
      gumbo_debug("Tree depth limit exceeded.\n");
      break;
    }

    if (state->_open_elements.length > max_tree_depth) {
      parser._output->status = GUMBO_STATUS_TREE_TOO_DEEP;
      gumbo_debug("Tree depth limit exceeded.\n");
      break;
    }

    ++loop_count;
    assert(loop_count < 1000000000UL);

  } while (
    (token.type != GUMBO_TOKEN_EOF || state->_reprocess_current_token)
    && !(options->stop_on_first_error && has_error)
  );

  finish_parsing(&parser);
  // For API uniformity reasons, if the doctype still has nulls, convert them to
  // empty strings.
  GumboDocument* doc_type = &parser._output->document->v.document;
  if (doc_type->name == NULL) {
    doc_type->name = gumbo_strdup("");
  }
  if (doc_type->public_identifier == NULL) {
    doc_type->public_identifier = gumbo_strdup("");
  }
  if (doc_type->system_identifier == NULL) {
    doc_type->system_identifier = gumbo_strdup("");
  }

  // Collect the parse errors in a user-usable form in the output struct:
  int err_count = gumbo_vector_size(&parser, &parser._output->errors);
  if (err_count) {
    parser._output->error_messages = gumbo_parser_allocate(
        &parser, (err_count + 1) * sizeof(parser._output->error_messages[0]));

    int i;
    for (i = 0; i < err_count; i++) {
      GumboError* error =
          gumbo_vector_get_at_index(&parser, &parser._output->errors, i);
      GumboStringBuffer errbuf;
      gumbo_string_buffer_init(&parser, &errbuf);
      gumbo_error_to_string(&parser, error, &errbuf);
      parser._output->error_messages[i] =
          gumbo_string_buffer_to_string(&parser, &errbuf);
      gumbo_string_buffer_destroy(&parser, &errbuf);
    }
    parser._output->error_messages[i] = NULL; // sentinel
  }

  parser_state_destroy(&parser);
  gumbo_tokenizer_state_destroy(&parser);
  return parser._output;
}

const char* gumbo_status_to_string(GumboOutputStatus status) {
  switch (status) {
    case GUMBO_STATUS_OK:
      return "OK";
    case GUMBO_STATUS_OUT_OF_MEMORY:
      return "System allocator returned NULL during parsing";
    case GUMBO_STATUS_TREE_TOO_DEEP:
      return "Document tree depth limit exceeded";
    default:
      return "Unknown GumboOutputStatus value";
  }
<<<<<<< HEAD
}

void gumbo_destroy_node(GumboOptions* options, GumboNode* node) {
  // Need a dummy GumboParser because the allocator comes along with the
  // options object.
  GumboParser parser;
  parser._options = options;
  destroy_node(&parser, node);
=======
>>>>>>> 961f9c07
}

void gumbo_destroy_node(GumboNode* node) {
  destroy_node(node);
}

void gumbo_destroy_output(GumboOutput* output) {
  destroy_node(output->document);
  for (unsigned int i = 0; i < output->errors.length; ++i) {
    gumbo_error_destroy(output->errors.data[i]);
  }
<<<<<<< HEAD
  gumbo_vector_destroy(&parser, &output->errors);

  if (output->error_messages) {
    const char* errmsg;
    int i = 0;
    do {
      errmsg = output->error_messages[i++];
      if (errmsg) gumbo_parser_deallocate(&parser, (void *)errmsg);
    } while (errmsg);
    gumbo_parser_deallocate(&parser, (void *)output->error_messages);
  }

  gumbo_parser_deallocate(&parser, output);
=======
  gumbo_vector_destroy(&output->errors);
  gumbo_free(output);
>>>>>>> 961f9c07
}<|MERGE_RESOLUTION|>--- conflicted
+++ resolved
@@ -20,7 +20,8 @@
 #include <stdint.h>
 #include <stdlib.h>
 #include <string.h>
-<<<<<<< HEAD
+
+#include "ascii.h"
 #include "string_util.h"
 #if defined(_MSC_VER)
 #ifndef _CRTDBG_MAP_ALLOC
@@ -28,10 +29,7 @@
 #endif
 #include <crtdbg.h>
 #endif
-=======
->>>>>>> 961f9c07
-
-#include "ascii.h"
+
 #include "attribute.h"
 #include "error.h"
 #include "gumbo.h"
@@ -51,65 +49,18 @@
 #define TAG_SVG(tag) [GUMBO_TAG_##tag] = (1 << GUMBO_NAMESPACE_SVG)
 #define TAG_MATHML(tag) [GUMBO_TAG_##tag] = (1 << GUMBO_NAMESPACE_MATHML)
 
-<<<<<<< HEAD
-#define TAGSET_INCLUDES(tagset, ns, tag) ( \
-  tag < GUMBO_TAG_LAST \
-  && (tagset[(int) tag] & (1 << (int) ns)) \
-)
-
-// selected forward declarations as it is getting hard to find
-// an appropriate order
-static bool node_html_tag_is(const GumboNode*, GumboTag);
-static GumboInsertionMode get_current_template_insertion_mode(
-    const GumboParser*);
-static bool handle_in_template(GumboParser*, GumboToken*);
-static void destroy_node(GumboParser*, GumboNode*);
-
-static void* malloc_wrapper(void* unused, size_t size) { return malloc(size); }
-
-static void free_wrapper(void* unused, void* ptr) { free(ptr); }
+#define GUMBO_EMPTY_SOURCE_POSITION_INIT { .line = 0, .column = 0, .offset = 0 }
+#define kGumboEmptySourcePosition (const GumboSourcePosition) \
+  GUMBO_EMPTY_SOURCE_POSITION_INIT
 
 // Set kDefaultGumboOptions field max_errors to default to 50 (not -1) to 
 // prevent Quadratic time and memory use with many unclosed tags
 // https://github.com/google/gumbo-parser/issues/391
-const GumboOptions kGumboDefaultOptions = {&malloc_wrapper, &free_wrapper, NULL,
-  .tab_stop = 8,
-  .stop_on_first_error = false,
-  .max_tree_depth = 400,
-  .max_errors = 50 /* -1 */,
-  .fragment_context = GUMBO_TAG_LAST,
-  .fragment_namespace = GUMBO_NAMESPACE_HTML
-};
-
-static const GumboStringPiece kDoctypeHtml = GUMBO_STRING("html");
-static const GumboStringPiece kPublicIdHtml4_0 =
-    GUMBO_STRING("-//W3C//DTD HTML 4.0//EN");
-static const GumboStringPiece kPublicIdHtml4_01 =
-    GUMBO_STRING("-//W3C//DTD HTML 4.01//EN");
-static const GumboStringPiece kPublicIdXhtml1_0 =
-    GUMBO_STRING("-//W3C//DTD XHTML 1.0 Strict//EN");
-static const GumboStringPiece kPublicIdXhtml1_1 =
-    GUMBO_STRING("-//W3C//DTD XHTML 1.1//EN");
-static const GumboStringPiece kSystemIdRecHtml4_0 =
-    GUMBO_STRING("http://www.w3.org/TR/REC-html40/strict.dtd");
-static const GumboStringPiece kSystemIdHtml4 =
-    GUMBO_STRING("http://www.w3.org/TR/html4/strict.dtd");
-static const GumboStringPiece kSystemIdXhtmlStrict1_1 =
-    GUMBO_STRING("http://www.w3.org/TR/xhtml1/DTD/xhtml1-strict.dtd");
-static const GumboStringPiece kSystemIdXhtml1_1 =
-    GUMBO_STRING("http://www.w3.org/TR/xhtml11/DTD/xhtml11.dtd");
-static const GumboStringPiece kSystemIdLegacyCompat =
-    GUMBO_STRING("about:legacy-compat");
-=======
-#define GUMBO_EMPTY_SOURCE_POSITION_INIT { .line = 0, .column = 0, .offset = 0 }
-#define kGumboEmptySourcePosition (const GumboSourcePosition) \
-  GUMBO_EMPTY_SOURCE_POSITION_INIT
-
 const GumboOptions kGumboDefaultOptions = {
   .tab_stop = 8,
   .stop_on_first_error = false,
   .max_tree_depth = 400,
-  .max_errors = -1,
+  .max_errors = 50,
   .fragment_context = NULL,
   .fragment_namespace = GUMBO_NAMESPACE_HTML,
   .fragment_encoding = NULL,
@@ -119,7 +70,6 @@
 
 #define STRING(s) {.data = s, .length = sizeof(s) - 1}
 #define TERMINATOR {.data = NULL, .length = 0}
->>>>>>> 961f9c07
 
 // The doctype arrays have an explicit terminator because we want to pass them
 // to a helper function, and passing them as a pointer discards sizeof
@@ -396,11 +346,7 @@
 static void output_init(GumboParser* parser) {
   GumboOutput* output = gumbo_alloc(sizeof(GumboOutput));
   output->root = NULL;
-<<<<<<< HEAD
-  output->document = new_document_node(parser);
-=======
   output->document = new_document_node();
->>>>>>> 961f9c07
   output->status = GUMBO_STATUS_OK;
   parser->_output = output;
   gumbo_init_errors(parser);
@@ -720,15 +666,9 @@
   }
 
   assert(node->type == GUMBO_NODE_ELEMENT || node->type == GUMBO_NODE_TEMPLATE);
-<<<<<<< HEAD
-  if (node->v.element.tag_namespace != GUMBO_NAMESPACE_HTML)
-    return is_last ?
-      GUMBO_INSERTION_MODE_IN_BODY : GUMBO_INSERTION_MODE_INITIAL;
-=======
   if (node->v.element.tag_namespace != GUMBO_NAMESPACE_HTML) {
     return is_last ? GUMBO_INSERTION_MODE_IN_BODY : GUMBO_INSERTION_MODE_INITIAL;
   }
->>>>>>> 961f9c07
 
   switch (node->v.element.tag) {
     case GUMBO_TAG_SELECT: {
@@ -821,38 +761,14 @@
   gumbo_vector_init(state->_open_elements.length, &extra_data->tag_stack);
   for (unsigned int i = 0; i < state->_open_elements.length; ++i) {
     const GumboNode* node = state->_open_elements.data[i];
-<<<<<<< HEAD
-    assert(
-        node->type == GUMBO_NODE_ELEMENT || node->type == GUMBO_NODE_TEMPLATE);
-    gumbo_vector_add(
-        parser, (void*)(intptr_t) node->v.element.tag, &extra_data->tag_stack);
-  }
-  return error;
-}
-
-// Returns true if the specified token is either a start or end tag (specified
-// by is_start) with one of the tag types in the varargs list.  Terminate the
-// list with GUMBO_TAG_LAST; this functions as a sentinel since no portion of
-// the spec references tags that are not in the spec.
-static bool tag_in(
-    const GumboToken* token, bool is_start, const gumbo_tagset tags) {
-  GumboTag token_tag;
-  if (is_start && token->type == GUMBO_TOKEN_START_TAG) {
-    token_tag = token->v.start_tag.tag;
-  } else if (!is_start && token->type == GUMBO_TOKEN_END_TAG) {
-    token_tag = token->v.end_tag;
-  } else {
-    return false;
-=======
     assert (
       node->type == GUMBO_NODE_ELEMENT
       || node->type == GUMBO_NODE_TEMPLATE
     );
     gumbo_vector_add (
-      (void*) node->v.element.tag,
+      (void*)(intptr_t) node->v.element.tag,
       &extra_data->tag_stack
     );
->>>>>>> 961f9c07
   }
 }
 
@@ -873,36 +789,6 @@
   if (node_tag_in_set(node, &html_integration_point_svg_tags)) {
     return true;
   }
-<<<<<<< HEAD
-  return TAGSET_INCLUDES(
-      tags, node->v.element.tag_namespace, node->v.element.tag);
-}
-
-// Like node_tag_in, but for the single-tag case.
-static bool node_qualified_tag_is(
-    const GumboNode* node, GumboNamespaceEnum ns, GumboTag tag) {
-  assert(node);
-  return (node->type == GUMBO_NODE_ELEMENT ||
-             node->type == GUMBO_NODE_TEMPLATE) &&
-         node->v.element.tag == tag && node->v.element.tag_namespace == ns;
-}
-
-// Like node_tag_in, but for the single-tag case in the HTML namespace
-static bool node_html_tag_is(const GumboNode* node, GumboTag tag) {
-  return node_qualified_tag_is(node, GUMBO_NAMESPACE_HTML, tag);
-}
-
-static void push_template_insertion_mode(
-    GumboParser* parser, GumboInsertionMode mode) {
-  gumbo_vector_add(
-      parser, (void*)(intptr_t) mode, &parser->_parser_state->_template_insertion_modes);
-}
-
-static void pop_template_insertion_mode(GumboParser* parser) {
-  gumbo_vector_pop(parser, &parser->_parser_state->_template_insertion_modes);
-}
-=======
->>>>>>> 961f9c07
 
   const bool is_mathml_annotation_xml_element = node_qualified_tag_is (
     node,
@@ -919,19 +805,6 @@
   ) {
     return true;
   }
-<<<<<<< HEAD
-  return (GumboInsertionMode)(intptr_t)
-      template_insertion_modes->data[(template_insertion_modes->length - 1)];
-}
-
-// http://www.whatwg.org/specs/web-apps/current-work/multipage/tree-construction.html#mathml-text-integration-point
-static bool is_mathml_integration_point(const GumboNode* node) {
-  return node_tag_in_set(
-      node, (gumbo_tagset){TAG_MATHML(MI), TAG_MATHML(MO), TAG_MATHML(MN),
-                TAG_MATHML(MS), TAG_MATHML(MTEXT)});
-}
-=======
->>>>>>> 961f9c07
 
   return false;
 }
@@ -1930,39 +1803,6 @@
 // https://html.spec.whatwg.org/multipage/parsing.html#special
 static bool is_special_node(const GumboNode* node) {
   assert(node->type == GUMBO_NODE_ELEMENT || node->type == GUMBO_NODE_TEMPLATE);
-<<<<<<< HEAD
-  return node_tag_in_set(node,
-      (gumbo_tagset){TAG(ADDRESS), TAG(APPLET), TAG(AREA), TAG(ARTICLE),
-          TAG(ASIDE), TAG(BASE), TAG(BASEFONT), TAG(BGSOUND), TAG(BLOCKQUOTE),
-          TAG(BODY), TAG(BR), TAG(BUTTON), TAG(CAPTION), TAG(CENTER), TAG(COL),
-          TAG(COLGROUP), TAG(MENUITEM), TAG(DD), TAG(DETAILS), TAG(DIR),
-          TAG(DIV), TAG(DL), TAG(DT), TAG(EMBED), TAG(FIELDSET),
-          TAG(FIGCAPTION), TAG(FIGURE), TAG(FOOTER), TAG(FORM), TAG(FRAME),
-          TAG(FRAMESET), TAG(H1), TAG(H2), TAG(H3), TAG(H4), TAG(H5), TAG(H6),
-          TAG(HEAD), TAG(HEADER), TAG(HGROUP), TAG(HR), TAG(HTML), TAG(IFRAME),
-          TAG(IMG), TAG(INPUT), TAG(ISINDEX), TAG(LI), TAG(LINK), TAG(LISTING),
-          TAG(MARQUEE), TAG(MENU), TAG(META), TAG(NAV), TAG(NOEMBED),
-          TAG(NOFRAMES), TAG(NOSCRIPT), TAG(OBJECT), TAG(OL), TAG(P),
-          TAG(PARAM), TAG(PLAINTEXT), TAG(PRE), TAG(SCRIPT), TAG(SECTION),
-          TAG(SELECT), TAG(STYLE), TAG(SUMMARY), TAG(TABLE), TAG(TBODY),
-          TAG(TD), TAG(TEMPLATE), TAG(TEXTAREA), TAG(TFOOT), TAG(TH),
-          TAG(THEAD), TAG(TR), TAG(UL), TAG(WBR), TAG(XMP),
-
-          TAG_MATHML(MI), TAG_MATHML(MO), TAG_MATHML(MN), TAG_MATHML(MS),
-          TAG_MATHML(MTEXT), TAG_MATHML(ANNOTATION_XML),
-
-          TAG_SVG(FOREIGNOBJECT), TAG_SVG(DESC),
-
-          // This TagSet needs to include the "title" element in both the
-          // HTML and SVG namespaces. Using both TAG(TITLE) and TAG_SVG(TITLE)
-          // won't work, due to the simplistic way in which the TAG macros are
-          // implemented, so we do it like this instead:
-          [GUMBO_TAG_TITLE] =
-              (1 << GUMBO_NAMESPACE_HTML) |
-              (1 << GUMBO_NAMESPACE_SVG)
-      }
-   );
-=======
   return node_tag_in_set(node, &(const TagSet) {
       TAG(ADDRESS), TAG(APPLET), TAG(AREA), TAG(ARTICLE),
       TAG(ASIDE), TAG(BASE), TAG(BASEFONT), TAG(BGSOUND), TAG(BLOCKQUOTE),
@@ -1994,7 +1834,6 @@
           (1 << GUMBO_NAMESPACE_SVG)
     }
   );
->>>>>>> 961f9c07
 }
 
 // Implicitly closes currently open elements until it reaches an element with
@@ -2785,13 +2624,10 @@
     ignore_token(parser);
     return false;
   }
-<<<<<<< HEAD
-=======
   pop_current_node(parser);
   set_insertion_mode(parser, GUMBO_INSERTION_MODE_AFTER_HEAD);
   parser->_parser_state->_reprocess_current_token = true;
   return true;
->>>>>>> 961f9c07
 }
 
 // https://html.spec.whatwg.org/multipage/parsing.html#parsing-main-inheadnoscript
@@ -2906,7 +2742,6 @@
   return true;
 }
 
-<<<<<<< HEAD
 // See https://github.com/google/gumbo-parser/issues/387
 // recursive destroy_node can cause stack overrun
 // See: https://github.com/google/gumbo-parser/pull/392
@@ -2955,43 +2790,7 @@
 #undef RECURSE
 }
 
-static size_t destroy_one_node(void* parser_, GumboNode* node) {
-  GumboParser* parser = (GumboParser*) parser_;
-  switch (node->type) {
-    case GUMBO_NODE_DOCUMENT: {
-      GumboDocument* doc = &node->v.document;
-      gumbo_parser_deallocate(parser, (void*) doc->children.data);
-      gumbo_parser_deallocate(parser, (void*) doc->name);
-      gumbo_parser_deallocate(parser, (void*) doc->public_identifier);
-      gumbo_parser_deallocate(parser, (void*) doc->system_identifier);
-    } break;
-    case GUMBO_NODE_TEMPLATE:
-    case GUMBO_NODE_ELEMENT:
-      for (unsigned int i = 0; i < node->v.element.attributes.length; ++i) {
-        gumbo_destroy_attribute(parser, node->v.element.attributes.data[i]);
-      }
-      gumbo_parser_deallocate(parser, node->v.element.attributes.data);
-      gumbo_parser_deallocate(parser, node->v.element.children.data);
-      break;
-    case GUMBO_NODE_TEXT:
-    case GUMBO_NODE_CDATA:
-    case GUMBO_NODE_COMMENT:
-    case GUMBO_NODE_WHITESPACE:
-      gumbo_parser_deallocate(parser, (void*) node->v.text.text);
-      break;
-  }
-  gumbo_parser_deallocate(parser, node);
-  return 0;
-}
-
-static void destroy_node(GumboParser* parser, GumboNode* node) {
-  gumbo_tree_traverse(node, parser, &destroy_one_node);
-}
-
-// http://www.whatwg.org/specs/web-apps/current-work/complete/tokenization.html#parsing-main-inbody
-=======
 // https://html.spec.whatwg.org/multipage/parsing.html#parsing-main-inbody
->>>>>>> 961f9c07
 static bool handle_in_body(GumboParser* parser, GumboToken* token) {
   GumboParserState* state = parser->_parser_state;
   assert(state->_open_elements.length > 0);
@@ -3263,12 +3062,7 @@
         ;
       return success;
     } else {
-<<<<<<< HEAD
-      const GumboNode* node = state->_form_element;
-=======
-      bool result = true;
       GumboNode* node = state->_form_element;
->>>>>>> 961f9c07
       assert(!node || node->type == GUMBO_NODE_ELEMENT);
       state->_form_element = NULL;
       if (!node || !has_node_in_scope(parser, node)) {
@@ -3277,28 +3071,10 @@
         ignore_token(parser);
         return false;
       }
-<<<<<<< HEAD
       // Retrieve <form> element by using implicitly_close_tags rather than
       // generate_implied_end_tags(parser, GUMBO_TAG_LAST);
 	  return implicitly_close_tags(
 		  parser, token, GUMBO_NAMESPACE_HTML, GUMBO_TAG_FORM);
-=======
-      // This differs from implicitly_close_tags because we remove *only* the
-      // <form> element; other nodes are left in scope.
-      generate_implied_end_tags(parser, GUMBO_TAG_LAST);
-      if (get_current_node(parser) != node) {
-        parser_add_parse_error(parser, token);
-        result = false;
-      } else {
-        record_end_of_element(token, &node->v.element);
-      }
-
-      GumboVector* open_elements = &state->_open_elements;
-      int index = gumbo_vector_index_of(open_elements, node);
-      assert(index >= 0);
-      gumbo_vector_remove_at(index, open_elements);
-      return result;
->>>>>>> 961f9c07
     }
   }
   if (tag_is(token, kEndTag, GUMBO_TAG_P)) {
@@ -3866,24 +3642,6 @@
     insert_text_token(parser, token);
     gumbo_character_token_buffer_append(token, &state->_table_character_tokens);
     return true;
-<<<<<<< HEAD
-  } else {
-    GumboParserState* state = parser->_parser_state;
-    GumboStringBuffer* buffer = &state->_text_node._buffer;
-    // Can't use strspn for this because GumboStringBuffers are not
-    // null-terminated.
-    // Note that TextNodeBuffer may contain UTF-8 characters, but the presence
-    // of any one byte that is not whitespace means we flip the flag, so this
-    // loop is still valid.
-    for (unsigned int i = 0; i < buffer->length; ++i) {
-      // need non-locale dependent version of isspace see https://github.com/google/gumbo-parser/pull/386
-      if (!gumbo_isspace((unsigned char) buffer->data[i]) ||
-          buffer->data[i] == '\v') {
-        state->_foster_parent_insertions = true;
-        reconstruct_active_formatting_elements(parser);
-        break;
-      }
-=======
   }
 
   GumboCharacterTokenBuffer* buffer = &state->_table_character_tokens;
@@ -3895,7 +3653,6 @@
       gumbo_character_token_buffer_get(buffer, i, &tok);
       // foster-parenting-character error
       parser_add_parse_error(parser, &tok);
->>>>>>> 961f9c07
     }
     state->_foster_parent_insertions = true;
     set_frameset_not_ok(parser);
@@ -5122,12 +4879,6 @@
       break;
     }
 
-    if (state->_open_elements.length > max_tree_depth) {
-      parser._output->status = GUMBO_STATUS_TREE_TOO_DEEP;
-      gumbo_debug("Tree depth limit exceeded.\n");
-      break;
-    }
-
     ++loop_count;
     assert(loop_count < 1000000000UL);
 
@@ -5186,17 +4937,19 @@
     default:
       return "Unknown GumboOutputStatus value";
   }
-<<<<<<< HEAD
-}
-
-void gumbo_destroy_node(GumboOptions* options, GumboNode* node) {
-  // Need a dummy GumboParser because the allocator comes along with the
-  // options object.
-  GumboParser parser;
-  parser._options = options;
-  destroy_node(&parser, node);
-=======
->>>>>>> 961f9c07
+}
+
+const char* gumbo_status_to_string(GumboOutputStatus status) {
+  switch (status) {
+    case GUMBO_STATUS_OK:
+      return "OK";
+    case GUMBO_STATUS_OUT_OF_MEMORY:
+      return "System allocator returned NULL during parsing";
+    case GUMBO_STATUS_TREE_TOO_DEEP:
+      return "Document tree depth limit exceeded";
+    default:
+      return "Unknown GumboOutputStatus value";
+  }
 }
 
 void gumbo_destroy_node(GumboNode* node) {
@@ -5208,8 +4961,7 @@
   for (unsigned int i = 0; i < output->errors.length; ++i) {
     gumbo_error_destroy(output->errors.data[i]);
   }
-<<<<<<< HEAD
-  gumbo_vector_destroy(&parser, &output->errors);
+  gumbo_vector_destroy(&output->errors);
 
   if (output->error_messages) {
     const char* errmsg;
@@ -5221,9 +4973,5 @@
     gumbo_parser_deallocate(&parser, (void *)output->error_messages);
   }
 
-  gumbo_parser_deallocate(&parser, output);
-=======
-  gumbo_vector_destroy(&output->errors);
   gumbo_free(output);
->>>>>>> 961f9c07
 }