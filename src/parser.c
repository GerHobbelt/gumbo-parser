// Copyright 2010 Google Inc. All Rights Reserved.
//
// Licensed under the Apache License, Version 2.0 (the "License");
// you may not use this file except in compliance with the License.
// You may obtain a copy of the License at
//
//     http://www.apache.org/licenses/LICENSE-2.0
//
// Unless required by applicable law or agreed to in writing, software
// distributed under the License is distributed on an "AS IS" BASIS,
// WITHOUT WARRANTIES OR CONDITIONS OF ANY KIND, either express or implied.
// See the License for the specific language governing permissions and
// limitations under the License.
//
// Author: jdtang@google.com (Jonathan Tang)

#include <assert.h>
#include <stdarg.h>
#include <stdlib.h>
#include <string.h>
#include "string_util.h"
#if defined(_MSC_VER)
#ifndef _CRTDBG_MAP_ALLOC
#define _CRTDBG_MAP_ALLOC
#endif
#include <crtdbg.h>
#endif

#include "attribute.h"
#include "error.h"
#include "gumbo.h"
#include "insertion_mode.h"
#include "parser.h"
#include "tokenizer.h"
#include "tokenizer_states.h"
#include "utf8.h"
#include "util.h"
#include "vector.h"

#define AVOID_UNUSED_VARIABLE_WARNING(i) (void)(i)

#define GUMBO_STRING(literal) \
  { literal, sizeof(literal) - 1 }
#define TERMINATOR \
  { "", 0 }

typedef char gumbo_tagset[GUMBO_TAG_LAST];
#define TAG(tag) [GUMBO_TAG_##tag] = (1 << GUMBO_NAMESPACE_HTML)
#define TAG_SVG(tag) [GUMBO_TAG_##tag] = (1 << GUMBO_NAMESPACE_SVG)
#define TAG_MATHML(tag) [GUMBO_TAG_##tag] = (1 << GUMBO_NAMESPACE_MATHML)

#define TAGSET_INCLUDES(tagset, ns, tag) ( \
  tag < GUMBO_TAG_LAST \
  && (tagset[(int) tag] & (1 << (int) ns)) \
)

// selected forward declarations as it is getting hard to find
// an appropriate order
static bool node_html_tag_is(const GumboNode*, GumboTag);
static GumboInsertionMode get_current_template_insertion_mode(
    const GumboParser*);
static bool handle_in_template(GumboParser*, GumboToken*);
static void destroy_node(GumboParser*, GumboNode*);

static void* malloc_wrapper(void* unused, size_t size) {
	return malloc(size);
}

static void free_wrapper(void* unused, void* ptr) {
	free(ptr);
}

static void* realloc_wrapper(void* unused, void* ptr, size_t new_num_bytes, size_t old_num_bytes) {
	return realloc(ptr, new_num_bytes);
}

// Set kDefaultGumboOptions field max_errors to default to 50 (not -1) to 
// prevent Quadratic time and memory use with many unclosed tags
// https://github.com/google/gumbo-parser/issues/391
const GumboOptions kGumboDefaultOptions = {
  .allocator = &malloc_wrapper,
  .deallocator = &free_wrapper,
  .reallocator = &realloc_wrapper,
  .userdata = NULL,
  .tab_stop = 8,
  .stop_on_first_error = false,
  .max_tree_depth = 400,
  .max_errors = 50 /* -1 */,
  .fragment_context = GUMBO_TAG_LAST,
  .fragment_namespace = GUMBO_NAMESPACE_HTML
};

static const GumboStringPiece kDoctypeHtml = GUMBO_STRING("html");
static const GumboStringPiece kPublicIdHtml4_0 =
    GUMBO_STRING("-//W3C//DTD HTML 4.0//EN");
static const GumboStringPiece kPublicIdHtml4_01 =
    GUMBO_STRING("-//W3C//DTD HTML 4.01//EN");
static const GumboStringPiece kPublicIdXhtml1_0 =
    GUMBO_STRING("-//W3C//DTD XHTML 1.0 Strict//EN");
static const GumboStringPiece kPublicIdXhtml1_1 =
    GUMBO_STRING("-//W3C//DTD XHTML 1.1//EN");
static const GumboStringPiece kSystemIdRecHtml4_0 =
    GUMBO_STRING("http://www.w3.org/TR/REC-html40/strict.dtd");
static const GumboStringPiece kSystemIdHtml4 =
    GUMBO_STRING("http://www.w3.org/TR/html4/strict.dtd");
static const GumboStringPiece kSystemIdXhtmlStrict1_1 =
    GUMBO_STRING("http://www.w3.org/TR/xhtml1/DTD/xhtml1-strict.dtd");
static const GumboStringPiece kSystemIdXhtml1_1 =
    GUMBO_STRING("http://www.w3.org/TR/xhtml11/DTD/xhtml11.dtd");
static const GumboStringPiece kSystemIdLegacyCompat =
    GUMBO_STRING("about:legacy-compat");

// The doctype arrays have an explicit terminator because we want to pass them
// to a helper function, and passing them as a pointer discards sizeof
// information.  The SVG arrays are used only by one-off functions, and so loops
// over them use sizeof directly instead of a terminator.

static const GumboStringPiece kQuirksModePublicIdPrefixes[] = {
    GUMBO_STRING("+//Silmaril//dtd html Pro v0r11 19970101//"),
    GUMBO_STRING("-//AdvaSoft Ltd//DTD HTML 3.0 asWedit + extensions//"),
    GUMBO_STRING("-//AS//DTD HTML 3.0 asWedit + extensions//"),
    GUMBO_STRING("-//IETF//DTD HTML 2.0 Level 1//"),
    GUMBO_STRING("-//IETF//DTD HTML 2.0 Level 2//"),
    GUMBO_STRING("-//IETF//DTD HTML 2.0 Strict Level 1//"),
    GUMBO_STRING("-//IETF//DTD HTML 2.0 Strict Level 2//"),
    GUMBO_STRING("-//IETF//DTD HTML 2.0 Strict//"),
    GUMBO_STRING("-//IETF//DTD HTML 2.0//"),
    GUMBO_STRING("-//IETF//DTD HTML 2.1E//"),
    GUMBO_STRING("-//IETF//DTD HTML 3.0//"),
    GUMBO_STRING("-//IETF//DTD HTML 3.2 Final//"),
    GUMBO_STRING("-//IETF//DTD HTML 3.2//"),
    GUMBO_STRING("-//IETF//DTD HTML 3//"),
    GUMBO_STRING("-//IETF//DTD HTML Level 0//"),
    GUMBO_STRING("-//IETF//DTD HTML Level 1//"),
    GUMBO_STRING("-//IETF//DTD HTML Level 2//"),
    GUMBO_STRING("-//IETF//DTD HTML Level 3//"),
    GUMBO_STRING("-//IETF//DTD HTML Strict Level 0//"),
    GUMBO_STRING("-//IETF//DTD HTML Strict Level 1//"),
    GUMBO_STRING("-//IETF//DTD HTML Strict Level 2//"),
    GUMBO_STRING("-//IETF//DTD HTML Strict Level 3//"),
    GUMBO_STRING("-//IETF//DTD HTML Strict//"),
    GUMBO_STRING("-//IETF//DTD HTML//"),
    GUMBO_STRING("-//Metrius//DTD Metrius Presentational//"),
    GUMBO_STRING("-//Microsoft//DTD Internet Explorer 2.0 HTML Strict//"),
    GUMBO_STRING("-//Microsoft//DTD Internet Explorer 2.0 HTML//"),
    GUMBO_STRING("-//Microsoft//DTD Internet Explorer 2.0 Tables//"),
    GUMBO_STRING("-//Microsoft//DTD Internet Explorer 3.0 HTML Strict//"),
    GUMBO_STRING("-//Microsoft//DTD Internet Explorer 3.0 HTML//"),
    GUMBO_STRING("-//Microsoft//DTD Internet Explorer 3.0 Tables//"),
    GUMBO_STRING("-//Netscape Comm. Corp.//DTD HTML//"),
    GUMBO_STRING("-//Netscape Comm. Corp.//DTD Strict HTML//"),
    GUMBO_STRING("-//O'Reilly and Associates//DTD HTML 2.0//"),
    GUMBO_STRING("-//O'Reilly and Associates//DTD HTML Extended 1.0//"),
    GUMBO_STRING("-//O'Reilly and Associates//DTD HTML Extended Relaxed 1.0//"),
    GUMBO_STRING("-//SoftQuad Software//DTD HoTMetaL PRO 6.0::19990601::)extensions to HTML 4.0//"),
    GUMBO_STRING("-//SoftQuad//DTD HoTMetaL PRO 4.0::19971010::extensions to HTML 4.0//"),
    GUMBO_STRING("-//Spyglass//DTD HTML 2.0 Extended//"),
    GUMBO_STRING("-//SQ//DTD HTML 2.0 HoTMetaL + extensions//"),
    GUMBO_STRING("-//Sun Microsystems Corp.//DTD HotJava HTML//"),
    GUMBO_STRING("-//Sun Microsystems Corp.//DTD HotJava Strict HTML//"),
    GUMBO_STRING("-//W3C//DTD HTML 3 1995-03-24//"),
    GUMBO_STRING("-//W3C//DTD HTML 3.2 Draft//"),
    GUMBO_STRING("-//W3C//DTD HTML 3.2 Final//"),
    GUMBO_STRING("-//W3C//DTD HTML 3.2//"),
    GUMBO_STRING("-//W3C//DTD HTML 3.2S Draft//"),
    GUMBO_STRING("-//W3C//DTD HTML 4.0 Frameset//"),
    GUMBO_STRING("-//W3C//DTD HTML 4.0 Transitional//"),
    GUMBO_STRING("-//W3C//DTD HTML Experimental 19960712//"),
    GUMBO_STRING("-//W3C//DTD HTML Experimental 970421//"),
    GUMBO_STRING("-//W3C//DTD W3 HTML//"),
    GUMBO_STRING("-//W3O//DTD W3 HTML 3.0//"),
    GUMBO_STRING("-//WebTechs//DTD Mozilla HTML 2.0//"),
    GUMBO_STRING("-//WebTechs//DTD Mozilla HTML//"), TERMINATOR};

static const GumboStringPiece kQuirksModePublicIdExactMatches[] = {
    GUMBO_STRING("-//W3O//DTD W3 HTML Strict 3.0//EN//"),
    GUMBO_STRING("-/W3C/DTD HTML 4.0 Transitional/EN"), GUMBO_STRING("HTML"),
    TERMINATOR};

static const GumboStringPiece kQuirksModeSystemIdExactMatches[] = {
    GUMBO_STRING("http://www.ibm.com/data/dtd/v11/ibmxhtml1-transitional.dtd"),
    TERMINATOR};

static const GumboStringPiece kLimitedQuirksPublicIdPrefixes[] = {
    GUMBO_STRING("-//W3C//DTD XHTML 1.0 Frameset//"),
    GUMBO_STRING("-//W3C//DTD XHTML 1.0 Transitional//"), TERMINATOR};

static const GumboStringPiece kLimitedQuirksRequiresSystemIdPublicIdPrefixes[] =
    {GUMBO_STRING("-//W3C//DTD HTML 4.01 Frameset//"),
        GUMBO_STRING("-//W3C//DTD HTML 4.01 Transitional//"), TERMINATOR};

// Indexed by GumboNamespaceEnum; keep in sync with that.
static const char* kLegalXmlns[] = {
  "http://www.w3.org/1999/xhtml",
  "http://www.w3.org/2000/svg",
  "http://www.w3.org/1998/Math/MathML"
};

typedef struct _ReplacementEntry {
  const GumboStringPiece from;
  const GumboStringPiece to;
} ReplacementEntry;

#define REPLACEMENT_ENTRY(from, to) \
  { GUMBO_STRING(from), GUMBO_STRING(to) }

// Static data for SVG attribute replacements.
// https://html.spec.whatwg.org/multipage/syntax.html#creating-and-inserting-nodes
static const ReplacementEntry kSvgAttributeReplacements[] = {
    REPLACEMENT_ENTRY("attributename", "attributeName"),
    REPLACEMENT_ENTRY("attributetype", "attributeType"),
    REPLACEMENT_ENTRY("basefrequency", "baseFrequency"),
    REPLACEMENT_ENTRY("baseprofile", "baseProfile"),
    REPLACEMENT_ENTRY("calcmode", "calcMode"),
    REPLACEMENT_ENTRY("clippathunits", "clipPathUnits"),
    // REPLACEMENT_ENTRY("contentscripttype", "contentScriptType"),
    // REPLACEMENT_ENTRY("contentstyletype", "contentStyleType"),
    REPLACEMENT_ENTRY("diffuseconstant", "diffuseConstant"),
    REPLACEMENT_ENTRY("edgemode", "edgeMode"),
    // REPLACEMENT_ENTRY("externalresourcesrequired", "externalResourcesRequired"),
    // REPLACEMENT_ENTRY("filterres", "filterRes"),
    REPLACEMENT_ENTRY("filterunits", "filterUnits"),
    REPLACEMENT_ENTRY("glyphref", "glyphRef"),
    REPLACEMENT_ENTRY("gradienttransform", "gradientTransform"),
    REPLACEMENT_ENTRY("gradientunits", "gradientUnits"),
    REPLACEMENT_ENTRY("kernelmatrix", "kernelMatrix"),
    REPLACEMENT_ENTRY("kernelunitlength", "kernelUnitLength"),
    REPLACEMENT_ENTRY("keypoints", "keyPoints"),
    REPLACEMENT_ENTRY("keysplines", "keySplines"),
    REPLACEMENT_ENTRY("keytimes", "keyTimes"),
    REPLACEMENT_ENTRY("lengthadjust", "lengthAdjust"),
    REPLACEMENT_ENTRY("limitingconeangle", "limitingConeAngle"),
    REPLACEMENT_ENTRY("markerheight", "markerHeight"),
    REPLACEMENT_ENTRY("markerunits", "markerUnits"),
    REPLACEMENT_ENTRY("markerwidth", "markerWidth"),
    REPLACEMENT_ENTRY("maskcontentunits", "maskContentUnits"),
    REPLACEMENT_ENTRY("maskunits", "maskUnits"),
    REPLACEMENT_ENTRY("numoctaves", "numOctaves"),
    REPLACEMENT_ENTRY("pathlength", "pathLength"),
    REPLACEMENT_ENTRY("patterncontentunits", "patternContentUnits"),
    REPLACEMENT_ENTRY("patterntransform", "patternTransform"),
    REPLACEMENT_ENTRY("patternunits", "patternUnits"),
    REPLACEMENT_ENTRY("pointsatx", "pointsAtX"),
    REPLACEMENT_ENTRY("pointsaty", "pointsAtY"),
    REPLACEMENT_ENTRY("pointsatz", "pointsAtZ"),
    REPLACEMENT_ENTRY("preservealpha", "preserveAlpha"),
    REPLACEMENT_ENTRY("preserveaspectratio", "preserveAspectRatio"),
    REPLACEMENT_ENTRY("primitiveunits", "primitiveUnits"),
    REPLACEMENT_ENTRY("refx", "refX"), REPLACEMENT_ENTRY("refy", "refY"),
    REPLACEMENT_ENTRY("repeatcount", "repeatCount"),
    REPLACEMENT_ENTRY("repeatdur", "repeatDur"),
    REPLACEMENT_ENTRY("requiredextensions", "requiredExtensions"),
    REPLACEMENT_ENTRY("requiredfeatures", "requiredFeatures"),
    REPLACEMENT_ENTRY("specularconstant", "specularConstant"),
    REPLACEMENT_ENTRY("specularexponent", "specularExponent"),
    REPLACEMENT_ENTRY("spreadmethod", "spreadMethod"),
    REPLACEMENT_ENTRY("startoffset", "startOffset"),
    REPLACEMENT_ENTRY("stddeviation", "stdDeviation"),
    REPLACEMENT_ENTRY("stitchtiles", "stitchTiles"),
    REPLACEMENT_ENTRY("surfacescale", "surfaceScale"),
    REPLACEMENT_ENTRY("systemlanguage", "systemLanguage"),
    REPLACEMENT_ENTRY("tablevalues", "tableValues"),
    REPLACEMENT_ENTRY("targetx", "targetX"),
    REPLACEMENT_ENTRY("targety", "targetY"),
    REPLACEMENT_ENTRY("textlength", "textLength"),
    REPLACEMENT_ENTRY("viewbox", "viewBox"),
    REPLACEMENT_ENTRY("viewtarget", "viewTarget"),
    REPLACEMENT_ENTRY("xchannelselector", "xChannelSelector"),
    REPLACEMENT_ENTRY("ychannelselector", "yChannelSelector"),
    REPLACEMENT_ENTRY("zoomandpan", "zoomAndPan"),
};

static const ReplacementEntry kSvgTagReplacements[] = {
    REPLACEMENT_ENTRY("altglyph", "altGlyph"),
    REPLACEMENT_ENTRY("altglyphdef", "altGlyphDef"),
    REPLACEMENT_ENTRY("altglyphitem", "altGlyphItem"),
    REPLACEMENT_ENTRY("animatecolor", "animateColor"),
    REPLACEMENT_ENTRY("animatemotion", "animateMotion"),
    REPLACEMENT_ENTRY("animatetransform", "animateTransform"),
    REPLACEMENT_ENTRY("clippath", "clipPath"),
    REPLACEMENT_ENTRY("feblend", "feBlend"),
    REPLACEMENT_ENTRY("fecolormatrix", "feColorMatrix"),
    REPLACEMENT_ENTRY("fecomponenttransfer", "feComponentTransfer"),
    REPLACEMENT_ENTRY("fecomposite", "feComposite"),
    REPLACEMENT_ENTRY("feconvolvematrix", "feConvolveMatrix"),
    REPLACEMENT_ENTRY("fediffuselighting", "feDiffuseLighting"),
    REPLACEMENT_ENTRY("fedisplacementmap", "feDisplacementMap"),
    REPLACEMENT_ENTRY("fedistantlight", "feDistantLight"),
    REPLACEMENT_ENTRY("feflood", "feFlood"),
    REPLACEMENT_ENTRY("fefunca", "feFuncA"),
    REPLACEMENT_ENTRY("fefuncb", "feFuncB"),
    REPLACEMENT_ENTRY("fefuncg", "feFuncG"),
    REPLACEMENT_ENTRY("fefuncr", "feFuncR"),
    REPLACEMENT_ENTRY("fegaussianblur", "feGaussianBlur"),
    REPLACEMENT_ENTRY("feimage", "feImage"),
    REPLACEMENT_ENTRY("femerge", "feMerge"),
    REPLACEMENT_ENTRY("femergenode", "feMergeNode"),
    REPLACEMENT_ENTRY("femorphology", "feMorphology"),
    REPLACEMENT_ENTRY("feoffset", "feOffset"),
    REPLACEMENT_ENTRY("fepointlight", "fePointLight"),
    REPLACEMENT_ENTRY("fespecularlighting", "feSpecularLighting"),
    REPLACEMENT_ENTRY("fespotlight", "feSpotLight"),
    REPLACEMENT_ENTRY("fetile", "feTile"),
    REPLACEMENT_ENTRY("feturbulence", "feTurbulence"),
    REPLACEMENT_ENTRY("foreignobject", "foreignObject"),
    REPLACEMENT_ENTRY("glyphref", "glyphRef"),
    REPLACEMENT_ENTRY("lineargradient", "linearGradient"),
    REPLACEMENT_ENTRY("radialgradient", "radialGradient"),
    REPLACEMENT_ENTRY("textpath", "textPath"),
};

typedef struct _NamespacedAttributeReplacement {
  const char* from;
  const char* local_name;
  const GumboAttributeNamespaceEnum attr_namespace;
} NamespacedAttributeReplacement;

static const NamespacedAttributeReplacement kForeignAttributeReplacements[] = {
    {"xlink:actuate", "actuate", GUMBO_ATTR_NAMESPACE_XLINK},
    {"xlink:actuate", "actuate", GUMBO_ATTR_NAMESPACE_XLINK},
    {"xlink:href", "href", GUMBO_ATTR_NAMESPACE_XLINK},
    {"xlink:role", "role", GUMBO_ATTR_NAMESPACE_XLINK},
    {"xlink:show", "show", GUMBO_ATTR_NAMESPACE_XLINK},
    {"xlink:title", "title", GUMBO_ATTR_NAMESPACE_XLINK},
    {"xlink:type", "type", GUMBO_ATTR_NAMESPACE_XLINK},
    {"xml:base", "base", GUMBO_ATTR_NAMESPACE_XML},
    {"xml:lang", "lang", GUMBO_ATTR_NAMESPACE_XML},
    {"xml:space", "space", GUMBO_ATTR_NAMESPACE_XML},
    {"xmlns", "xmlns", GUMBO_ATTR_NAMESPACE_XMLNS},
    {"xmlns:xlink", "xlink", GUMBO_ATTR_NAMESPACE_XMLNS},
};

// The "scope marker" for the list of active formatting elements.  We use a
// pointer to this as a generic marker element, since the particular element
// scope doesn't matter.
static const GumboNode kActiveFormattingScopeMarker = { 0 };

// The tag_is and tag_in function use true & false to denote start & end tags,
// but for readability, we define constants for them here.
static const bool kStartTag = true;
static const bool kEndTag = false;

// Because GumboStringPieces are immutable, we can't insert a character directly
// into a text node.  Instead, we accumulate all pending characters here and
// flush them out to a text node whenever a new element is inserted.
//
// http://www.whatwg.org/specs/web-apps/current-work/complete/tokenization.html#insert-a-character
typedef struct _TextNodeBufferState {
  // The accumulated text to be inserted into the current text node.
  GumboStringBuffer _buffer;

  // A pointer to the original text represented by this text node.  Note that
  // because of foster parenting and other strange DOM manipulations, this may
  // include other non-text HTML tags in it; it is defined as the span of
  // original text from the first character in this text node to the last
  // character in this text node.
  const char* _start_original_text;

  // The source position of the start of this text node.
  GumboSourcePosition _start_position;

  // The type of node that will be inserted (TEXT, CDATA, or WHITESPACE).
  GumboNodeType _type;
} TextNodeBufferState;

typedef struct GumboInternalParserState {
  // http://www.whatwg.org/specs/web-apps/current-work/complete/parsing.html#insertion-mode
  GumboInsertionMode _insertion_mode;

  // Used for run_generic_parsing_algorithm, which needs to switch back to the
  // original insertion mode at its conclusion.
  GumboInsertionMode _original_insertion_mode;

  // http://www.whatwg.org/specs/web-apps/current-work/complete/parsing.html#the-stack-of-open-elements
  GumboVector /*GumboNode*/ _open_elements;

  // http://www.whatwg.org/specs/web-apps/current-work/complete/parsing.html#the-list-of-active-formatting-elements
  GumboVector /*GumboNode*/ _active_formatting_elements;

  // The stack of template insertion modes.
  // http://www.whatwg.org/specs/web-apps/current-work/multipage/parsing.html#the-insertion-mode
  GumboVector /*InsertionMode*/ _template_insertion_modes;

  // http://www.whatwg.org/specs/web-apps/current-work/complete/parsing.html#the-element-pointers
  GumboNode* _head_element;
  GumboNode* _form_element;

  // The element used as fragment context when parsing in fragment mode
  GumboNode* _fragment_ctx;

  // The flag for when the spec says "Reprocess the current token in..."
  bool _reprocess_current_token;

  // The flag for "acknowledge the token's self-closing flag".
  bool _self_closing_flag_acknowledged;

  // The "frameset-ok" flag from the spec.
  bool _frameset_ok;

  // The flag for "If the next token is a LINE FEED, ignore that token...".
  bool _ignore_next_linefeed;

  // The flag for "whenever a node would be inserted into the current node, it
  // must instead be foster parented".  This is used for misnested table
  // content, which needs to be handled according to "in body" rules yet foster
  // parented outside of the table.
  // It would perhaps be more explicit to have this as a parameter to
  // handle_in_body and insert_element, but given how special-purpose this is
  // and the number of call-sites that would need to take the extra parameter,
  // it's easier just to have a state flag.
  bool _foster_parent_insertions;

  // The accumulated text node buffer state.
  TextNodeBufferState _text_node;

  // The current token.
  GumboToken* _current_token;

  // The way that the spec is written, the </body> and </html> tags are *always*
  // implicit, because encountering one of those tokens merely switches the
  // insertion mode out of "in body".  So we have individual state flags for
  // those end tags that are then inspected by pop_current_node when the <body>
  // and <html> nodes are popped to set the GUMBO_INSERTION_IMPLICIT_END_TAG
  // flag appropriately.
  bool _closed_body_tag;
  bool _closed_html_tag;
} GumboParserState;

static bool token_has_attribute(const GumboToken* token, const char* name) {
  assert(token->type == GUMBO_TOKEN_START_TAG);
  return gumbo_get_attribute(&token->v.start_tag.attributes, name) != NULL;
}

// Checks if the value of the specified attribute is a case-insensitive match
// for the specified string.
static bool attribute_matches(const GumboVector* attributes, const char* name, const char* value) {
  const GumboAttribute* attr = gumbo_get_attribute(attributes, name);
  return attr ? gumbo_strcasecmp(value, attr->value) == 0 : false;
}

// Checks if the value of the specified attribute is a case-sensitive match
// for the specified string.
static bool attribute_matches_case_sensitive(const GumboVector* attributes, const char* name, const char* value) {
  const GumboAttribute* attr = gumbo_get_attribute(attributes, name);
  return attr ? strcmp(value, attr->value) == 0 : false;
}

// Checks if the specified attribute vectors are identical.
static bool all_attributes_match(const GumboVector* attr1, const GumboVector* attr2) {
  unsigned int num_unmatched_attr2_elements = attr2->length;
  for (unsigned int i = 0; i < attr1->length; ++i) {
    const GumboAttribute* attr = attr1->data[i];
    if (attribute_matches_case_sensitive(attr2, attr->name, attr->value)) {
      --num_unmatched_attr2_elements;
    } else {
      return false;
    }
  }
  return num_unmatched_attr2_elements == 0;
}

static void set_frameset_not_ok(GumboParser* parser) {
  gumbo_debug("Setting frameset_ok to false.\n");
  parser->_parser_state->_frameset_ok = false;
}

static GumboNode* create_node(GumboParser* parser, GumboNodeType type) {
  GumboNode* node = gumbo_parser_allocate(parser, sizeof(GumboNode));
  node->parent = NULL;
  node->index_within_parent = -1;
  node->type = type;
  node->parse_flags = GUMBO_INSERTION_NORMAL;
  return node;
}

static GumboNode* new_document_node(GumboParser* parser) {
  GumboNode* document_node = create_node(parser, GUMBO_NODE_DOCUMENT);
  document_node->parse_flags = GUMBO_INSERTION_BY_PARSER;
  gumbo_vector_init(parser, 1, &document_node->v.document.children);

  // Must be initialized explicitly, as there's no guarantee that we'll see a
  // doc type token.
  GumboDocument* document = &document_node->v.document;
  document->has_doctype = false;
  document->name = NULL;
  document->public_identifier = NULL;
  document->system_identifier = NULL;
  return document_node;
}

static void output_init(GumboParser* parser) {
  GumboOutput* output = gumbo_parser_allocate(parser, sizeof(GumboOutput));
  output->root = NULL;
  output->document = new_document_node(parser);
  output->status = GUMBO_STATUS_OK;
  parser->_output = output;
  gumbo_init_errors(parser);
}

static void parser_state_init(GumboParser* parser) {
  GumboParserState* parser_state = gumbo_parser_allocate(parser, sizeof(GumboParserState));
  parser_state->_insertion_mode = GUMBO_INSERTION_MODE_INITIAL;
  parser_state->_reprocess_current_token = false;
  parser_state->_frameset_ok = true;
  parser_state->_ignore_next_linefeed = false;
  parser_state->_foster_parent_insertions = false;
  parser_state->_text_node._type = GUMBO_NODE_WHITESPACE;
  gumbo_string_buffer_init(parser, &parser_state->_text_node._buffer);
  gumbo_vector_init(parser, 10, &parser_state->_open_elements);
  gumbo_vector_init(parser, 5, &parser_state->_active_formatting_elements);
  gumbo_vector_init(parser, 5, &parser_state->_template_insertion_modes);
  parser_state->_head_element = NULL;
  parser_state->_form_element = NULL;
  parser_state->_fragment_ctx = NULL;
  parser_state->_current_token = NULL;
  parser_state->_closed_body_tag = false;
  parser_state->_closed_html_tag = false;
  parser->_parser_state = parser_state;
}

static void parser_state_destroy(GumboParser* parser) {
  GumboParserState* state = parser->_parser_state;
  if (state->_fragment_ctx) {
    destroy_node(parser, state->_fragment_ctx);
  }
  gumbo_vector_destroy(parser, &state->_active_formatting_elements);
  gumbo_vector_destroy(parser, &state->_open_elements);
  gumbo_vector_destroy(parser, &state->_template_insertion_modes);
  gumbo_string_buffer_destroy(parser, &state->_text_node._buffer);
  gumbo_parser_deallocate(parser, state);
}

static GumboNode* get_document_node(GumboParser* parser) {
  return parser->_output->document;
}

static bool is_fragment_parser(const GumboParser* parser) {
  return !!parser->_parser_state->_fragment_ctx;
}

// Returns the node at the bottom of the stack of open elements, or NULL if no
// elements have been added yet.
static GumboNode* get_current_node(GumboParser* parser) {
  GumboVector* open_elements = &parser->_parser_state->_open_elements;
  if (open_elements->length == 0) {
    assert(!parser->_output->root);
    return NULL;
  }
  assert(open_elements->length > 0);
  assert(open_elements->data != NULL);
  return open_elements->data[open_elements->length - 1];
}

static GumboNode* get_adjusted_current_node(GumboParser* parser) {
  GumboParserState* state = parser->_parser_state;
  if (state->_open_elements.length == 1 && state->_fragment_ctx) {
    return state->_fragment_ctx;
  }
  return get_current_node(parser);
}

// Returns true if the given needle is in the given array of literal
// GumboStringPieces.  If exact_match is true, this requires that they match
// exactly; otherwise, this performs a prefix match to check if any of the
// elements in haystack start with needle.  This always performs a
// case-insensitive match.
static bool is_in_static_list(
    const char* needle, const GumboStringPiece* haystack, bool exact_match) {
  for (unsigned int i = 0; haystack[i].length > 0; ++i) {
    if ((exact_match && !strcmp(needle, haystack[i].data)) ||
        (!exact_match && !gumbo_strcasecmp(needle, haystack[i].data))) {
      return true;
    }
  }
  return false;
}

static void set_insertion_mode(GumboParser* parser, GumboInsertionMode mode) {
  parser->_parser_state->_insertion_mode = mode;
}

// http://www.whatwg.org/specs/web-apps/current-work/complete/parsing.html#reset-the-insertion-mode-appropriately
// This is a helper function that returns the appropriate insertion mode instead
// of setting it.  Returns GUMBO_INSERTION_MODE_INITIAL as a sentinel value to
// indicate that there is no appropriate insertion mode, and the loop should
// continue.
static GumboInsertionMode get_appropriate_insertion_mode(const GumboParser* parser, int index) {
  const GumboVector* open_elements = &parser->_parser_state->_open_elements;
  const GumboNode* node = open_elements->data[index];
  const bool is_last = index == 0;

  if (is_last && is_fragment_parser(parser)) {
    node = parser->_parser_state->_fragment_ctx;
  }

  assert(node->type == GUMBO_NODE_ELEMENT || node->type == GUMBO_NODE_TEMPLATE);
  if (node->v.element.tag_namespace != GUMBO_NAMESPACE_HTML)
    return is_last ?
      GUMBO_INSERTION_MODE_IN_BODY : GUMBO_INSERTION_MODE_INITIAL;

  switch (node->v.element.tag) {
    case GUMBO_TAG_SELECT: {
      if (is_last) {
        return GUMBO_INSERTION_MODE_IN_SELECT;
      }
      for (int i = index; i > 0; --i) {
        const GumboNode* ancestor = open_elements->data[i];
        if (node_html_tag_is(ancestor, GUMBO_TAG_TEMPLATE)) {
          return GUMBO_INSERTION_MODE_IN_SELECT;
        }
        if (node_html_tag_is(ancestor, GUMBO_TAG_TABLE)) {
          return GUMBO_INSERTION_MODE_IN_SELECT_IN_TABLE;
        }
      }
      return GUMBO_INSERTION_MODE_IN_SELECT;
    }
    case GUMBO_TAG_TD:
    case GUMBO_TAG_TH:
      if (!is_last) return GUMBO_INSERTION_MODE_IN_CELL;
      break;
    case GUMBO_TAG_TR:
      return GUMBO_INSERTION_MODE_IN_ROW;
    case GUMBO_TAG_TBODY:
    case GUMBO_TAG_THEAD:
    case GUMBO_TAG_TFOOT:
      return GUMBO_INSERTION_MODE_IN_TABLE_BODY;
    case GUMBO_TAG_CAPTION:
      return GUMBO_INSERTION_MODE_IN_CAPTION;
    case GUMBO_TAG_COLGROUP:
      return GUMBO_INSERTION_MODE_IN_COLUMN_GROUP;
    case GUMBO_TAG_TABLE:
      return GUMBO_INSERTION_MODE_IN_TABLE;
    case GUMBO_TAG_TEMPLATE:
      return get_current_template_insertion_mode(parser);
    case GUMBO_TAG_HEAD:
      if (!is_last) return GUMBO_INSERTION_MODE_IN_HEAD;
      break;
    case GUMBO_TAG_BODY:
      return GUMBO_INSERTION_MODE_IN_BODY;
    case GUMBO_TAG_FRAMESET:
      return GUMBO_INSERTION_MODE_IN_FRAMESET;
    case GUMBO_TAG_HTML:
      return parser->_parser_state->_head_element
                 ? GUMBO_INSERTION_MODE_AFTER_HEAD
                 : GUMBO_INSERTION_MODE_BEFORE_HEAD;
    default:
      break;
  }
  return is_last ? GUMBO_INSERTION_MODE_IN_BODY : GUMBO_INSERTION_MODE_INITIAL;
}

// This performs the actual "reset the insertion mode" loop.
static void reset_insertion_mode_appropriately(GumboParser* parser) {
  const GumboVector* open_elements = &parser->_parser_state->_open_elements;
  for (int i = open_elements->length; --i >= 0;) {
    GumboInsertionMode mode = get_appropriate_insertion_mode(parser, i);
    if (mode != GUMBO_INSERTION_MODE_INITIAL) {
      set_insertion_mode(parser, mode);
      return;
    }
  }
  // Should never get here, because is_last will be set on the last iteration
  // and will force GUMBO_INSERTION_MODE_IN_BODY.
  assert(0);
}

static GumboError* parser_add_parse_error(GumboParser* parser, const GumboToken* token) {
  gumbo_debug("Adding parse error.\n");
  GumboError* error = gumbo_add_error(parser);
  if (!error) {
    return NULL;
  }
  error->type = GUMBO_ERR_PARSER;
  error->position = token->position;
  error->original_text = token->original_text.data;
  GumboParserError* extra_data = &error->v.parser;
  extra_data->input_type = token->type;
  extra_data->input_tag = GUMBO_TAG_UNKNOWN;
  if (token->type == GUMBO_TOKEN_START_TAG) {
    extra_data->input_tag = token->v.start_tag.tag;
  } else if (token->type == GUMBO_TOKEN_END_TAG) {
    extra_data->input_tag = token->v.end_tag;
  }
  GumboParserState* state = parser->_parser_state;
  extra_data->parser_state = state->_insertion_mode;
  gumbo_vector_init(parser, state->_open_elements.length, &extra_data->tag_stack);
  for (unsigned int i = 0; i < state->_open_elements.length; ++i) {
    const GumboNode* node = state->_open_elements.data[i];
    assert(
        node->type == GUMBO_NODE_ELEMENT || node->type == GUMBO_NODE_TEMPLATE);
    gumbo_vector_add(parser, (void*)(intptr_t) node->v.element.tag, &extra_data->tag_stack);
  }
  return error;
}

// Returns true if the specified token is either a start or end tag (specified
// by is_start) with one of the tag types in the varargs list.  Terminate the
// list with GUMBO_TAG_LAST; this functions as a sentinel since no portion of
// the spec references tags that are not in the spec.
static bool tag_in(const GumboToken* token, bool is_start, const gumbo_tagset tags) {
  GumboTag token_tag;
  if (is_start && token->type == GUMBO_TOKEN_START_TAG) {
    token_tag = token->v.start_tag.tag;
  } else if (!is_start && token->type == GUMBO_TOKEN_END_TAG) {
    token_tag = token->v.end_tag;
  } else {
    return false;
  }
  return (token_tag < GUMBO_TAG_LAST && tags[(int) token_tag] != 0);
}

// Like tag_in, but for the single-tag case.
static bool tag_is(const GumboToken* token, bool is_start, GumboTag tag) {
  if (is_start && token->type == GUMBO_TOKEN_START_TAG) {
    return token->v.start_tag.tag == tag;
  } else if (!is_start && token->type == GUMBO_TOKEN_END_TAG) {
    return token->v.end_tag == tag;
  } else {
    return false;
  }
}

// Like tag_in, but checks for the tag of a node, rather than a token.
static bool node_tag_in_set(const GumboNode* node, const gumbo_tagset tags) {
  assert(node != NULL);
  if (node->type != GUMBO_NODE_ELEMENT && node->type != GUMBO_NODE_TEMPLATE) {
    return false;
  }
  return TAGSET_INCLUDES(
      tags, node->v.element.tag_namespace, node->v.element.tag);
}

// Like node_tag_in, but for the single-tag case.
static bool node_qualified_tag_is(const GumboNode* node, GumboNamespaceEnum ns, GumboTag tag) {
  assert(node);
  return (node->type == GUMBO_NODE_ELEMENT ||
             node->type == GUMBO_NODE_TEMPLATE) &&
         node->v.element.tag == tag && node->v.element.tag_namespace == ns;
}

// Like node_tag_in, but for the single-tag case in the HTML namespace
static bool node_html_tag_is(const GumboNode* node, GumboTag tag) {
  return node_qualified_tag_is(node, GUMBO_NAMESPACE_HTML, tag);
}

static void push_template_insertion_mode(GumboParser* parser, GumboInsertionMode mode) {
  gumbo_vector_add(
      parser, (void*)(intptr_t) mode, &parser->_parser_state->_template_insertion_modes);
}

static void pop_template_insertion_mode(GumboParser* parser) {
  gumbo_vector_pop(parser, &parser->_parser_state->_template_insertion_modes);
}

// Returns the current template insertion mode.  If the stack of template
// insertion modes is empty, this returns GUMBO_INSERTION_MODE_INITIAL.
static GumboInsertionMode get_current_template_insertion_mode(const GumboParser* parser) {
  GumboVector* template_insertion_modes =
      &parser->_parser_state->_template_insertion_modes;
  if (template_insertion_modes->length == 0) {
    return GUMBO_INSERTION_MODE_INITIAL;
  }
  return (GumboInsertionMode)(intptr_t)
      template_insertion_modes->data[(template_insertion_modes->length - 1)];
}

// http://www.whatwg.org/specs/web-apps/current-work/multipage/tree-construction.html#mathml-text-integration-point
static bool is_mathml_integration_point(const GumboNode* node) {
  return node_tag_in_set(
      node, (gumbo_tagset){TAG_MATHML(MI), TAG_MATHML(MO), TAG_MATHML(MN),
                TAG_MATHML(MS), TAG_MATHML(MTEXT)});
}

// http://www.whatwg.org/specs/web-apps/current-work/multipage/tree-construction.html#html-integration-point
static bool is_html_integration_point(const GumboNode* node) {
  return node_tag_in_set(node, (gumbo_tagset){TAG_SVG(FOREIGNOBJECT),
                                   TAG_SVG(DESC), TAG_SVG(TITLE)}) ||
         (node_qualified_tag_is(
              node, GUMBO_NAMESPACE_MATHML, GUMBO_TAG_ANNOTATION_XML) &&
             (attribute_matches(
                  &node->v.element.attributes, "encoding", "text/html") ||
                 attribute_matches(&node->v.element.attributes, "encoding",
                     "application/xhtml+xml")));
}

// This represents a place to insert a node, consisting of a target parent and a
// child index within that parent.  If the node should be inserted at the end of
// the parent's child, index will be -1.
typedef struct {
  GumboNode* target;
  int index;
} InsertionLocation;

InsertionLocation get_appropriate_insertion_location(GumboParser* parser, GumboNode* override_target) {
  InsertionLocation retval = {override_target, -1};
  if (retval.target == NULL) {
    // No override target; default to the current node, but special-case the
    // root node since get_current_node() assumes the stack of open elements is
    // non-empty.
    retval.target = parser->_output->root != NULL ? get_current_node(parser)
                                                  : get_document_node(parser);
  }
  if (!parser->_parser_state->_foster_parent_insertions ||
      !node_tag_in_set(retval.target, (gumbo_tagset){TAG(TABLE), TAG(TBODY),
                                          TAG(TFOOT), TAG(THEAD), TAG(TR)})) {
    return retval;
  }

  // Foster-parenting case.
  int last_template_index = -1;
  int last_table_index = -1;
  GumboVector* open_elements = &parser->_parser_state->_open_elements;
  for (unsigned int i = 0; i < open_elements->length; ++i) {
    if (node_html_tag_is(open_elements->data[i], GUMBO_TAG_TEMPLATE)) {
      last_template_index = i;
    }
    if (node_html_tag_is(open_elements->data[i], GUMBO_TAG_TABLE)) {
      last_table_index = i;
    }
  }
  if (last_template_index != -1 &&
      (last_table_index == -1 || last_template_index > last_table_index)) {
    retval.target = open_elements->data[last_template_index];
    return retval;
  }
  if (last_table_index == -1) {
    retval.target = open_elements->data[0];
    return retval;
  }
  GumboNode* last_table = open_elements->data[last_table_index];
  if (last_table->parent != NULL) {
    retval.target = last_table->parent;
    retval.index = last_table->index_within_parent;
    return retval;
  }

  retval.target = open_elements->data[last_table_index - 1];
  return retval;
}

// Appends a node to the end of its parent, setting the "parent" and
// "index_within_parent" fields appropriately.
static void append_node(GumboParser* parser, GumboNode* parent, GumboNode* node) {
  assert(node->parent == NULL);
  assert(node->index_within_parent == -1);
  GumboVector* children;
  if (parent->type == GUMBO_NODE_ELEMENT ||
      parent->type == GUMBO_NODE_TEMPLATE) {
    children = &parent->v.element.children;
  } else {
    assert(parent->type == GUMBO_NODE_DOCUMENT);
    children = &parent->v.document.children;
  }
  node->parent = parent;
  node->index_within_parent = children->length;
  gumbo_vector_add(parser, (void*) node, children);
  assert(node->index_within_parent < children->length);
}

// Inserts a node at the specified InsertionLocation, updating the
// "parent" and "index_within_parent" fields of it and all its siblings.
// If the index of the location is -1, this calls append_node.
static void insert_node(GumboParser* parser, GumboNode* node, InsertionLocation location) {
  assert(node->parent == NULL);
  assert(node->index_within_parent == -1);
  GumboNode* parent = location.target;
  int index = location.index;
  if (index != -1) {
    GumboVector* children = NULL;
    if (parent->type == GUMBO_NODE_ELEMENT ||
        parent->type == GUMBO_NODE_TEMPLATE) {
      children = &parent->v.element.children;
    } else if (parent->type == GUMBO_NODE_DOCUMENT) {
      children = &parent->v.document.children;
      assert(children->length == 0);
    } else {
      assert(0);
    }

    assert(index >= 0);
    assert((unsigned int) index < children->length);
    node->parent = parent;
    node->index_within_parent = index;
    gumbo_vector_insert_at(parser, (void*) node, index, children);
    assert(node->index_within_parent < children->length);
    for (unsigned int i = index + 1; i < children->length; ++i) {
      GumboNode* sibling = children->data[i];
      sibling->index_within_parent = i;
      assert(sibling->index_within_parent < children->length);
    }
  } else {
    append_node(parser, parent, node);
  }
}

static void maybe_flush_text_node_buffer(GumboParser* parser) {
  GumboParserState* state = parser->_parser_state;
  TextNodeBufferState* buffer_state = &state->_text_node;
  if (buffer_state->_buffer.length == 0) {
    return;
  }

  assert(buffer_state->_type == GUMBO_NODE_WHITESPACE ||
         buffer_state->_type == GUMBO_NODE_TEXT ||
         buffer_state->_type == GUMBO_NODE_CDATA);
  GumboNode* text_node = create_node(parser, buffer_state->_type);
  GumboText* text_node_data = &text_node->v.text;
  text_node_data->text = gumbo_string_buffer_to_string(parser, &buffer_state->_buffer);
  text_node_data->original_text.data = buffer_state->_start_original_text;
  text_node_data->original_text.length =
      state->_current_token->original_text.data -
      buffer_state->_start_original_text;
  text_node_data->start_pos = buffer_state->_start_position;

  gumbo_debug("Flushing text node buffer of %s.\n", gumbo_string_buffer_cstr(parser, &buffer_state->_buffer));

  InsertionLocation location = get_appropriate_insertion_location(parser, NULL);
  if (location.target->type == GUMBO_NODE_DOCUMENT) {
    // The DOM does not allow Document nodes to have Text children, so per the
    // spec, they are dropped on the floor.
    destroy_node(parser, text_node);
  } else {
    insert_node(parser, text_node, location);
  }

  gumbo_string_buffer_clear(parser, &buffer_state->_buffer);
  buffer_state->_type = GUMBO_NODE_WHITESPACE;
  assert(buffer_state->_buffer.length == 0);
}

static void record_end_of_element(GumboToken* current_token, GumboElement* element) {
  element->end_pos = current_token->position;
  element->original_end_tag = current_token->type == GUMBO_TOKEN_END_TAG
                                  ? current_token->original_text
                                  : kGumboEmptyString;
}

static GumboNode* pop_current_node(GumboParser* parser) {
  GumboParserState* state = parser->_parser_state;
  maybe_flush_text_node_buffer(parser);
  if (state->_open_elements.length > 0) {
    assert(node_html_tag_is(state->_open_elements.data[0], GUMBO_TAG_HTML));
    gumbo_debug("Popping %s node.\n",
        gumbo_normalized_tagname(get_current_node(parser)->v.element.tag));
  }
  GumboNode* current_node = gumbo_vector_pop(parser, &state->_open_elements);
  if (!current_node) {
    assert(state->_open_elements.length == 0);
    return NULL;
  }
  assert(current_node->type == GUMBO_NODE_ELEMENT ||
         current_node->type == GUMBO_NODE_TEMPLATE);
  bool is_closed_body_or_html_tag =
      (node_html_tag_is(current_node, GUMBO_TAG_BODY) &&
          state->_closed_body_tag) ||
      (node_html_tag_is(current_node, GUMBO_TAG_HTML) &&
          state->_closed_html_tag);
  if ((state->_current_token->type != GUMBO_TOKEN_END_TAG ||
          !node_html_tag_is(current_node, state->_current_token->v.end_tag)) &&
      !is_closed_body_or_html_tag) {
    current_node->parse_flags |= GUMBO_INSERTION_IMPLICIT_END_TAG;
  }
  if (!is_closed_body_or_html_tag) {
    record_end_of_element(state->_current_token, &current_node->v.element);
  }
  return current_node;
}

static void append_comment_node(GumboParser* parser, GumboNode* node, const GumboToken* token) {
  maybe_flush_text_node_buffer(parser);
  GumboNode* comment = create_node(parser, GUMBO_NODE_COMMENT);
  comment->type = GUMBO_NODE_COMMENT;
  comment->parse_flags = GUMBO_INSERTION_NORMAL;
  comment->v.text.text = token->v.text;
  comment->v.text.original_text = token->original_text;
  comment->v.text.start_pos = token->position;
  append_node(parser, node, comment);
}

// http://www.whatwg.org/specs/web-apps/current-work/complete/tokenization.html#clear-the-stack-back-to-a-table-row-context
static void clear_stack_to_table_row_context(GumboParser* parser) {
  while (!node_tag_in_set(get_current_node(parser),
             (gumbo_tagset){TAG(HTML), TAG(TR), TAG(TEMPLATE)})) {
    pop_current_node(parser);
  }
}

// http://www.whatwg.org/specs/web-apps/current-work/complete/tokenization.html#clear-the-stack-back-to-a-table-context
static void clear_stack_to_table_context(GumboParser* parser) {
  while (!node_tag_in_set(get_current_node(parser),
             (gumbo_tagset){TAG(HTML), TAG(TABLE), TAG(TEMPLATE)})) {
    pop_current_node(parser);
  }
}

// http://www.whatwg.org/specs/web-apps/current-work/complete/tokenization.html#clear-the-stack-back-to-a-table-body-context
void clear_stack_to_table_body_context(GumboParser* parser) {
  while (!node_tag_in_set(get_current_node(parser),
             (gumbo_tagset){TAG(HTML), TAG(TBODY), TAG(TFOOT), TAG(THEAD),
                 TAG(TEMPLATE)})) {
    pop_current_node(parser);
  }
}

// Creates a parser-inserted element in the HTML namespace and returns it.
static GumboNode* create_element(GumboParser* parser, GumboTag tag) {
  GumboNode* node = create_node(parser, GUMBO_NODE_ELEMENT);
  GumboElement* element = &node->v.element;
  gumbo_vector_init(parser, 1, &element->children);
  gumbo_vector_init(parser, 0, &element->attributes);
  element->tag = tag;
  element->tag_namespace = GUMBO_NAMESPACE_HTML;
  element->original_tag = kGumboEmptyString;
  element->original_end_tag = kGumboEmptyString;
  element->start_pos = (parser->_parser_state->_current_token)
                           ? parser->_parser_state->_current_token->position
                           : kGumboEmptySourcePosition;
  element->end_pos = kGumboEmptySourcePosition;
  return node;
}

// Constructs an element from the given start tag token.
static GumboNode* create_element_from_token(GumboParser* parser, GumboToken* token, GumboNamespaceEnum tag_namespace) {
  assert(token->type == GUMBO_TOKEN_START_TAG);
  GumboTokenStartTag* start_tag = &token->v.start_tag;

  GumboNodeType type = (tag_namespace == GUMBO_NAMESPACE_HTML &&
                           start_tag->tag == GUMBO_TAG_TEMPLATE)
                           ? GUMBO_NODE_TEMPLATE
                           : GUMBO_NODE_ELEMENT;

  GumboNode* node = create_node(parser, type);
  GumboElement* element = &node->v.element;
  gumbo_vector_init(parser, 1, &element->children);
  element->attributes = start_tag->attributes;
  element->tag = start_tag->tag;
  element->tag_namespace = tag_namespace;

  assert(token->original_text.length >= 2);
  assert(token->original_text.data[0] == '<');
  assert(token->original_text.data[token->original_text.length - 1] == '>');
  element->original_tag = token->original_text;
  element->start_pos = token->position;
  element->original_end_tag = kGumboEmptyString;
  element->end_pos = kGumboEmptySourcePosition;

  // The element takes ownership of the attributes from the token, so any
  // allocated-memory fields should be nulled out.
  start_tag->attributes = kGumboEmptyVector;
  return node;
}

// http://www.whatwg.org/specs/web-apps/current-work/complete/tokenization.html#insert-an-html-element
static void insert_element(GumboParser* parser, GumboNode* node,
    bool is_reconstructing_formatting_elements) {
  GumboParserState* state = parser->_parser_state;
  // NOTE(jdtang): The text node buffer must always be flushed before inserting
  // a node, otherwise we're handling nodes in a different order than the spec
  // mandated.  However, one clause of the spec (character tokens in the body)
  // requires that we reconstruct the active formatting elements *before* adding
  // the character, and reconstructing the active formatting elements may itself
  // result in the insertion of new elements (which should be pushed onto the
  // stack of open elements before the buffer is flushed).  We solve this (for
  // the time being, the spec has been rewritten for <template> and the new
  // version may be simpler here) with a boolean flag to this method.
  if (!is_reconstructing_formatting_elements) {
    maybe_flush_text_node_buffer(parser);
  }
  InsertionLocation location = get_appropriate_insertion_location(parser, NULL);
  insert_node(parser, node, location);
  gumbo_vector_add(parser, (void*) node, &state->_open_elements);
}

// Convenience method that combines create_element_from_token and
// insert_element, inserting the generated element directly into the current
// node.  Returns the node inserted.
static GumboNode* insert_element_from_token(GumboParser* parser, GumboToken* token) {
  GumboNode* element = create_element_from_token(parser, token, GUMBO_NAMESPACE_HTML);
  insert_element(parser, element, false);
  gumbo_debug("Inserting <%s> element (@%x) from token.\n",
      gumbo_normalized_tagname(element->v.element.tag), element);
  return element;
}

// Convenience method that combines create_element and insert_element, inserting
// a parser-generated element of a specific tag type.  Returns the node
// inserted.
static GumboNode* insert_element_of_tag_type(GumboParser* parser, GumboTag tag, GumboParseFlags reason) {
  GumboNode* element = create_element(parser, tag);
  element->parse_flags |= GUMBO_INSERTION_BY_PARSER | reason;
  insert_element(parser, element, false);
  gumbo_debug("Inserting %s element (@%x) from tag type.\n",
      gumbo_normalized_tagname(tag), element);
  return element;
}

// Convenience method for creating foreign namespaced element.  Returns the node
// inserted.
static GumboNode* insert_foreign_element(GumboParser* parser, GumboToken* token, GumboNamespaceEnum tag_namespace) {
  assert(token->type == GUMBO_TOKEN_START_TAG);
  GumboNode* element = create_element_from_token(parser, token, tag_namespace);
  insert_element(parser, element, false);
  if (token_has_attribute(token, "xmlns") &&
      !attribute_matches_case_sensitive(&token->v.start_tag.attributes, "xmlns",
          kLegalXmlns[tag_namespace])) {
    // TODO(jdtang): Since there're multiple possible error codes here, we
    // eventually need reason codes to differentiate them.
    parser_add_parse_error(parser, token);
  }
  if (token_has_attribute(token, "xmlns:xlink") &&
      !attribute_matches_case_sensitive(&token->v.start_tag.attributes,
          "xmlns:xlink", "http://www.w3.org/1999/xlink")) {
    parser_add_parse_error(parser, token);
  }
  return element;
}

static void insert_text_token(GumboParser* parser, GumboToken* token) {
  assert(token->type == GUMBO_TOKEN_WHITESPACE ||
         token->type == GUMBO_TOKEN_CHARACTER ||
         token->type == GUMBO_TOKEN_NULL || token->type == GUMBO_TOKEN_CDATA);
  TextNodeBufferState* buffer_state = &parser->_parser_state->_text_node;
  if (buffer_state->_buffer.length == 0) {
    // Initialize position fields.
    buffer_state->_start_original_text = token->original_text.data;
    buffer_state->_start_position = token->position;
  }
  gumbo_string_buffer_append_codepoint(
      parser, token->v.character, &buffer_state->_buffer);
  if (token->type == GUMBO_TOKEN_CHARACTER) {
    buffer_state->_type = GUMBO_NODE_TEXT;
  } else if (token->type == GUMBO_TOKEN_CDATA) {
    buffer_state->_type = GUMBO_NODE_CDATA;
  }
  gumbo_debug("Inserting text token '%c'.\n", token->v.character);
}

// http://www.whatwg.org/specs/web-apps/current-work/complete/tokenization.html#generic-rcdata-element-parsing-algorithm
static void run_generic_parsing_algorithm(GumboParser* parser, GumboToken* token, GumboTokenizerEnum lexer_state) {
  insert_element_from_token(parser, token);
  gumbo_tokenizer_set_state(parser, lexer_state);
  parser->_parser_state->_original_insertion_mode =
      parser->_parser_state->_insertion_mode;
  parser->_parser_state->_insertion_mode = GUMBO_INSERTION_MODE_TEXT;
}

static void acknowledge_self_closing_tag(GumboParser* parser) {
  parser->_parser_state->_self_closing_flag_acknowledged = true;
}

// Returns true if there's an anchor tag in the list of active formatting
// elements, and fills in its index if so.
static bool find_last_anchor_index(GumboParser* parser, int* anchor_index) {
  GumboVector* elements = &parser->_parser_state->_active_formatting_elements;
  for (int i = elements->length; --i >= 0;) {
    GumboNode* node = elements->data[i];
    if (node == &kActiveFormattingScopeMarker) {
      return false;
    }
    if (node_html_tag_is(node, GUMBO_TAG_A)) {
      *anchor_index = i;
      return true;
    }
  }
  return false;
}

// Counts the number of open formatting elements in the list of active
// formatting elements (after the last active scope marker) that have a specific
// tag.  If this is > 0, then earliest_matching_index will be filled in with the
// index of the first such element.
static int count_formatting_elements_of_tag(GumboParser* parser,
    const GumboNode* desired_node, int* earliest_matching_index) {
  const GumboElement* desired_element = &desired_node->v.element;
  GumboVector* elements = &parser->_parser_state->_active_formatting_elements;
  int num_identical_elements = 0;
  for (int i = elements->length; --i >= 0;) {
    GumboNode* node = elements->data[i];
    if (node == &kActiveFormattingScopeMarker) {
      break;
    }
    assert(node->type == GUMBO_NODE_ELEMENT);
    if (node_qualified_tag_is(
            node, desired_element->tag_namespace, desired_element->tag) &&
        all_attributes_match(
            &node->v.element.attributes, &desired_element->attributes)) {
      num_identical_elements++;
      *earliest_matching_index = i;
    }
  }
  return num_identical_elements;
}

// http://www.whatwg.org/specs/web-apps/current-work/complete/parsing.html#reconstruct-the-active-formatting-elements
static void add_formatting_element(GumboParser* parser, const GumboNode* node) {
  assert(node == &kActiveFormattingScopeMarker ||
         node->type == GUMBO_NODE_ELEMENT);
  GumboVector* elements = &parser->_parser_state->_active_formatting_elements;
  if (node == &kActiveFormattingScopeMarker) {
    gumbo_debug("Adding a scope marker.\n");
  } else {
    gumbo_debug("Adding a formatting element.\n");
  }

  // Hunt for identical elements.
  int earliest_identical_element = elements->length;
  int num_identical_elements = count_formatting_elements_of_tag(
      parser, node, &earliest_identical_element);

  // Noah's Ark clause: if there're at least 3, remove the earliest.
  if (num_identical_elements >= 3) {
    gumbo_debug("Noah's ark clause: removing element at %d.\n",
        earliest_identical_element);
    gumbo_vector_remove_at(parser, earliest_identical_element, elements);
  }

  gumbo_vector_add(parser, (void*) node, elements);
}

static bool is_open_element(GumboParser* parser, const GumboNode* node) {
  GumboVector* open_elements = &parser->_parser_state->_open_elements;
  for (unsigned int i = 0; i < open_elements->length; ++i) {
    if (open_elements->data[i] == node) {
      return true;
    }
  }
  return false;
}

// Clones attributes, tags, etc. of a node, but does not copy the content.  The
// clone shares no structure with the original node: all owned strings and
// values are fresh copies.
GumboNode* clone_node(GumboParser* parser, GumboNode* node, GumboParseFlags reason) {
  assert(node->type == GUMBO_NODE_ELEMENT || node->type == GUMBO_NODE_TEMPLATE);
  GumboNode* new_node = gumbo_parser_allocate(parser, sizeof(GumboNode));
  *new_node = *node;
  new_node->parent = NULL;
  new_node->index_within_parent = -1;
  // Clear the GUMBO_INSERTION_IMPLICIT_END_TAG flag, as the cloned node may
  // have a separate end tag.
  new_node->parse_flags &= ~GUMBO_INSERTION_IMPLICIT_END_TAG;
  new_node->parse_flags |= reason | GUMBO_INSERTION_BY_PARSER;
  GumboElement* element = &new_node->v.element;
  gumbo_vector_init(parser, 1, &element->children);

  const GumboVector* old_attributes = &node->v.element.attributes;
  gumbo_vector_init(parser, old_attributes->length, &element->attributes);
  for (unsigned int i = 0; i < old_attributes->length; ++i) {
    const GumboAttribute* old_attr = old_attributes->data[i];
    GumboAttribute* attr = gumbo_parser_allocate(parser, sizeof(GumboAttribute));
    *attr = *old_attr;
    attr->name = gumbo_copy_stringz(parser, old_attr->name);
    attr->value = gumbo_copy_stringz(parser, old_attr->value);
    gumbo_vector_add(parser, attr, &element->attributes);
  }
  return new_node;
}

// "Reconstruct active formatting elements" part of the spec.
// This implementation is based on the html5lib translation from the mess of
// GOTOs in the spec to reasonably structured programming.
// http://code.google.com/p/html5lib/source/browse/python/html5lib/treebuilders/_base.py
static void reconstruct_active_formatting_elements(GumboParser* parser) {
  GumboVector* elements = &parser->_parser_state->_active_formatting_elements;
  // Step 1
  if (elements->length == 0) {
    return;
  }

  // Step 2 & 3
  unsigned int i = elements->length - 1;
  GumboNode* element = elements->data[i];
  if (element == &kActiveFormattingScopeMarker ||
      is_open_element(parser, element)) {
    return;
  }

  // Step 6
  do {
    if (i == 0) {
      // Step 4
      i = -1;  // Incremented to 0 below.
      break;
    }
    // Step 5
    element = elements->data[--i];
  } while (element != &kActiveFormattingScopeMarker &&
           !is_open_element(parser, element));

  ++i;
  gumbo_debug("Reconstructing elements from %d on %s parent.\n", i,
      gumbo_normalized_tagname(get_current_node(parser)->v.element.tag));
  for (; i < elements->length; ++i) {
    // Step 7 & 8.
    assert(elements->length > 0);
    assert(i < elements->length);
    element = elements->data[i];
    assert(element != &kActiveFormattingScopeMarker);
    GumboNode* clone = clone_node(
        parser, element, GUMBO_INSERTION_RECONSTRUCTED_FORMATTING_ELEMENT);
    // Step 9.
    InsertionLocation location =
        get_appropriate_insertion_location(parser, NULL);
    insert_node(parser, clone, location);
    gumbo_vector_add(parser, (void*) clone, &parser->_parser_state->_open_elements);

    // Step 10.
    elements->data[i] = clone;
    gumbo_debug("Reconstructed %s element at %d.\n",
        gumbo_normalized_tagname(clone->v.element.tag), i);
  }
}

static void clear_active_formatting_elements(GumboParser* parser) {
  GumboVector* elements = &parser->_parser_state->_active_formatting_elements;
  int num_elements_cleared = 0;
  const GumboNode* node;
  do {
    node = gumbo_vector_pop(parser, elements);
    ++num_elements_cleared;
  } while (node && node != &kActiveFormattingScopeMarker);
  gumbo_debug("Cleared %d elements from active formatting list.\n",
      num_elements_cleared);
}

// http://www.whatwg.org/specs/web-apps/current-work/complete/tokenization.html#the-initial-insertion-mode
static GumboQuirksModeEnum compute_quirks_mode(const GumboTokenDocType* doctype) {
  if (doctype->force_quirks || strcmp(doctype->name, kDoctypeHtml.data) ||
      is_in_static_list(
          doctype->public_identifier, kQuirksModePublicIdPrefixes, false) ||
      is_in_static_list(
          doctype->public_identifier, kQuirksModePublicIdExactMatches, true) ||
      is_in_static_list(
          doctype->system_identifier, kQuirksModeSystemIdExactMatches, true) ||
      (is_in_static_list(doctype->public_identifier,
           kLimitedQuirksRequiresSystemIdPublicIdPrefixes, false) &&
          !doctype->has_system_identifier)) {
    return GUMBO_DOCTYPE_QUIRKS;
  } else if (is_in_static_list(doctype->public_identifier,
                 kLimitedQuirksPublicIdPrefixes, false) ||
             (is_in_static_list(doctype->public_identifier,
                  kLimitedQuirksRequiresSystemIdPublicIdPrefixes, false) &&
                 doctype->has_system_identifier)) {
    return GUMBO_DOCTYPE_LIMITED_QUIRKS;
  }
  return GUMBO_DOCTYPE_NO_QUIRKS;
}

// The following functions are all defined by the "has an element in __ scope"
// sections of the HTML5 spec:
// http://www.whatwg.org/specs/web-apps/current-work/multipage/parsing.html#has-an-element-in-the-specific-scope
// The basic idea behind them is that they check for an element of the given
// qualified name, contained within a scope formed by a set of other qualified
// names.  For example, "has an element in list scope" looks for an element of
// the given qualified name within the nearest enclosing <ol> or <ul>, along
// with a bunch of generic element types that serve to "firewall" their content
// from the rest of the document. Note that because of the way the spec is
// written,
// all elements are expected to be in the HTML namespace
static bool has_an_element_in_specific_scope(GumboParser* parser,
    int expected_size, const GumboTag* expected, bool negate,
    const gumbo_tagset tags) {
  GumboVector* open_elements = &parser->_parser_state->_open_elements;
  for (int i = open_elements->length; --i >= 0;) {
    const GumboNode* node = open_elements->data[i];
    if (node->type != GUMBO_NODE_ELEMENT && node->type != GUMBO_NODE_TEMPLATE)
      continue;

    GumboTag node_tag = node->v.element.tag;
    GumboNamespaceEnum node_ns = node->v.element.tag_namespace;
    for (int j = 0; j < expected_size; ++j) {
      if (node_tag == expected[j] && node_ns == GUMBO_NAMESPACE_HTML)
        return true;
    }

    bool found = TAGSET_INCLUDES(tags, node_ns, node_tag);
    if (negate != found) return false;
  }
  return false;
}

// Checks for the presence of an open element of the specified tag type.
static bool has_open_element(GumboParser* parser, GumboTag tag) {
  return has_an_element_in_specific_scope(
      parser, 1, &tag, false, (gumbo_tagset){TAG(HTML)});
}

// http://www.whatwg.org/specs/web-apps/current-work/multipage/parsing.html#has-an-element-in-scope
static bool has_an_element_in_scope(GumboParser* parser, GumboTag tag) {
  return has_an_element_in_specific_scope(parser, 1, &tag, false,
      (gumbo_tagset){TAG(APPLET), TAG(CAPTION), TAG(HTML), TAG(TABLE), TAG(TD),
          TAG(TH), TAG(MARQUEE), TAG(OBJECT), TAG(TEMPLATE), TAG_MATHML(MI),
          TAG_MATHML(MO), TAG_MATHML(MN), TAG_MATHML(MS), TAG_MATHML(MTEXT),
          TAG_MATHML(ANNOTATION_XML), TAG_SVG(FOREIGNOBJECT), TAG_SVG(DESC),
          TAG_SVG(TITLE)});
}

// Like "has an element in scope", but for the specific case of looking for a
// unique target node, not for any node with a given tag name.  This duplicates
// much of the algorithm from has_an_element_in_specific_scope because the
// predicate is different when checking for an exact node, and it's easier &
// faster just to duplicate the code for this one case than to try and
// parameterize it.
static bool has_node_in_scope(GumboParser* parser, const GumboNode* node) {
  GumboVector* open_elements = &parser->_parser_state->_open_elements;
  for (int i = open_elements->length; --i >= 0;) {
    const GumboNode* current = open_elements->data[i];
    if (current == node) {
      return true;
    }
    if (current->type != GUMBO_NODE_ELEMENT &&
        current->type != GUMBO_NODE_TEMPLATE) {
      continue;
    }
    if (node_tag_in_set(current,
            (gumbo_tagset){TAG(APPLET), TAG(CAPTION), TAG(HTML), TAG(TABLE),
                TAG(TD), TAG(TH), TAG(MARQUEE), TAG(OBJECT), TAG(TEMPLATE),
                TAG_MATHML(MI), TAG_MATHML(MO), TAG_MATHML(MN), TAG_MATHML(MS),
                TAG_MATHML(MTEXT), TAG_MATHML(ANNOTATION_XML),
                TAG_SVG(FOREIGNOBJECT), TAG_SVG(DESC), TAG_SVG(TITLE)})) {
      return false;
    }
  }
  assert(false);
  return false;
}

// Like has_an_element_in_scope, but restricts the expected qualified name to a
// range of possible qualified names instead of just a single one.
static bool has_an_element_in_scope_with_tagname(GumboParser* parser, int expected_len, const GumboTag expected[]) {
  return has_an_element_in_specific_scope(parser, expected_len, expected, false,
      (gumbo_tagset){TAG(APPLET), TAG(CAPTION), TAG(HTML), TAG(TABLE), TAG(TD),
          TAG(TH), TAG(MARQUEE), TAG(OBJECT), TAG(TEMPLATE), TAG_MATHML(MI),
          TAG_MATHML(MO), TAG_MATHML(MN), TAG_MATHML(MS), TAG_MATHML(MTEXT),
          TAG_MATHML(ANNOTATION_XML), TAG_SVG(FOREIGNOBJECT), TAG_SVG(DESC),
          TAG_SVG(TITLE)});
}

// http://www.whatwg.org/specs/web-apps/current-work/multipage/parsing.html#has-an-element-in-list-item-scope
static bool has_an_element_in_list_scope(GumboParser* parser, GumboTag tag) {
  return has_an_element_in_specific_scope(parser, 1, &tag, false,
      (gumbo_tagset){TAG(APPLET), TAG(CAPTION), TAG(HTML), TAG(TABLE), TAG(TD),
          TAG(TH), TAG(MARQUEE), TAG(OBJECT), TAG(TEMPLATE), TAG_MATHML(MI),
          TAG_MATHML(MO), TAG_MATHML(MN), TAG_MATHML(MS), TAG_MATHML(MTEXT),
          TAG_MATHML(ANNOTATION_XML), TAG_SVG(FOREIGNOBJECT), TAG_SVG(DESC),
          TAG_SVG(TITLE), TAG(OL), TAG(UL)});
}

// http://www.whatwg.org/specs/web-apps/current-work/multipage/parsing.html#has-an-element-in-button-scope
static bool has_an_element_in_button_scope(GumboParser* parser, GumboTag tag) {
  return has_an_element_in_specific_scope(parser, 1, &tag, false,
      (gumbo_tagset){TAG(APPLET), TAG(CAPTION), TAG(HTML), TAG(TABLE), TAG(TD),
          TAG(TH), TAG(MARQUEE), TAG(OBJECT), TAG(TEMPLATE), TAG_MATHML(MI),
          TAG_MATHML(MO), TAG_MATHML(MN), TAG_MATHML(MS), TAG_MATHML(MTEXT),
          TAG_MATHML(ANNOTATION_XML), TAG_SVG(FOREIGNOBJECT), TAG_SVG(DESC),
          TAG_SVG(TITLE), TAG(BUTTON)});
}

// http://www.whatwg.org/specs/web-apps/current-work/multipage/parsing.html#has-an-element-in-table-scope
static bool has_an_element_in_table_scope(GumboParser* parser, GumboTag tag) {
  return has_an_element_in_specific_scope(parser, 1, &tag, false,
      (gumbo_tagset){TAG(HTML), TAG(TABLE), TAG(TEMPLATE)});
}

// http://www.whatwg.org/specs/web-apps/current-work/multipage/parsing.html#has-an-element-in-select-scope
static bool has_an_element_in_select_scope(GumboParser* parser, GumboTag tag) {
  return has_an_element_in_specific_scope(
      parser, 1, &tag, true, (gumbo_tagset){TAG(OPTGROUP), TAG(OPTION)});
}

// http://www.whatwg.org/specs/web-apps/current-work/complete/tokenization.html#generate-implied-end-tags
// "exception" is the "element to exclude from the process" listed in the spec.
// Pass GUMBO_TAG_LAST to not exclude any of them.
static void generate_implied_end_tags(GumboParser* parser, GumboTag exception) {
  for (; node_tag_in_set(get_current_node(parser),
             (gumbo_tagset){TAG(DD), TAG(DT), TAG(LI), TAG(OPTION),
                 TAG(OPTGROUP), TAG(P), TAG(RP), TAG(RB), TAG(RT), TAG(RTC)}) &&
         !node_html_tag_is(get_current_node(parser), exception);
       pop_current_node(parser))
    ;
}

// This is the "generate all implied end tags thoroughly" clause of the spec.
// https://html.spec.whatwg.org/multipage/syntax.html#closing-elements-that-have-implied-end-tags
static void generate_all_implied_end_tags_thoroughly(GumboParser* parser) {
  for (
      ; node_tag_in_set(get_current_node(parser),
          (gumbo_tagset){TAG(CAPTION), TAG(COLGROUP), TAG(DD), TAG(DT), TAG(LI),
              TAG(OPTION), TAG(OPTGROUP), TAG(P), TAG(RP), TAG(RT), TAG(RTC),
              TAG(TBODY), TAG(TD), TAG(TFOOT), TAG(TH), TAG(HEAD), TAG(TR)});
      pop_current_node(parser))
    ;
}

// This factors out the clauses relating to "act as if an end tag token with tag
// name "table" had been seen.  Returns true if there's a table element in table
// scope which was successfully closed, false if not and the token should be
// ignored.  Does not add parse errors; callers should handle that.
static bool close_table(GumboParser* parser) {
  if (!has_an_element_in_table_scope(parser, GUMBO_TAG_TABLE)) {
    return false;
  }

  GumboNode* node = pop_current_node(parser);
  while (!node_html_tag_is(node, GUMBO_TAG_TABLE)) {
    node = pop_current_node(parser);
  }
  reset_insertion_mode_appropriately(parser);
  return true;
}

// This factors out the clauses relating to "act as if an end tag token with tag
// name `cell_tag` had been seen".
static bool close_table_cell(GumboParser* parser, const GumboToken* token, GumboTag cell_tag) {
  bool result = true;
  generate_implied_end_tags(parser, GUMBO_TAG_LAST);
  const GumboNode* node = get_current_node(parser);
  if (!node_html_tag_is(node, cell_tag)) {
    parser_add_parse_error(parser, token);
    result = false;
  }
  do {
    node = pop_current_node(parser);
  } while (!node_html_tag_is(node, cell_tag));

  clear_active_formatting_elements(parser);
  set_insertion_mode(parser, GUMBO_INSERTION_MODE_IN_ROW);
  return result;
}

// http://www.whatwg.org/specs/web-apps/current-work/complete/tokenization.html#close-the-cell
// This holds the logic to determine whether we should close a <td> or a <th>.
static bool close_current_cell(GumboParser* parser, const GumboToken* token) {
  if (has_an_element_in_table_scope(parser, GUMBO_TAG_TD)) {
    assert(!has_an_element_in_table_scope(parser, GUMBO_TAG_TH));
    return close_table_cell(parser, token, GUMBO_TAG_TD);
  } else {
    assert(has_an_element_in_table_scope(parser, GUMBO_TAG_TH));
    return close_table_cell(parser, token, GUMBO_TAG_TH);
  }
}

// This factors out the "act as if an end tag of tag name 'select' had been
// seen" clause of the spec, since it's referenced in several places.  It pops
// all nodes from the stack until the current <select> has been closed, then
// resets the insertion mode appropriately.
static void close_current_select(GumboParser* parser) {
  GumboNode* node = pop_current_node(parser);
  while (!node_html_tag_is(node, GUMBO_TAG_SELECT)) {
    node = pop_current_node(parser);
  }
  reset_insertion_mode_appropriately(parser);
}

// The list of nodes in the "special" category:
// http://www.whatwg.org/specs/web-apps/current-work/complete/parsing.html#special
static bool is_special_node(const GumboNode* node) {
  assert(node->type == GUMBO_NODE_ELEMENT || node->type == GUMBO_NODE_TEMPLATE);
  return node_tag_in_set(node,
      (gumbo_tagset){TAG(ADDRESS), TAG(APPLET), TAG(AREA), TAG(ARTICLE),
          TAG(ASIDE), TAG(BASE), TAG(BASEFONT), TAG(BGSOUND), TAG(BLOCKQUOTE),
          TAG(BODY), TAG(BR), TAG(BUTTON), TAG(CAPTION), TAG(CENTER), TAG(COL),
          TAG(COLGROUP), TAG(MENUITEM), TAG(DD), TAG(DETAILS), TAG(DIR),
          TAG(DIV), TAG(DL), TAG(DT), TAG(EMBED), TAG(FIELDSET),
          TAG(FIGCAPTION), TAG(FIGURE), TAG(FOOTER), TAG(FORM), TAG(FRAME),
          TAG(FRAMESET), TAG(H1), TAG(H2), TAG(H3), TAG(H4), TAG(H5), TAG(H6),
          TAG(HEAD), TAG(HEADER), TAG(HGROUP), TAG(HR), TAG(HTML), TAG(IFRAME),
          TAG(IMG), TAG(INPUT), TAG(ISINDEX), TAG(LI), TAG(LINK), TAG(LISTING),
          TAG(MARQUEE), TAG(MENU), TAG(META), TAG(NAV), TAG(NOEMBED),
          TAG(NOFRAMES), TAG(NOSCRIPT), TAG(OBJECT), TAG(OL), TAG(P),
          TAG(PARAM), TAG(PLAINTEXT), TAG(PRE), TAG(SCRIPT), TAG(SECTION),
          TAG(SELECT), TAG(STYLE), TAG(SUMMARY), TAG(TABLE), TAG(TBODY),
          TAG(TD), TAG(TEMPLATE), TAG(TEXTAREA), TAG(TFOOT), TAG(TH),
          TAG(THEAD), TAG(TR), TAG(UL), TAG(WBR), TAG(XMP),

          TAG_MATHML(MI), TAG_MATHML(MO), TAG_MATHML(MN), TAG_MATHML(MS),
          TAG_MATHML(MTEXT), TAG_MATHML(ANNOTATION_XML),

          TAG_SVG(FOREIGNOBJECT), TAG_SVG(DESC),

          // This TagSet needs to include the "title" element in both the
          // HTML and SVG namespaces. Using both TAG(TITLE) and TAG_SVG(TITLE)
          // won't work, due to the simplistic way in which the TAG macros are
          // implemented, so we do it like this instead:
          [GUMBO_TAG_TITLE] =
              (1 << GUMBO_NAMESPACE_HTML) |
              (1 << GUMBO_NAMESPACE_SVG)
      }
   );
}

// Implicitly closes currently open elements until it reaches an element with
// the
// specified qualified name.  If the elements closed are in the set handled by
// generate_implied_end_tags, this is normal operation and this function returns
// true.  Otherwise, a parse error is recorded and this function returns false.
static bool implicitly_close_tags(GumboParser* parser, GumboToken* token,
    GumboNamespaceEnum target_ns, GumboTag target) {
  bool result = true;
  generate_implied_end_tags(parser, target);
  if (!node_qualified_tag_is(get_current_node(parser), target_ns, target)) {
    parser_add_parse_error(parser, token);
    while (
        !node_qualified_tag_is(get_current_node(parser), target_ns, target)) {
      pop_current_node(parser);
    }
    result = false;
  }
  assert(node_qualified_tag_is(get_current_node(parser), target_ns, target));
  pop_current_node(parser);
  return result;
}

// If the stack of open elements has a <p> tag in button scope, this acts as if
// a </p> tag was encountered, implicitly closing tags.  Returns false if a
// parse error occurs.  This is a convenience function because this particular
// clause appears several times in the spec.
static bool maybe_implicitly_close_p_tag(GumboParser* parser, GumboToken* token) {
  if (has_an_element_in_button_scope(parser, GUMBO_TAG_P)) {
    return implicitly_close_tags(
        parser, token, GUMBO_NAMESPACE_HTML, GUMBO_TAG_P);
  }
  return true;
}

// Convenience function to encapsulate the logic for closing <li> or <dd>/<dt>
// tags.  Pass true to is_li for handling <li> tags, false for <dd> and <dt>.
static void maybe_implicitly_close_list_tag(GumboParser* parser, GumboToken* token, bool is_li) {
  GumboParserState* state = parser->_parser_state;
  state->_frameset_ok = false;
  for (int i = state->_open_elements.length; --i >= 0;) {
    const GumboNode* node = state->_open_elements.data[i];
    bool is_list_tag =
        is_li ? node_html_tag_is(node, GUMBO_TAG_LI)
              : node_tag_in_set(node, (gumbo_tagset){TAG(DD), TAG(DT)});
    if (is_list_tag) {
      implicitly_close_tags(
          parser, token, node->v.element.tag_namespace, node->v.element.tag);
      return;
    }
    if (is_special_node(node) &&
        !node_tag_in_set(
            node, (gumbo_tagset){TAG(ADDRESS), TAG(DIV), TAG(P)})) {
      return;
    }
  }
}

static void merge_attributes(GumboParser* parser, GumboToken* token, GumboNode* node) {
  assert(token->type == GUMBO_TOKEN_START_TAG);
  assert(node->type == GUMBO_NODE_ELEMENT);
  const GumboVector* token_attr = &token->v.start_tag.attributes;
  GumboVector* node_attr = &node->v.element.attributes;

  for (unsigned int i = 0; i < token_attr->length; ++i) {
    GumboAttribute* attr = token_attr->data[i];
    if (!gumbo_get_attribute(node_attr, attr->name)) {
      // Ownership of the attribute is transferred by this gumbo_vector_add,
      // so it has to be nulled out of the original token so it doesn't get
      // double-deleted.
      gumbo_vector_add(parser, attr, node_attr);
      token_attr->data[i] = NULL;
    }
  }
  // When attributes are merged, it means the token has been ignored and merged
  // with another token, so we need to free its memory.  The attributes that are
  // transferred need to be nulled-out in the vector above so that they aren't
  // double-deleted.
  gumbo_token_destroy(parser, token);

#ifndef NDEBUG
  // Mark this sentinel so the assertion in the main loop knows it's been
  // destroyed.
  token->v.start_tag.attributes = kGumboEmptyVector;
#endif
}

const char* gumbo_normalize_svg_tagname(const GumboStringPiece* tag) {
  for (size_t i = 0; i < sizeof(kSvgTagReplacements) / sizeof(ReplacementEntry);
       ++i) {
    const ReplacementEntry* entry = &kSvgTagReplacements[i];
    if (gumbo_string_equals_ignore_case(tag, &entry->from)) {
      return entry->to.data;
    }
  }
  return NULL;
}

// http://www.whatwg.org/specs/web-apps/current-work/multipage/tree-construction.html#adjust-foreign-attributes
// This destructively modifies any matching attributes on the token and sets the
// namespace appropriately.
static void adjust_foreign_attributes(GumboParser* parser, GumboToken* token) {
  assert(token->type == GUMBO_TOKEN_START_TAG);
  const GumboVector* attributes = &token->v.start_tag.attributes;
  for (size_t i = 0; i < sizeof(kForeignAttributeReplacements) /
                             sizeof(NamespacedAttributeReplacement);
       ++i) {
    const NamespacedAttributeReplacement* entry =
        &kForeignAttributeReplacements[i];
    GumboAttribute* attr = gumbo_get_attribute(attributes, entry->from);
    if (!attr) {
      continue;
    }
    gumbo_parser_deallocate(parser, (void*) attr->name);
    attr->attr_namespace = entry->attr_namespace;
    attr->name = gumbo_copy_stringz(parser, entry->local_name);
  }
}

// http://www.whatwg.org/specs/web-apps/current-work/complete/tokenization.html#adjust-svg-attributes
// This destructively modifies any matching attributes on the token.
static void adjust_svg_attributes(GumboParser* parser, GumboToken* token) {
  assert(token->type == GUMBO_TOKEN_START_TAG);
  const GumboVector* attributes = &token->v.start_tag.attributes;
  for (size_t i = 0; i < sizeof(kSvgAttributeReplacements) / sizeof(ReplacementEntry); ++i) {
    const ReplacementEntry* entry = &kSvgAttributeReplacements[i];
    GumboAttribute* attr = gumbo_get_attribute(attributes, entry->from.data);
    if (!attr) {
      continue;
    }
    gumbo_parser_deallocate(parser, (void*) attr->name);
    attr->name = gumbo_copy_stringz(parser, entry->to.data);
  }
}

// http://www.whatwg.org/specs/web-apps/current-work/complete/tokenization.html#adjust-mathml-attributes
// Note that this may destructively modify the token with the new attribute
// value.
static void adjust_mathml_attributes(GumboParser* parser, GumboToken* token) {
  assert(token->type == GUMBO_TOKEN_START_TAG);
  GumboAttribute* attr =
      gumbo_get_attribute(&token->v.start_tag.attributes, "definitionurl");
  if (!attr) {
    return;
  }
  gumbo_parser_deallocate(parser, (void*) attr->name);
  attr->name = gumbo_copy_stringz(parser, "definitionURL");
}

static bool doctype_matches(const GumboTokenDocType* doctype,
    const GumboStringPiece* public_id, const GumboStringPiece* system_id,
    bool allow_missing_system_id) {
  return !strcmp(doctype->public_identifier, public_id->data) &&
         (allow_missing_system_id || doctype->has_system_identifier) &&
         !strcmp(doctype->system_identifier, system_id->data);
}

static bool maybe_add_doctype_error(GumboParser* parser, const GumboToken* token) {
  const GumboTokenDocType* doctype = &token->v.doc_type;
  bool html_doctype = !strcmp(doctype->name, kDoctypeHtml.data);
  if ((!html_doctype || doctype->has_public_identifier ||
          (doctype->has_system_identifier &&
              !strcmp(
                  doctype->system_identifier, kSystemIdLegacyCompat.data))) &&
      !(html_doctype && (doctype_matches(doctype, &kPublicIdHtml4_0,
                             &kSystemIdRecHtml4_0, true) ||
                            doctype_matches(doctype, &kPublicIdHtml4_01,
                                &kSystemIdHtml4, true) ||
                            doctype_matches(doctype, &kPublicIdXhtml1_0,
                                &kSystemIdXhtmlStrict1_1, false) ||
                            doctype_matches(doctype, &kPublicIdXhtml1_1,
                                &kSystemIdXhtml1_1, false)))) {
    parser_add_parse_error(parser, token);
    return false;
  }
  return true;
}

static void remove_from_parent(GumboParser* parser, GumboNode* node) {
  if (!node->parent) {
    // The node may not have a parent if, for example, it is a newly-cloned copy
    // of an active formatting element.  DOM manipulations continue with the
    // orphaned fragment of the DOM tree until it's appended/foster-parented to
    // the common ancestor at the end of the adoption agency algorithm.
    return;
  }
  assert(node->parent->type == GUMBO_NODE_ELEMENT);
  GumboVector* children = &node->parent->v.element.children;
  int index = gumbo_vector_index_of(children, node);
  assert(index != -1);

  gumbo_vector_remove_at(parser, index, children);
  node->parent = NULL;
  node->index_within_parent = -1;
  for (unsigned int i = index; i < children->length; ++i) {
    GumboNode* child = children->data[i];
    child->index_within_parent = i;
  }
}

// http://www.whatwg.org/specs/web-apps/current-work/multipage/the-end.html#an-introduction-to-error-handling-and-strange-cases-in-the-parser
// Also described in the "in body" handling for end formatting tags.
static bool adoption_agency_algorithm(GumboParser* parser, GumboToken* token, GumboTag subject) {
  GumboParserState* state = parser->_parser_state;
  gumbo_debug("Entering adoption agency algorithm.\n");
  // Step 1.
  GumboNode* current_node = get_current_node(parser);
  if (current_node->v.element.tag_namespace == GUMBO_NAMESPACE_HTML &&
      current_node->v.element.tag == subject &&
      gumbo_vector_index_of(
          &state->_active_formatting_elements, current_node) == -1) {
    pop_current_node(parser);
    return false;
  }
  // Steps 2-4 & 20:
  for (unsigned int i = 0; i < 8; ++i) {
    // Step 5.
    GumboNode* formatting_node = NULL;
    int formatting_node_in_open_elements = -1;
    for (int j = state->_active_formatting_elements.length; --j >= 0;) {
      GumboNode* current_node = state->_active_formatting_elements.data[j];
      if (current_node == &kActiveFormattingScopeMarker) {
        gumbo_debug("Broke on scope marker; aborting.\n");
        // Last scope marker; abort the algorithm.
        return false;
      }
      if (node_html_tag_is(current_node, subject)) {
        // Found it.
        formatting_node = current_node;
        formatting_node_in_open_elements =
            gumbo_vector_index_of(&state->_open_elements, formatting_node);
        gumbo_debug("Formatting element of tag %s at %d.\n",
            gumbo_normalized_tagname(subject),
            formatting_node_in_open_elements);
        break;
      }
    }
    if (!formatting_node) {
      // No matching tag; not a parse error outright, but fall through to the
      // "any other end tag" clause (which may potentially add a parse error,
      // but not always).
      gumbo_debug("No active formatting elements; aborting.\n");
      return false;
    }

    // Step 6
    if (formatting_node_in_open_elements == -1) {
      gumbo_debug("Formatting node not on stack of open elements.\n");
      parser_add_parse_error(parser, token);
      gumbo_vector_remove(parser, formatting_node, &state->_active_formatting_elements);
      return false;
    }

    // Step 7
    if (!has_an_element_in_scope(parser, formatting_node->v.element.tag)) {
      parser_add_parse_error(parser, token);
      gumbo_debug("Element not in scope.\n");
      return false;
    }

    // Step 8
    if (formatting_node != get_current_node(parser)) {
      parser_add_parse_error(parser, token);  // But continue onwards.
    }
    assert(formatting_node);
    assert(!node_html_tag_is(formatting_node, GUMBO_TAG_HTML));
    assert(!node_html_tag_is(formatting_node, GUMBO_TAG_BODY));

    // Step 9 & 10
    GumboNode* furthest_block = NULL;
    for (unsigned int j = formatting_node_in_open_elements;
         j < state->_open_elements.length; ++j) {
      assert(j > 0);
      GumboNode* current = state->_open_elements.data[j];
      if (is_special_node(current)) {
        // Step 9.
        furthest_block = current;
        break;
      }
    }
    if (!furthest_block) {
      // Step 10.
      while (get_current_node(parser) != formatting_node) {
        pop_current_node(parser);
      }
      // And the formatting element itself.
      pop_current_node(parser);
      gumbo_vector_remove(parser, formatting_node, &state->_active_formatting_elements);
      return false;
    }
    assert(!node_html_tag_is(furthest_block, GUMBO_TAG_HTML));
    assert(furthest_block);

    // Step 11.
    // Elements may be moved and reparented by this algorithm, so
    // common_ancestor is not necessarily the same as formatting_node->parent.
    GumboNode* common_ancestor =
        state->_open_elements.data[gumbo_vector_index_of(&state->_open_elements,
                                       formatting_node) -
                                   1];
    gumbo_debug("Common ancestor tag = %s, furthest block tag = %s.\n",
        gumbo_normalized_tagname(common_ancestor->v.element.tag),
        gumbo_normalized_tagname(furthest_block->v.element.tag));

    // Step 12.
    int bookmark = gumbo_vector_index_of(
                       &state->_active_formatting_elements, formatting_node) +
                   1;
    gumbo_debug("Bookmark at %d.\n", bookmark);
    // Step 13.
    GumboNode* node = furthest_block;
    GumboNode* last_node = furthest_block;
    // Must be stored explicitly, in case node is removed from the stack of open
    // elements, to handle step 9.4.
    int saved_node_index = gumbo_vector_index_of(&state->_open_elements, node);
    assert(saved_node_index > 0);
    // Step 13.1.
    for (int j = 0;;) {
      // Step 13.2.
      ++j;
      // Step 13.3.
      int node_index = gumbo_vector_index_of(&state->_open_elements, node);
      gumbo_debug("Current index: %d, last index: %d.\n", node_index, saved_node_index);
      if (node_index == -1) {
        node_index = saved_node_index;
      }
      saved_node_index = --node_index;
      assert(node_index > 0);
      assert((unsigned int) node_index < state->_open_elements.capacity);
      node = state->_open_elements.data[node_index];
      assert(node->parent);
      if (node == formatting_node) {
        // Step 13.4.
        break;
      }
      int formatting_index =
          gumbo_vector_index_of(&state->_active_formatting_elements, node);
      if (j > 3 && formatting_index != -1) {
        // Step 13.5.
        gumbo_debug("Removing formatting element at %d.\n", formatting_index);
        gumbo_vector_remove_at(
            parser, formatting_index, &state->_active_formatting_elements);
        // Removing the element shifts all indices over by one, so we may need
        // to move the bookmark.
        if (formatting_index < bookmark) {
          --bookmark;
          gumbo_debug("Moving bookmark to %d.\n", bookmark);
        }
        continue;
      }
      if (formatting_index == -1) {
        // Step 13.6.
        gumbo_vector_remove_at(parser, node_index, &state->_open_elements);
        continue;
      }
      // Step 13.7.
      // "common ancestor as the intended parent" doesn't actually mean insert
      // it into the common ancestor; that happens below.
      node = clone_node(parser, node, GUMBO_INSERTION_ADOPTION_AGENCY_CLONED);
      assert(formatting_index >= 0);
      state->_active_formatting_elements.data[formatting_index] = node;
      assert(node_index >= 0);
      state->_open_elements.data[node_index] = node;
      // Step 13.8.
      if (last_node == furthest_block) {
        bookmark = formatting_index + 1;
        gumbo_debug("Bookmark moved to %d.\n", bookmark);
        assert((unsigned int) bookmark <= state->_active_formatting_elements.length);
      }
      // Step 13.9.
      last_node->parse_flags |= GUMBO_INSERTION_ADOPTION_AGENCY_MOVED;
      remove_from_parent(parser, last_node);
      append_node(parser, node, last_node);
      // Step 13.10.
      last_node = node;
    }  // Step 13.11.

    // Step 14.
    gumbo_debug("Removing %s node from parent ",
        gumbo_normalized_tagname(last_node->v.element.tag));
    remove_from_parent(parser, last_node);
    last_node->parse_flags |= GUMBO_INSERTION_ADOPTION_AGENCY_MOVED;
    InsertionLocation location =
        get_appropriate_insertion_location(parser, common_ancestor);
    gumbo_debug("and inserting it into %s.\n",
        gumbo_normalized_tagname(location.target->v.element.tag));
    insert_node(parser, last_node, location);

    // Step 15.
    GumboNode* new_formatting_node = clone_node(
        parser, formatting_node, GUMBO_INSERTION_ADOPTION_AGENCY_CLONED);
    formatting_node->parse_flags |= GUMBO_INSERTION_IMPLICIT_END_TAG;

    // Step 16.  Instead of appending nodes one-by-one, we swap the children
    // vector of furthest_block with the empty children of new_formatting_node,
    // reducing memory traffic and allocations.  We still have to reset their
    // parent pointers, though.
    GumboVector temp = new_formatting_node->v.element.children;
    new_formatting_node->v.element.children =
        furthest_block->v.element.children;
    furthest_block->v.element.children = temp;

    temp = new_formatting_node->v.element.children;
    for (unsigned int i = 0; i < temp.length; ++i) {
      GumboNode* child = temp.data[i];
      child->parent = new_formatting_node;
    }

    // Step 17.
    append_node(parser, furthest_block, new_formatting_node);

    // Step 18.
    // If the formatting node was before the bookmark, it may shift over all
    // indices after it, so we need to explicitly find the index and possibly
    // adjust the bookmark.
    int formatting_node_index = gumbo_vector_index_of(
        &state->_active_formatting_elements, formatting_node);
    assert(formatting_node_index != -1);
    if (formatting_node_index < bookmark) {
      gumbo_debug("Formatting node at %d is before bookmark at %d; decrementing.\n",
          formatting_node_index, bookmark);
      --bookmark;
    }
    gumbo_vector_remove_at(
        parser, formatting_node_index, &state->_active_formatting_elements);
    assert(bookmark >= 0);
    assert((unsigned int) bookmark <= state->_active_formatting_elements.length);
    gumbo_vector_insert_at(parser, new_formatting_node, bookmark,
        &state->_active_formatting_elements);

    // Step 19.
    gumbo_vector_remove(parser, formatting_node, &state->_open_elements);
    int insert_at =
        gumbo_vector_index_of(&state->_open_elements, furthest_block) + 1;
    assert(insert_at >= 0);
    assert((unsigned int) insert_at <= state->_open_elements.length);
    gumbo_vector_insert_at(
        parser, new_formatting_node, insert_at, &state->_open_elements);
  }  // Step 20.
  return true;
}

// This is here to clean up memory when the spec says "Ignore current token."
static void ignore_token(GumboParser* parser) {
  GumboToken* token = parser->_parser_state->_current_token;
  // Ownership of the token's internal buffers are normally transferred to the
  // element, but if no element is emitted (as happens in non-verbatim-mode
  // when a token is ignored), we need to free it here to prevent a memory
  // leak.
  gumbo_token_destroy(parser, token);
#ifndef NDEBUG
  if (token->type == GUMBO_TOKEN_START_TAG) {
    // Mark this sentinel so the assertion in the main loop knows it's been
    // destroyed.
    token->v.start_tag.attributes = kGumboEmptyVector;
  }
#endif
}

// http://www.whatwg.org/specs/web-apps/current-work/complete/the-end.html
static void finish_parsing(GumboParser* parser) {
  gumbo_debug("Finishing parsing");
  maybe_flush_text_node_buffer(parser);
  GumboParserState* state = parser->_parser_state;
  for (GumboNode* node = pop_current_node(parser); node;
       node = pop_current_node(parser)) {
    if ((node_html_tag_is(node, GUMBO_TAG_BODY) && state->_closed_body_tag) ||
        (node_html_tag_is(node, GUMBO_TAG_HTML) && state->_closed_html_tag)) {
      continue;
    }
    node->parse_flags |= GUMBO_INSERTION_IMPLICIT_END_TAG;
  }
  while (pop_current_node(parser))
    ;  // Pop them all.
}

static bool handle_initial(GumboParser* parser, GumboToken* token) {
  GumboDocument* document = &get_document_node(parser)->v.document;
  if (token->type == GUMBO_TOKEN_WHITESPACE) {
    ignore_token(parser);
    return true;
  } else if (token->type == GUMBO_TOKEN_COMMENT) {
    append_comment_node(parser, get_document_node(parser), token);
    return true;
  } else if (token->type == GUMBO_TOKEN_DOCTYPE) {
    document->has_doctype = true;
    document->name = token->v.doc_type.name;
    document->public_identifier = token->v.doc_type.public_identifier;
    document->system_identifier = token->v.doc_type.system_identifier;
    document->doc_type_quirks_mode = compute_quirks_mode(&token->v.doc_type);
    set_insertion_mode(parser, GUMBO_INSERTION_MODE_BEFORE_HTML);
    return maybe_add_doctype_error(parser, token);
  }
  parser_add_parse_error(parser, token);
  document->doc_type_quirks_mode = GUMBO_DOCTYPE_QUIRKS;
  set_insertion_mode(parser, GUMBO_INSERTION_MODE_BEFORE_HTML);
  parser->_parser_state->_reprocess_current_token = true;
  return true;
}

// http://www.whatwg.org/specs/web-apps/current-work/complete/tokenization.html#the-before-html-insertion-mode
static bool handle_before_html(GumboParser* parser, GumboToken* token) {
  if (token->type == GUMBO_TOKEN_DOCTYPE) {
    parser_add_parse_error(parser, token);
    ignore_token(parser);
    return false;
  } else if (token->type == GUMBO_TOKEN_COMMENT) {
    append_comment_node(parser, get_document_node(parser), token);
    return true;
  } else if (token->type == GUMBO_TOKEN_WHITESPACE) {
    ignore_token(parser);
    return true;
  } else if (tag_is(token, kStartTag, GUMBO_TAG_HTML)) {
    GumboNode* html_node = insert_element_from_token(parser, token);
    parser->_output->root = html_node;
    set_insertion_mode(parser, GUMBO_INSERTION_MODE_BEFORE_HEAD);
    return true;
  } else if (token->type == GUMBO_TOKEN_END_TAG &&
             !tag_in(token, false,
                 (gumbo_tagset){TAG(HEAD), TAG(BODY), TAG(HTML), TAG(BR)})) {
    parser_add_parse_error(parser, token);
    ignore_token(parser);
    return false;
  } else {
    GumboNode* html_node = insert_element_of_tag_type(
        parser, GUMBO_TAG_HTML, GUMBO_INSERTION_IMPLIED);
    assert(html_node);
    parser->_output->root = html_node;
    set_insertion_mode(parser, GUMBO_INSERTION_MODE_BEFORE_HEAD);
    parser->_parser_state->_reprocess_current_token = true;
    return true;
  }
}

// http://www.whatwg.org/specs/web-apps/current-work/complete/tokenization.html#the-before-head-insertion-mode
static bool handle_before_head(GumboParser* parser, GumboToken* token) {
  if (token->type == GUMBO_TOKEN_DOCTYPE) {
    parser_add_parse_error(parser, token);
    ignore_token(parser);
    return false;
  } else if (token->type == GUMBO_TOKEN_COMMENT) {
    append_comment_node(parser, get_current_node(parser), token);
    return true;
  } else if (token->type == GUMBO_TOKEN_WHITESPACE) {
    ignore_token(parser);
    return true;
  } else if (tag_is(token, kStartTag, GUMBO_TAG_HEAD)) {
    GumboNode* node = insert_element_from_token(parser, token);
    set_insertion_mode(parser, GUMBO_INSERTION_MODE_IN_HEAD);
    parser->_parser_state->_head_element = node;
    return true;
  } else if (token->type == GUMBO_TOKEN_END_TAG &&
             !tag_in(token, false,
                 (gumbo_tagset){TAG(HEAD), TAG(BODY), TAG(HTML), TAG(BR)})) {
    parser_add_parse_error(parser, token);
    ignore_token(parser);
    return false;
  } else {
    GumboNode* node = insert_element_of_tag_type(
        parser, GUMBO_TAG_HEAD, GUMBO_INSERTION_IMPLIED);
    set_insertion_mode(parser, GUMBO_INSERTION_MODE_IN_HEAD);
    parser->_parser_state->_head_element = node;
    parser->_parser_state->_reprocess_current_token = true;
    return true;
  }
}

// Forward declarations because of mutual dependencies.
static bool handle_token(GumboParser* parser, GumboToken* token);
static bool handle_in_body(GumboParser* parser, GumboToken* token);

// http://www.whatwg.org/specs/web-apps/current-work/complete/tokenization.html#parsing-main-inhead
static bool handle_in_head(GumboParser* parser, GumboToken* token) {
  if (token->type == GUMBO_TOKEN_WHITESPACE) {
    insert_text_token(parser, token);
    return true;
  } else if (token->type == GUMBO_TOKEN_DOCTYPE) {
    parser_add_parse_error(parser, token);
    ignore_token(parser);
    return false;
  } else if (token->type == GUMBO_TOKEN_COMMENT) {
    append_comment_node(parser, get_current_node(parser), token);
    return true;
  } else if (tag_is(token, kStartTag, GUMBO_TAG_HTML)) {
    return handle_in_body(parser, token);
  } else if (tag_in(token, kStartTag,
                 (gumbo_tagset){TAG(BASE), TAG(BASEFONT), TAG(BGSOUND),
                     TAG(MENUITEM), TAG(LINK)})) {
    insert_element_from_token(parser, token);
    pop_current_node(parser);
    acknowledge_self_closing_tag(parser);
    return true;
  } else if (tag_is(token, kStartTag, GUMBO_TAG_META)) {
    insert_element_from_token(parser, token);
    pop_current_node(parser);
    acknowledge_self_closing_tag(parser);
    // NOTE(jdtang): Gumbo handles only UTF-8, so the encoding clause of the
    // spec doesn't apply.  If clients want to handle meta-tag re-encoding, they
    // should specifically look for that string in the document and re-encode it
    // before passing to Gumbo.
    return true;
  } else if (tag_is(token, kStartTag, GUMBO_TAG_TITLE)) {
    run_generic_parsing_algorithm(parser, token, GUMBO_LEX_RCDATA);
    return true;
  } else if (tag_in(
                 token, kStartTag, (gumbo_tagset){TAG(NOFRAMES), TAG(STYLE)})) {
    run_generic_parsing_algorithm(parser, token, GUMBO_LEX_RAWTEXT);
    return true;
  } else if (tag_is(token, kStartTag, GUMBO_TAG_NOSCRIPT)) {
    insert_element_from_token(parser, token);
    set_insertion_mode(parser, GUMBO_INSERTION_MODE_IN_HEAD_NOSCRIPT);
    return true;
  } else if (tag_is(token, kStartTag, GUMBO_TAG_SCRIPT)) {
    run_generic_parsing_algorithm(parser, token, GUMBO_LEX_SCRIPT);
    return true;
  } else if (tag_is(token, kEndTag, GUMBO_TAG_HEAD)) {
    GumboNode* head = pop_current_node(parser);
    AVOID_UNUSED_VARIABLE_WARNING(head);
    assert(node_html_tag_is(head, GUMBO_TAG_HEAD));
    set_insertion_mode(parser, GUMBO_INSERTION_MODE_AFTER_HEAD);
    return true;
  } else if (tag_in(token, kEndTag,
                 (gumbo_tagset){TAG(BODY), TAG(HTML), TAG(BR)})) {
    pop_current_node(parser);
    set_insertion_mode(parser, GUMBO_INSERTION_MODE_AFTER_HEAD);
    parser->_parser_state->_reprocess_current_token = true;
    return true;
  } else if (tag_is(token, kStartTag, GUMBO_TAG_TEMPLATE)) {
    insert_element_from_token(parser, token);
    add_formatting_element(parser, &kActiveFormattingScopeMarker);
    parser->_parser_state->_frameset_ok = false;
    set_insertion_mode(parser, GUMBO_INSERTION_MODE_IN_TEMPLATE);
    push_template_insertion_mode(parser, GUMBO_INSERTION_MODE_IN_TEMPLATE);
    return true;
  } else if (tag_is(token, kEndTag, GUMBO_TAG_TEMPLATE)) {
    if (!has_open_element(parser, GUMBO_TAG_TEMPLATE)) {
      parser_add_parse_error(parser, token);
      ignore_token(parser);
      return false;
    }
    generate_all_implied_end_tags_thoroughly(parser);
    bool success = true;
    if (!node_html_tag_is(get_current_node(parser), GUMBO_TAG_TEMPLATE)) {
      parser_add_parse_error(parser, token);
      success = false;
    }
    while (!node_html_tag_is(pop_current_node(parser), GUMBO_TAG_TEMPLATE))
      ;
    clear_active_formatting_elements(parser);
    pop_template_insertion_mode(parser);
    reset_insertion_mode_appropriately(parser);
    return success;
  } else if (tag_is(token, kStartTag, GUMBO_TAG_HEAD) ||
             (token->type == GUMBO_TOKEN_END_TAG)) {
    parser_add_parse_error(parser, token);
    ignore_token(parser);
    return false;
  } else {
    pop_current_node(parser);
    set_insertion_mode(parser, GUMBO_INSERTION_MODE_AFTER_HEAD);
    parser->_parser_state->_reprocess_current_token = true;
    return true;
  }
}

// http://www.whatwg.org/specs/web-apps/current-work/complete/tokenization.html#parsing-main-inheadnoscript
static bool handle_in_head_noscript(GumboParser* parser, GumboToken* token) {
  if (token->type == GUMBO_TOKEN_DOCTYPE) {
    parser_add_parse_error(parser, token);
    return false;
  } else if (tag_is(token, kStartTag, GUMBO_TAG_HTML)) {
    return handle_in_body(parser, token);
  } else if (tag_is(token, kEndTag, GUMBO_TAG_NOSCRIPT)) {
    const GumboNode* node = pop_current_node(parser);
    assert(node_html_tag_is(node, GUMBO_TAG_NOSCRIPT));
    AVOID_UNUSED_VARIABLE_WARNING(node);
    set_insertion_mode(parser, GUMBO_INSERTION_MODE_IN_HEAD);
    return true;
  } else if (token->type == GUMBO_TOKEN_WHITESPACE ||
             token->type == GUMBO_TOKEN_COMMENT ||
             tag_in(token, kStartTag,
                 (gumbo_tagset){TAG(BASEFONT), TAG(BGSOUND), TAG(LINK),
                     TAG(META), TAG(NOFRAMES), TAG(STYLE)})) {
    return handle_in_head(parser, token);
  } else if (tag_in(
                 token, kStartTag, (gumbo_tagset){TAG(HEAD), TAG(NOSCRIPT)}) ||
             (token->type == GUMBO_TOKEN_END_TAG &&
                 !tag_is(token, kEndTag, GUMBO_TAG_BR))) {
    parser_add_parse_error(parser, token);
    ignore_token(parser);
    return false;
  } else {
    parser_add_parse_error(parser, token);
    const GumboNode* node = pop_current_node(parser);
    assert(node_html_tag_is(node, GUMBO_TAG_NOSCRIPT));
    AVOID_UNUSED_VARIABLE_WARNING(node);
    set_insertion_mode(parser, GUMBO_INSERTION_MODE_IN_HEAD);
    parser->_parser_state->_reprocess_current_token = true;
    return false;
  }
}

// http://www.whatwg.org/specs/web-apps/current-work/complete/tokenization.html#the-after-head-insertion-mode
static bool handle_after_head(GumboParser* parser, GumboToken* token) {
  GumboParserState* state = parser->_parser_state;
  if (token->type == GUMBO_TOKEN_WHITESPACE) {
    insert_text_token(parser, token);
    return true;
  } else if (token->type == GUMBO_TOKEN_DOCTYPE) {
    parser_add_parse_error(parser, token);
    ignore_token(parser);
    return false;
  } else if (token->type == GUMBO_TOKEN_COMMENT) {
    append_comment_node(parser, get_current_node(parser), token);
    return true;
  } else if (tag_is(token, kStartTag, GUMBO_TAG_HTML)) {
    return handle_in_body(parser, token);
  } else if (tag_is(token, kStartTag, GUMBO_TAG_BODY)) {
    insert_element_from_token(parser, token);
    state->_frameset_ok = false;
    set_insertion_mode(parser, GUMBO_INSERTION_MODE_IN_BODY);
    return true;
  } else if (tag_is(token, kStartTag, GUMBO_TAG_FRAMESET)) {
    insert_element_from_token(parser, token);
    set_insertion_mode(parser, GUMBO_INSERTION_MODE_IN_FRAMESET);
    return true;
  } else if (tag_in(token, kStartTag,
                 (gumbo_tagset){TAG(BASE), TAG(BASEFONT), TAG(BGSOUND),
                     TAG(LINK), TAG(META), TAG(NOFRAMES), TAG(SCRIPT),
                     TAG(STYLE), TAG(TEMPLATE), TAG(TITLE)})) {
    parser_add_parse_error(parser, token);
    assert(state->_head_element != NULL);
    // This must be flushed before we push the head element on, as there may be
    // pending character tokens that should be attached to the root.
    maybe_flush_text_node_buffer(parser);
    gumbo_vector_add(parser, state->_head_element, &state->_open_elements);
    bool result = handle_in_head(parser, token);
    gumbo_vector_remove(parser, state->_head_element, &state->_open_elements);
    return result;
  } else if (tag_is(token, kEndTag, GUMBO_TAG_TEMPLATE)) {
    return handle_in_head(parser, token);
  } else if (tag_is(token, kStartTag, GUMBO_TAG_HEAD) ||
             (token->type == GUMBO_TOKEN_END_TAG &&
                 !tag_in(token, kEndTag,
                     (gumbo_tagset){TAG(BODY), TAG(HTML), TAG(BR)}))) {
    parser_add_parse_error(parser, token);
    ignore_token(parser);
    return false;
  } else {
    insert_element_of_tag_type(parser, GUMBO_TAG_BODY, GUMBO_INSERTION_IMPLIED);
    set_insertion_mode(parser, GUMBO_INSERTION_MODE_IN_BODY);
    state->_reprocess_current_token = true;
    return true;
  }
}

// See https://github.com/google/gumbo-parser/issues/387
// recursive destroy_node can cause stack overrun
// See: https://github.com/google/gumbo-parser/pull/392
size_t gumbo_tree_traverse(GumboNode* node, void* userdata, gumbo_tree_iter_callback cb) {
  GumboNode* current_node = node;
  size_t offset = 0, retcode = 0;
  tailcall:

#define RECURSE                                                 \
   do {                                                          \
     offset = current_node->index_within_parent + 1;             \
     GumboNode* next_node = current_node->parent;                \
     if ((retcode = cb(userdata, current_node))) return retcode; \
     if (current_node == node) return 0;                         \
     current_node = next_node;                                   \
     goto tailcall;                                              \
   } while (0)

   switch (current_node->type) {
     case GUMBO_NODE_DOCUMENT:
     case GUMBO_NODE_TEMPLATE:
     case GUMBO_NODE_ELEMENT: {
       GumboVector* children = GUMBO_NODE_DOCUMENT == current_node->type
                                   ? &current_node->v.document.children
                                   : &current_node->v.element.children;
       if (offset >= children->length) {
         assert(offset == children->length);
         RECURSE;
       } else {
         current_node = children->data[offset];
         offset = 0;
         goto tailcall;
       }
     } break;
     case GUMBO_NODE_TEXT:
     case GUMBO_NODE_CDATA:
     case GUMBO_NODE_COMMENT:
     case GUMBO_NODE_WHITESPACE: {
       assert(0 == offset);
       RECURSE;
     } break;
     default:
       assert(!"Invalid GumboNodeType!");
       abort();
     }
#undef RECURSE
}

static size_t destroy_one_node(void* parser_, GumboNode* node) {
  GumboParser* parser = (GumboParser*) parser_;
  switch (node->type) {
    case GUMBO_NODE_DOCUMENT: {
      GumboDocument* doc = &node->v.document;
      gumbo_parser_deallocate(parser, (void*) doc->children.data);
      gumbo_parser_deallocate(parser, (void*) doc->name);
      gumbo_parser_deallocate(parser, (void*) doc->public_identifier);
      gumbo_parser_deallocate(parser, (void*) doc->system_identifier);
    } break;
    case GUMBO_NODE_TEMPLATE:
    case GUMBO_NODE_ELEMENT:
      for (unsigned int i = 0; i < node->v.element.attributes.length; ++i) {
        gumbo_destroy_attribute(parser, node->v.element.attributes.data[i]);
      }
      gumbo_parser_deallocate(parser, node->v.element.attributes.data);
      gumbo_parser_deallocate(parser, node->v.element.children.data);
      break;
    case GUMBO_NODE_TEXT:
    case GUMBO_NODE_CDATA:
    case GUMBO_NODE_COMMENT:
    case GUMBO_NODE_WHITESPACE:
      gumbo_parser_deallocate(parser, (void*) node->v.text.text);
      break;
  }
  gumbo_parser_deallocate(parser, node);
  return 0;
}

static void destroy_node(GumboParser* parser, GumboNode* node) {
  gumbo_tree_traverse(node, parser, &destroy_one_node);
}

// http://www.whatwg.org/specs/web-apps/current-work/complete/tokenization.html#parsing-main-inbody
static bool handle_in_body(GumboParser* parser, GumboToken* token) {
  GumboParserState* state = parser->_parser_state;
  assert(state->_open_elements.length > 0);
  if (token->type == GUMBO_TOKEN_NULL) {
    parser_add_parse_error(parser, token);
    ignore_token(parser);
    return false;
  } else if (token->type == GUMBO_TOKEN_WHITESPACE) {
    reconstruct_active_formatting_elements(parser);
    insert_text_token(parser, token);
    return true;
  } else if (token->type == GUMBO_TOKEN_CHARACTER ||
             token->type == GUMBO_TOKEN_CDATA) {
    reconstruct_active_formatting_elements(parser);
    insert_text_token(parser, token);
    set_frameset_not_ok(parser);
    return true;
  } else if (token->type == GUMBO_TOKEN_COMMENT) {
    append_comment_node(parser, get_current_node(parser), token);
    return true;
  } else if (token->type == GUMBO_TOKEN_DOCTYPE) {
    parser_add_parse_error(parser, token);
    ignore_token(parser);
    return false;
  } else if (tag_is(token, kStartTag, GUMBO_TAG_HTML)) {
    parser_add_parse_error(parser, token);
    if (has_open_element(parser, GUMBO_TAG_TEMPLATE)) {
      ignore_token(parser);
      return false;
    }
    assert(parser->_output->root != NULL);
    assert(parser->_output->root->type == GUMBO_NODE_ELEMENT);
    merge_attributes(parser, token, parser->_output->root);
    return false;
  } else if (tag_in(token, kStartTag,
                 (gumbo_tagset){TAG(BASE), TAG(BASEFONT), TAG(BGSOUND),
                     TAG(MENUITEM), TAG(LINK), TAG(META), TAG(NOFRAMES),
                     TAG(SCRIPT), TAG(STYLE), TAG(TEMPLATE), TAG(TITLE)}) ||
             tag_is(token, kEndTag, GUMBO_TAG_TEMPLATE)) {
    return handle_in_head(parser, token);
  } else if (tag_is(token, kStartTag, GUMBO_TAG_BODY)) {
    parser_add_parse_error(parser, token);
    if (state->_open_elements.length < 2 ||
        !node_html_tag_is(state->_open_elements.data[1], GUMBO_TAG_BODY) ||
        has_open_element(parser, GUMBO_TAG_TEMPLATE)) {
      ignore_token(parser);
      return false;
    }
    state->_frameset_ok = false;
    merge_attributes(parser, token, state->_open_elements.data[1]);
    return false;
  } else if (tag_is(token, kStartTag, GUMBO_TAG_FRAMESET)) {
    parser_add_parse_error(parser, token);
    if (state->_open_elements.length < 2 ||
        !node_html_tag_is(state->_open_elements.data[1], GUMBO_TAG_BODY) ||
        !state->_frameset_ok) {
      ignore_token(parser);
      return false;
    }
    // Save the body node for later removal.
    GumboNode* body_node = state->_open_elements.data[1];

    // Pop all nodes except root HTML element.
    GumboNode* node;
    do {
      node = pop_current_node(parser);
    } while (node != state->_open_elements.data[1]);

    // Removing & destroying the body node is going to kill any nodes that have
    // been added to the list of active formatting elements, and so we should
    // clear it to prevent a use-after-free if the list of active formatting
    // elements is reconstructed afterwards.  This may happen if whitespace
    // follows the </frameset>.
    clear_active_formatting_elements(parser);

    // Remove the body node.  We may want to factor this out into a generic
    // helper, but right now this is the only code that needs to do this.
    GumboVector* children = &parser->_output->root->v.element.children;
    for (unsigned int i = 0; i < children->length; ++i) {
      if (children->data[i] == body_node) {
        gumbo_vector_remove_at(parser, i, children);
        break;
      }
    }
    destroy_node(parser, body_node);

    // Insert the <frameset>, and switch the insertion mode.
    insert_element_from_token(parser, token);
    set_insertion_mode(parser, GUMBO_INSERTION_MODE_IN_FRAMESET);
    return true;
  } else if (token->type == GUMBO_TOKEN_EOF) {
    for (unsigned int i = 0; i < state->_open_elements.length; ++i) {
      if (!node_tag_in_set(state->_open_elements.data[i],
              (gumbo_tagset){TAG(DD), TAG(DT), TAG(LI), TAG(P), TAG(TBODY),
                  TAG(TD), TAG(TFOOT), TAG(TH), TAG(THEAD), TAG(TR), TAG(BODY),
                  TAG(HTML)})) {
        parser_add_parse_error(parser, token);
      }
    }
    if (get_current_template_insertion_mode(parser) !=
        GUMBO_INSERTION_MODE_INITIAL) {
      return handle_in_template(parser, token);
    }
    return true;
  } else if (tag_in(token, kEndTag, (gumbo_tagset){TAG(BODY), TAG(HTML)})) {
    if (!has_an_element_in_scope(parser, GUMBO_TAG_BODY)) {
      parser_add_parse_error(parser, token);
      ignore_token(parser);
      return false;
    }
    bool success = true;
    for (unsigned int i = 0; i < state->_open_elements.length; ++i) {
      if (!node_tag_in_set(state->_open_elements.data[i],
              (gumbo_tagset){TAG(DD), TAG(DT), TAG(LI), TAG(OPTGROUP),
                  TAG(OPTION), TAG(P), TAG(RB), TAG(RP), TAG(RT), TAG(RTC),
                  TAG(TBODY), TAG(TD), TAG(TFOOT), TAG(TH), TAG(THEAD), TAG(TR),
                  TAG(BODY), TAG(HTML)})) {
        parser_add_parse_error(parser, token);
        success = false;
        break;
      }
    }
    set_insertion_mode(parser, GUMBO_INSERTION_MODE_AFTER_BODY);
    if (tag_is(token, kEndTag, GUMBO_TAG_HTML)) {
      parser->_parser_state->_reprocess_current_token = true;
    } else {
      GumboNode* body = state->_open_elements.data[1];
      assert(node_html_tag_is(body, GUMBO_TAG_BODY));
      record_end_of_element(state->_current_token, &body->v.element);
    }
    return success;
  } else if (tag_in(token, kStartTag,
                 (gumbo_tagset){TAG(ADDRESS), TAG(ARTICLE), TAG(ASIDE),
                     TAG(BLOCKQUOTE), TAG(CENTER), TAG(DETAILS), TAG(DIR),
                     TAG(DIV), TAG(DL), TAG(FIELDSET), TAG(FIGCAPTION),
                     TAG(FIGURE), TAG(FOOTER), TAG(HEADER), TAG(HGROUP),
                     TAG(MENU), TAG(MAIN), TAG(NAV), TAG(OL), TAG(P),
                     TAG(SECTION), TAG(SUMMARY), TAG(UL)})) {
    bool result = maybe_implicitly_close_p_tag(parser, token);
    insert_element_from_token(parser, token);
    return result;
  } else if (tag_in(token, kStartTag, (gumbo_tagset){TAG(H1), TAG(H2), TAG(H3),
                                          TAG(H4), TAG(H5), TAG(H6)})) {
    bool result = maybe_implicitly_close_p_tag(parser, token);
    if (node_tag_in_set(
            get_current_node(parser), (gumbo_tagset){TAG(H1), TAG(H2), TAG(H3),
                                          TAG(H4), TAG(H5), TAG(H6)})) {
      parser_add_parse_error(parser, token);
      pop_current_node(parser);
      result = false;
    }
    insert_element_from_token(parser, token);
    return result;
  } else if (tag_in(token, kStartTag, (gumbo_tagset){TAG(PRE), TAG(LISTING)})) {
    bool result = maybe_implicitly_close_p_tag(parser, token);
    insert_element_from_token(parser, token);
    state->_ignore_next_linefeed = true;
    state->_frameset_ok = false;
    return result;
  } else if (tag_is(token, kStartTag, GUMBO_TAG_FORM)) {
    if (state->_form_element != NULL &&
        !has_open_element(parser, GUMBO_TAG_TEMPLATE)) {
      gumbo_debug("Ignoring nested form.\n");
      parser_add_parse_error(parser, token);
      ignore_token(parser);
      return false;
    }
    bool result = maybe_implicitly_close_p_tag(parser, token);
    GumboNode* form_element = insert_element_from_token(parser, token);
    if (!has_open_element(parser, GUMBO_TAG_TEMPLATE)) {
      state->_form_element = form_element;
    }
    return result;
  } else if (tag_is(token, kStartTag, GUMBO_TAG_LI)) {
    maybe_implicitly_close_list_tag(parser, token, true);
    bool result = maybe_implicitly_close_p_tag(parser, token);
    insert_element_from_token(parser, token);
    return result;
  } else if (tag_in(token, kStartTag, (gumbo_tagset){TAG(DD), TAG(DT)})) {
    maybe_implicitly_close_list_tag(parser, token, false);
    bool result = maybe_implicitly_close_p_tag(parser, token);
    insert_element_from_token(parser, token);
    return result;
  } else if (tag_is(token, kStartTag, GUMBO_TAG_PLAINTEXT)) {
    bool result = maybe_implicitly_close_p_tag(parser, token);
    insert_element_from_token(parser, token);
    gumbo_tokenizer_set_state(parser, GUMBO_LEX_PLAINTEXT);
    return result;
  } else if (tag_is(token, kStartTag, GUMBO_TAG_BUTTON)) {
    if (has_an_element_in_scope(parser, GUMBO_TAG_BUTTON)) {
      parser_add_parse_error(parser, token);
      implicitly_close_tags(
          parser, token, GUMBO_NAMESPACE_HTML, GUMBO_TAG_BUTTON);
      state->_reprocess_current_token = true;
      return false;
    }
    reconstruct_active_formatting_elements(parser);
    insert_element_from_token(parser, token);
    state->_frameset_ok = false;
    return true;
  } else if (tag_in(token, kEndTag,
                 (gumbo_tagset){TAG(ADDRESS), TAG(ARTICLE), TAG(ASIDE),
                     TAG(BLOCKQUOTE), TAG(BUTTON), TAG(CENTER), TAG(DETAILS),
                     TAG(DIR), TAG(DIV), TAG(DL), TAG(FIELDSET),
                     TAG(FIGCAPTION), TAG(FIGURE), TAG(FOOTER), TAG(HEADER),
                     TAG(HGROUP), TAG(LISTING), TAG(MAIN), TAG(MENU), TAG(NAV),
                     TAG(OL), TAG(PRE), TAG(SECTION), TAG(SUMMARY), TAG(UL)})) {
    GumboTag tag = token->v.end_tag;
    if (!has_an_element_in_scope(parser, tag)) {
      parser_add_parse_error(parser, token);
      ignore_token(parser);
      return false;
    }
    implicitly_close_tags(
        parser, token, GUMBO_NAMESPACE_HTML, token->v.end_tag);
    return true;
  } else if (tag_is(token, kEndTag, GUMBO_TAG_FORM)) {
    if (has_open_element(parser, GUMBO_TAG_TEMPLATE)) {
      if (!has_an_element_in_scope(parser, GUMBO_TAG_FORM)) {
        parser_add_parse_error(parser, token);
        ignore_token(parser);
        return false;
      }
      bool success = true;
      generate_implied_end_tags(parser, GUMBO_TAG_LAST);
      if (!node_html_tag_is(get_current_node(parser), GUMBO_TAG_FORM)) {
        parser_add_parse_error(parser, token);
        return false;
      }
      while (!node_html_tag_is(pop_current_node(parser), GUMBO_TAG_FORM))
        ;
      return success;
    } else {
<<<<<<< HEAD
      bool result = true;
      GumboNode* node = state->_form_element;
=======
      const GumboNode* node = state->_form_element;
>>>>>>> 2e999ccd
      assert(!node || node->type == GUMBO_NODE_ELEMENT);
      state->_form_element = NULL;
      if (!node || !has_node_in_scope(parser, node)) {
        gumbo_debug("Closing an unopened form.\n");
        parser_add_parse_error(parser, token);
        ignore_token(parser);
        return false;
      }
<<<<<<< HEAD
      // This differs from implicitly_close_tags because we remove *only* the
      // <form> element; other nodes are left in scope.
      generate_implied_end_tags(parser, GUMBO_TAG_LAST);
      if (get_current_node(parser) == node) {
        record_end_of_element(token, &node->v.element);
      } else {
        parser_add_parse_error(parser, token);
        result = false;
      }

      GumboVector* open_elements = &state->_open_elements;
      int index = gumbo_vector_index_of(open_elements, node);
      assert(index >= 0);
      gumbo_vector_remove_at(parser, index, open_elements);
      return result;
=======
      // Retrieve <form> element by using implicitly_close_tags rather than
      // generate_implied_end_tags(parser, GUMBO_TAG_LAST);
	  return implicitly_close_tags(
		  parser, token, GUMBO_NAMESPACE_HTML, GUMBO_TAG_FORM);
>>>>>>> 2e999ccd
    }
  } else if (tag_is(token, kEndTag, GUMBO_TAG_P)) {
    if (!has_an_element_in_button_scope(parser, GUMBO_TAG_P)) {
      parser_add_parse_error(parser, token);
      // reconstruct_active_formatting_elements(parser);
      insert_element_of_tag_type(
          parser, GUMBO_TAG_P, GUMBO_INSERTION_CONVERTED_FROM_END_TAG);
      state->_reprocess_current_token = true;
      return false;
    }
    return implicitly_close_tags(
        parser, token, GUMBO_NAMESPACE_HTML, GUMBO_TAG_P);
  } else if (tag_is(token, kEndTag, GUMBO_TAG_LI)) {
    if (!has_an_element_in_list_scope(parser, GUMBO_TAG_LI)) {
      parser_add_parse_error(parser, token);
      ignore_token(parser);
      return false;
    }
    return implicitly_close_tags(
        parser, token, GUMBO_NAMESPACE_HTML, GUMBO_TAG_LI);
  } else if (tag_in(token, kEndTag, (gumbo_tagset){TAG(DD), TAG(DT)})) {
    assert(token->type == GUMBO_TOKEN_END_TAG);
    GumboTag token_tag = token->v.end_tag;
    if (!has_an_element_in_scope(parser, token_tag)) {
      parser_add_parse_error(parser, token);
      ignore_token(parser);
      return false;
    }
    return implicitly_close_tags(
        parser, token, GUMBO_NAMESPACE_HTML, token_tag);
  } else if (tag_in(token, kEndTag, (gumbo_tagset){TAG(H1), TAG(H2), TAG(H3),
                                        TAG(H4), TAG(H5), TAG(H6)})) {
    if (!has_an_element_in_scope_with_tagname(
            parser, 6, (GumboTag[]){GUMBO_TAG_H1, GUMBO_TAG_H2, GUMBO_TAG_H3,
                           GUMBO_TAG_H4, GUMBO_TAG_H5, GUMBO_TAG_H6})) {
      // No heading open; ignore the token entirely.
      parser_add_parse_error(parser, token);
      ignore_token(parser);
      return false;
    } else {
      generate_implied_end_tags(parser, GUMBO_TAG_LAST);
      const GumboNode* current_node = get_current_node(parser);
      bool success = node_html_tag_is(current_node, token->v.end_tag);
      if (!success) {
        // There're children of the heading currently open; close them below and
        // record a parse error.
        // TODO(jdtang): Add a way to distinguish this error case from the one
        // above.
        parser_add_parse_error(parser, token);
      }
      do {
        current_node = pop_current_node(parser);
      } while (!node_tag_in_set(
                   current_node, (gumbo_tagset){TAG(H1), TAG(H2), TAG(H3),
                                     TAG(H4), TAG(H5), TAG(H6)}));
      return success;
    }
  } else if (tag_is(token, kStartTag, GUMBO_TAG_A)) {
    bool success = true;
    int last_a;
    int has_matching_a = find_last_anchor_index(parser, &last_a);
    if (has_matching_a) {
      assert(has_matching_a == 1);
      parser_add_parse_error(parser, token);
      adoption_agency_algorithm(parser, token, GUMBO_TAG_A);
      // The adoption agency algorithm usually removes all instances of <a>
      // from the list of active formatting elements, but in case it doesn't,
      // we're supposed to do this.  (The conditions where it might not are
      // listed in the spec.)
      if (find_last_anchor_index(parser, &last_a)) {
        void* last_element = gumbo_vector_remove_at(
            parser, last_a, &state->_active_formatting_elements);
        gumbo_vector_remove(parser, last_element, &state->_open_elements);
      }
      success = false;
    }
    reconstruct_active_formatting_elements(parser);
    add_formatting_element(parser, insert_element_from_token(parser, token));
    return success;
  } else if (tag_in(token, kStartTag,
                 (gumbo_tagset){TAG(B), TAG(BIG), TAG(CODE), TAG(EM), TAG(FONT),
                     TAG(I), TAG(S), TAG(SMALL), TAG(STRIKE), TAG(STRONG),
                     TAG(TT), TAG(U)})) {
    reconstruct_active_formatting_elements(parser);
    add_formatting_element(parser, insert_element_from_token(parser, token));
    return true;
  } else if (tag_is(token, kStartTag, GUMBO_TAG_NOBR)) {
    bool result = true;
    reconstruct_active_formatting_elements(parser);
    if (has_an_element_in_scope(parser, GUMBO_TAG_NOBR)) {
      result = false;
      parser_add_parse_error(parser, token);
      adoption_agency_algorithm(parser, token, GUMBO_TAG_NOBR);
      reconstruct_active_formatting_elements(parser);
    }
    insert_element_from_token(parser, token);
    add_formatting_element(parser, get_current_node(parser));
    return result;
  } else if (tag_in(token, kEndTag,
                 (gumbo_tagset){TAG(A), TAG(B), TAG(BIG), TAG(CODE), TAG(EM),
                     TAG(FONT), TAG(I), TAG(NOBR), TAG(S), TAG(SMALL),
                     TAG(STRIKE), TAG(STRONG), TAG(TT), TAG(U)})) {
    return adoption_agency_algorithm(parser, token, token->v.end_tag);
  } else if (tag_in(token, kStartTag,
                 (gumbo_tagset){TAG(APPLET), TAG(MARQUEE), TAG(OBJECT)})) {
    reconstruct_active_formatting_elements(parser);
    insert_element_from_token(parser, token);
    add_formatting_element(parser, &kActiveFormattingScopeMarker);
    set_frameset_not_ok(parser);
    return true;
  } else if (tag_in(token, kEndTag,
                 (gumbo_tagset){TAG(APPLET), TAG(MARQUEE), TAG(OBJECT)})) {
    GumboTag token_tag = token->v.end_tag;
    if (!has_an_element_in_table_scope(parser, token_tag)) {
      parser_add_parse_error(parser, token);
      ignore_token(parser);
      return false;
    }
    implicitly_close_tags(parser, token, GUMBO_NAMESPACE_HTML, token_tag);
    clear_active_formatting_elements(parser);
    return true;
  } else if (tag_is(token, kStartTag, GUMBO_TAG_TABLE)) {
    if (get_document_node(parser)->v.document.doc_type_quirks_mode !=
        GUMBO_DOCTYPE_QUIRKS) {
      maybe_implicitly_close_p_tag(parser, token);
    }
    insert_element_from_token(parser, token);
    set_frameset_not_ok(parser);
    set_insertion_mode(parser, GUMBO_INSERTION_MODE_IN_TABLE);
    return true;
  } else if (tag_in(token, kStartTag,
                 (gumbo_tagset){TAG(AREA), TAG(BR), TAG(EMBED), TAG(IMG),
                     TAG(IMAGE), TAG(KEYGEN), TAG(WBR)})) {
    bool success = true;
    if (tag_is(token, kStartTag, GUMBO_TAG_IMAGE)) {
      success = false;
      parser_add_parse_error(parser, token);
      token->v.start_tag.tag = GUMBO_TAG_IMG;
    }
    reconstruct_active_formatting_elements(parser);
    GumboNode* node = insert_element_from_token(parser, token);
    if (tag_is(token, kStartTag, GUMBO_TAG_IMAGE)) {
      success = false;
      parser_add_parse_error(parser, token);
      node->v.element.tag = GUMBO_TAG_IMG;
      node->parse_flags |= GUMBO_INSERTION_FROM_IMAGE;
    }
    pop_current_node(parser);
    acknowledge_self_closing_tag(parser);
    set_frameset_not_ok(parser);
    return success;
  } else if (tag_is(token, kStartTag, GUMBO_TAG_INPUT)) {
    if (!attribute_matches(&token->v.start_tag.attributes, "type", "hidden")) {
      // Must be before the element is inserted, as that takes ownership of the
      // token's attribute vector.
      set_frameset_not_ok(parser);
    }
    reconstruct_active_formatting_elements(parser);
    insert_element_from_token(parser, token);
    pop_current_node(parser);
    acknowledge_self_closing_tag(parser);
    return true;
  } else if (tag_in(token, kStartTag,
                 (gumbo_tagset){TAG(PARAM), TAG(SOURCE), TAG(TRACK)})) {
    insert_element_from_token(parser, token);
    pop_current_node(parser);
    acknowledge_self_closing_tag(parser);
    return true;
  } else if (tag_is(token, kStartTag, GUMBO_TAG_HR)) {
    bool result = maybe_implicitly_close_p_tag(parser, token);
    insert_element_from_token(parser, token);
    pop_current_node(parser);
    acknowledge_self_closing_tag(parser);
    set_frameset_not_ok(parser);
    return result;
  } else if (tag_is(token, kStartTag, GUMBO_TAG_ISINDEX)) {
    parser_add_parse_error(parser, token);
    if (parser->_parser_state->_form_element != NULL &&
        !has_open_element(parser, GUMBO_TAG_TEMPLATE)) {
      ignore_token(parser);
      return false;
    }
    acknowledge_self_closing_tag(parser);
    maybe_implicitly_close_p_tag(parser, token);
    set_frameset_not_ok(parser);

    GumboVector* token_attrs = &token->v.start_tag.attributes;
    GumboAttribute* prompt_attr = gumbo_get_attribute(token_attrs, "prompt");
    GumboAttribute* action_attr = gumbo_get_attribute(token_attrs, "action");
    GumboAttribute* name_attr = gumbo_get_attribute(token_attrs, "name");

    GumboNode* form = insert_element_of_tag_type(
        parser, GUMBO_TAG_FORM, GUMBO_INSERTION_FROM_ISINDEX);
    if (!has_open_element(parser, GUMBO_TAG_TEMPLATE)) {
      parser->_parser_state->_form_element = form;
    }
    if (action_attr) {
      gumbo_vector_add(parser, action_attr, &form->v.element.attributes);
    }
    insert_element_of_tag_type(
        parser, GUMBO_TAG_HR, GUMBO_INSERTION_FROM_ISINDEX);
    pop_current_node(parser);  // <hr>

    insert_element_of_tag_type(
        parser, GUMBO_TAG_LABEL, GUMBO_INSERTION_FROM_ISINDEX);
    TextNodeBufferState* text_state = &parser->_parser_state->_text_node;
    text_state->_start_original_text = token->original_text.data;
    text_state->_start_position = token->position;
    text_state->_type = GUMBO_NODE_TEXT;
    if (prompt_attr) {
      int prompt_attr_length = strlen(prompt_attr->value);
      gumbo_string_buffer_destroy(parser, &text_state->_buffer);
      text_state->_buffer.data = gumbo_copy_stringz(parser, prompt_attr->value);
      text_state->_buffer.length = prompt_attr_length;
      text_state->_buffer.capacity = prompt_attr_length + 1;
      gumbo_destroy_attribute(parser, prompt_attr);
    } else {
      GumboStringPiece prompt_text =
          GUMBO_STRING("This is a searchable index. Enter search keywords: ");
      gumbo_string_buffer_append_string(
          parser, &prompt_text, &text_state->_buffer);
    }

    GumboNode* input = insert_element_of_tag_type(
        parser, GUMBO_TAG_INPUT, GUMBO_INSERTION_FROM_ISINDEX);
    for (unsigned int i = 0; i < token_attrs->length; ++i) {
      GumboAttribute* attr = token_attrs->data[i];
      if (attr != prompt_attr && attr != action_attr && attr != name_attr) {
        gumbo_vector_add(parser, attr, &input->v.element.attributes);
      }
      token_attrs->data[i] = NULL;
    }

    // All attributes have been successfully transferred and nulled out at this
    // point, so the call to ignore_token will free the memory for it without
    // touching the attributes.
    ignore_token(parser);

    // The name attribute, if present, should be destroyed since it's ignored
    // when copying over.  The action attribute should be kept since it's moved
    // to the form.
    if (name_attr) {
      gumbo_destroy_attribute(parser, name_attr);
    }

    GumboAttribute* name =
        gumbo_parser_allocate(parser, sizeof(GumboAttribute));
    GumboStringPiece name_str = GUMBO_STRING("name");
    GumboStringPiece isindex_str = GUMBO_STRING("isindex");
    name->attr_namespace = GUMBO_ATTR_NAMESPACE_NONE;
    name->name = gumbo_copy_stringz(parser, "name");
    name->value = gumbo_copy_stringz(parser, "isindex");
    name->original_name = name_str;
    name->original_value = isindex_str;
    name->name_start = kGumboEmptySourcePosition;
    name->name_end = kGumboEmptySourcePosition;
    name->value_start = kGumboEmptySourcePosition;
    name->value_end = kGumboEmptySourcePosition;
    gumbo_vector_add(parser, name, &input->v.element.attributes);

    pop_current_node(parser);  // <input>
    pop_current_node(parser);  // <label>
    insert_element_of_tag_type(
        parser, GUMBO_TAG_HR, GUMBO_INSERTION_FROM_ISINDEX);
    pop_current_node(parser);  // <hr>
    pop_current_node(parser);  // <form>
    if (!has_open_element(parser, GUMBO_TAG_TEMPLATE)) {
      parser->_parser_state->_form_element = NULL;
    }
    return false;
  } else if (tag_is(token, kStartTag, GUMBO_TAG_TEXTAREA)) {
    run_generic_parsing_algorithm(parser, token, GUMBO_LEX_RCDATA);
    parser->_parser_state->_ignore_next_linefeed = true;
    set_frameset_not_ok(parser);
    return true;
  } else if (tag_is(token, kStartTag, GUMBO_TAG_XMP)) {
    bool result = maybe_implicitly_close_p_tag(parser, token);
    reconstruct_active_formatting_elements(parser);
    set_frameset_not_ok(parser);
    run_generic_parsing_algorithm(parser, token, GUMBO_LEX_RAWTEXT);
    return result;
  } else if (tag_is(token, kStartTag, GUMBO_TAG_IFRAME)) {
    set_frameset_not_ok(parser);
    run_generic_parsing_algorithm(parser, token, GUMBO_LEX_RAWTEXT);
    return true;
  } else if (tag_is(token, kStartTag, GUMBO_TAG_NOEMBED)) {
    run_generic_parsing_algorithm(parser, token, GUMBO_LEX_RAWTEXT);
    return true;
  } else if (tag_is(token, kStartTag, GUMBO_TAG_SELECT)) {
    reconstruct_active_formatting_elements(parser);
    insert_element_from_token(parser, token);
    set_frameset_not_ok(parser);
    GumboInsertionMode state = parser->_parser_state->_insertion_mode;
    if (state == GUMBO_INSERTION_MODE_IN_TABLE ||
        state == GUMBO_INSERTION_MODE_IN_CAPTION ||
        state == GUMBO_INSERTION_MODE_IN_TABLE_BODY ||
        state == GUMBO_INSERTION_MODE_IN_ROW ||
        state == GUMBO_INSERTION_MODE_IN_CELL) {
      set_insertion_mode(parser, GUMBO_INSERTION_MODE_IN_SELECT_IN_TABLE);
    } else {
      set_insertion_mode(parser, GUMBO_INSERTION_MODE_IN_SELECT);
    }
    return true;
  } else if (tag_in(token, kStartTag,
                 (gumbo_tagset){TAG(OPTION), TAG(OPTGROUP)})) {
    if (node_html_tag_is(get_current_node(parser), GUMBO_TAG_OPTION)) {
      pop_current_node(parser);
    }
    reconstruct_active_formatting_elements(parser);
    insert_element_from_token(parser, token);
    return true;
  } else if (tag_in(token, kStartTag,
                 (gumbo_tagset){TAG(RB), TAG(RP), TAG(RT), TAG(RTC)})) {
    bool success = true;
    GumboTag exception =
        tag_in(token, kStartTag, (gumbo_tagset){TAG(RT), TAG(RP)})
            ? GUMBO_TAG_RTC
            : GUMBO_TAG_LAST;
    if (has_an_element_in_scope(parser, GUMBO_TAG_RUBY)) {
      generate_implied_end_tags(parser, exception);
    }
    if (!node_html_tag_is(get_current_node(parser), GUMBO_TAG_RUBY) &&
        !(exception == GUMBO_TAG_LAST ||
            node_html_tag_is(get_current_node(parser), GUMBO_TAG_RTC))) {
      parser_add_parse_error(parser, token);
      success = false;
    }
    insert_element_from_token(parser, token);
    return success;
  } else if (tag_is(token, kEndTag, GUMBO_TAG_BR)) {
    parser_add_parse_error(parser, token);
    reconstruct_active_formatting_elements(parser);
    insert_element_of_tag_type(
        parser, GUMBO_TAG_BR, GUMBO_INSERTION_CONVERTED_FROM_END_TAG);
    pop_current_node(parser);
    return false;
  } else if (tag_is(token, kStartTag, GUMBO_TAG_MATH)) {
    reconstruct_active_formatting_elements(parser);
    adjust_mathml_attributes(parser, token);
    adjust_foreign_attributes(parser, token);
    insert_foreign_element(parser, token, GUMBO_NAMESPACE_MATHML);
    if (token->v.start_tag.is_self_closing) {
      pop_current_node(parser);
      acknowledge_self_closing_tag(parser);
    }
    return true;
  } else if (tag_is(token, kStartTag, GUMBO_TAG_SVG)) {
    reconstruct_active_formatting_elements(parser);
    adjust_svg_attributes(parser, token);
    adjust_foreign_attributes(parser, token);
    insert_foreign_element(parser, token, GUMBO_NAMESPACE_SVG);
    if (token->v.start_tag.is_self_closing) {
      pop_current_node(parser);
      acknowledge_self_closing_tag(parser);
    }
    return true;
  } else if (tag_in(token, kStartTag,
                 (gumbo_tagset){TAG(CAPTION), TAG(COL), TAG(COLGROUP),
                     TAG(FRAME), TAG(HEAD), TAG(TBODY), TAG(TD), TAG(TFOOT),
                     TAG(TH), TAG(THEAD), TAG(TR)})) {
    parser_add_parse_error(parser, token);
    ignore_token(parser);
    return false;
  } else if (token->type == GUMBO_TOKEN_START_TAG) {
    reconstruct_active_formatting_elements(parser);
    insert_element_from_token(parser, token);
    return true;
  } else {
    assert(token->type == GUMBO_TOKEN_END_TAG);
    GumboTag end_tag = token->v.end_tag;
    assert(state->_open_elements.length > 0);
    assert(node_html_tag_is(state->_open_elements.data[0], GUMBO_TAG_HTML));
    // Walk up the stack of open elements until we find one that either:
    // a) Matches the tag name we saw
    // b) Is in the "special" category.
    // If we see a), implicitly close everything up to and including it.  If we
    // see b), then record a parse error, don't close anything (except the
    // implied end tags) and ignore the end tag token.
    for (int i = state->_open_elements.length; --i >= 0;) {
      const GumboNode* node = state->_open_elements.data[i];
      if (node_html_tag_is(node, end_tag)) {
        generate_implied_end_tags(parser, end_tag);
        // TODO(jdtang): Do I need to add a parse error here?  The condition in
        // the spec seems like it's the inverse of the loop condition above, and
        // so would never fire.
        while (node != pop_current_node(parser))
          ;  // Pop everything.
        return true;
      } else if (is_special_node(node)) {
        parser_add_parse_error(parser, token);
        ignore_token(parser);
        return false;
      }
    }
    // <html> is in the special category, so we should never get here.
    assert(0);
    return false;
  }
}

// http://www.whatwg.org/specs/web-apps/current-work/complete/tokenization.html#parsing-main-incdata
static bool handle_text(GumboParser* parser, GumboToken* token) {
  if (token->type == GUMBO_TOKEN_CHARACTER ||
      token->type == GUMBO_TOKEN_WHITESPACE) {
    insert_text_token(parser, token);
  } else {
    // We provide only bare-bones script handling that doesn't involve any of
    // the parser-pause/already-started/script-nesting flags or re-entrant
    // invocations of the tokenizer.  Because the intended usage of this library
    // is mostly for templating, refactoring, and static-analysis libraries, we
    // provide the script body as a text-node child of the <script> element.
    // This behavior doesn't support document.write of partial HTML elements,
    // but should be adequate for almost all other scripting support.
    if (token->type == GUMBO_TOKEN_EOF) {
      parser_add_parse_error(parser, token);
      parser->_parser_state->_reprocess_current_token = true;
    }
    pop_current_node(parser);
    set_insertion_mode(parser, parser->_parser_state->_original_insertion_mode);
  }
  return true;
}

// http://www.whatwg.org/specs/web-apps/current-work/complete/tokenization.html#parsing-main-intable
static bool handle_in_table(GumboParser* parser, GumboToken* token) {
  GumboParserState* state = parser->_parser_state;
  if (token->type == GUMBO_TOKEN_CHARACTER ||
      token->type == GUMBO_TOKEN_WHITESPACE) {
    // The "pending table character tokens" list described in the spec is
    // nothing more than the TextNodeBufferState.  We accumulate text tokens as
    // normal, except that when we go to flush them in the handle_in_table_text,
    // we set _foster_parent_insertions if there're non-whitespace characters in
    // the buffer.
    assert(state->_text_node._buffer.length == 0);
    state->_original_insertion_mode = state->_insertion_mode;
    state->_reprocess_current_token = true;
    set_insertion_mode(parser, GUMBO_INSERTION_MODE_IN_TABLE_TEXT);
    return true;
  } else if (token->type == GUMBO_TOKEN_DOCTYPE) {
    parser_add_parse_error(parser, token);
    ignore_token(parser);
    return false;
  } else if (token->type == GUMBO_TOKEN_COMMENT) {
    append_comment_node(parser, get_current_node(parser), token);
    return true;
  } else if (tag_is(token, kStartTag, GUMBO_TAG_CAPTION)) {
    clear_stack_to_table_context(parser);
    add_formatting_element(parser, &kActiveFormattingScopeMarker);
    insert_element_from_token(parser, token);
    set_insertion_mode(parser, GUMBO_INSERTION_MODE_IN_CAPTION);
    return true;
  } else if (tag_is(token, kStartTag, GUMBO_TAG_COLGROUP)) {
    clear_stack_to_table_context(parser);
    insert_element_from_token(parser, token);
    set_insertion_mode(parser, GUMBO_INSERTION_MODE_IN_COLUMN_GROUP);
    return true;
  } else if (tag_is(token, kStartTag, GUMBO_TAG_COL)) {
    clear_stack_to_table_context(parser);
    insert_element_of_tag_type(
        parser, GUMBO_TAG_COLGROUP, GUMBO_INSERTION_IMPLIED);
    parser->_parser_state->_reprocess_current_token = true;
    set_insertion_mode(parser, GUMBO_INSERTION_MODE_IN_COLUMN_GROUP);
    return true;
  } else if (tag_in(token, kStartTag,
                 (gumbo_tagset){TAG(TBODY), TAG(TFOOT), TAG(THEAD), TAG(TD),
                     TAG(TH), TAG(TR)})) {
    clear_stack_to_table_context(parser);
    set_insertion_mode(parser, GUMBO_INSERTION_MODE_IN_TABLE_BODY);
    if (tag_in(token, kStartTag, (gumbo_tagset){TAG(TD), TAG(TH), TAG(TR)})) {
      insert_element_of_tag_type(
          parser, GUMBO_TAG_TBODY, GUMBO_INSERTION_IMPLIED);
      state->_reprocess_current_token = true;
    } else {
      insert_element_from_token(parser, token);
    }
    return true;
  } else if (tag_is(token, kStartTag, GUMBO_TAG_TABLE)) {
    parser_add_parse_error(parser, token);
    if (close_table(parser)) {
      parser->_parser_state->_reprocess_current_token = true;
    } else {
      ignore_token(parser);
    }
    return false;
  } else if (tag_is(token, kEndTag, GUMBO_TAG_TABLE)) {
    if (!close_table(parser)) {
      parser_add_parse_error(parser, token);
      return false;
    }
    return true;
  } else if (tag_in(token, kEndTag,
                 (gumbo_tagset){TAG(BODY), TAG(CAPTION), TAG(COL),
                     TAG(COLGROUP), TAG(HTML), TAG(TBODY), TAG(TD), TAG(TFOOT),
                     TAG(TH), TAG(THEAD), TAG(TR)})) {
    parser_add_parse_error(parser, token);
    ignore_token(parser);
    return false;
  } else if (tag_in(token, kStartTag,
                 (gumbo_tagset){TAG(STYLE), TAG(SCRIPT), TAG(TEMPLATE)}) ||
             (tag_is(token, kEndTag, GUMBO_TAG_TEMPLATE))) {
    return handle_in_head(parser, token);
  } else if (tag_is(token, kStartTag, GUMBO_TAG_INPUT) &&
             attribute_matches(
                 &token->v.start_tag.attributes, "type", "hidden")) {
    parser_add_parse_error(parser, token);
    insert_element_from_token(parser, token);
    pop_current_node(parser);
    return false;
  } else if (tag_is(token, kStartTag, GUMBO_TAG_FORM)) {
    parser_add_parse_error(parser, token);
    if (state->_form_element || has_open_element(parser, GUMBO_TAG_TEMPLATE)) {
      ignore_token(parser);
      return false;
    }
    state->_form_element = insert_element_from_token(parser, token);
    pop_current_node(parser);
    return false;
  } else if (token->type == GUMBO_TOKEN_EOF) {
    return handle_in_body(parser, token);
  } else {
    parser_add_parse_error(parser, token);
    state->_foster_parent_insertions = true;
    bool result = handle_in_body(parser, token);
    state->_foster_parent_insertions = false;
    return result;
  }
}

// http://www.whatwg.org/specs/web-apps/current-work/complete/tokenization.html#parsing-main-intabletext
static bool handle_in_table_text(GumboParser* parser, GumboToken* token) {
  if (token->type == GUMBO_TOKEN_NULL) {
    parser_add_parse_error(parser, token);
    ignore_token(parser);
    return false;
  } else if (token->type == GUMBO_TOKEN_CHARACTER ||
             token->type == GUMBO_TOKEN_WHITESPACE) {
    insert_text_token(parser, token);
    return true;
  } else {
    GumboParserState* state = parser->_parser_state;
    GumboStringBuffer* buffer = &state->_text_node._buffer;
    // Can't use strspn for this because GumboStringBuffers are not
    // null-terminated.
    // Note that TextNodeBuffer may contain UTF-8 characters, but the presence
    // of any one byte that is not whitespace means we flip the flag, so this
    // loop is still valid.
    for (unsigned int i = 0; i < buffer->length; ++i) {
      // need non-locale dependent version of isspace see https://github.com/google/gumbo-parser/pull/386
      if (!gumbo_isspace((unsigned char) buffer->data[i]) ||
          buffer->data[i] == '\v') {
        state->_foster_parent_insertions = true;
        reconstruct_active_formatting_elements(parser);
        break;
      }
    }
    maybe_flush_text_node_buffer(parser);
    state->_foster_parent_insertions = false;
    state->_reprocess_current_token = true;
    state->_insertion_mode = state->_original_insertion_mode;
    return true;
  }
}

// http://www.whatwg.org/specs/web-apps/current-work/complete/tokenization.html#parsing-main-incaption
static bool handle_in_caption(GumboParser* parser, GumboToken* token) {
  if (tag_is(token, kEndTag, GUMBO_TAG_CAPTION)) {
    if (!has_an_element_in_table_scope(parser, GUMBO_TAG_CAPTION)) {
      parser_add_parse_error(parser, token);
      ignore_token(parser);
      return false;
    } else {
      generate_implied_end_tags(parser, GUMBO_TAG_LAST);
      bool result = true;
      if (!node_html_tag_is(get_current_node(parser), GUMBO_TAG_CAPTION)) {
        parser_add_parse_error(parser, token);
      }
      while (!node_html_tag_is(pop_current_node(parser), GUMBO_TAG_CAPTION))
        ;
      clear_active_formatting_elements(parser);
      set_insertion_mode(parser, GUMBO_INSERTION_MODE_IN_TABLE);
      return result;
    }
  } else if (tag_in(token, kStartTag,
                 (gumbo_tagset){TAG(CAPTION), TAG(COL), TAG(COLGROUP),
                     TAG(TBODY), TAG(TD), TAG(TFOOT), TAG(TH), TAG(THEAD),
                     TAG(TR)}) ||
             (tag_is(token, kEndTag, GUMBO_TAG_TABLE))) {
    if (!has_an_element_in_table_scope(parser, GUMBO_TAG_CAPTION)) {
      parser_add_parse_error(parser, token);
      ignore_token(parser);
      return false;
    }
    while (!node_html_tag_is(pop_current_node(parser), GUMBO_TAG_CAPTION))
      ;
    clear_active_formatting_elements(parser);
    set_insertion_mode(parser, GUMBO_INSERTION_MODE_IN_TABLE);
    parser->_parser_state->_reprocess_current_token = true;
    return true;
  } else if (tag_in(token, kEndTag,
                 (gumbo_tagset){TAG(BODY), TAG(COL), TAG(COLGROUP), TAG(HTML),
                     TAG(TBODY), TAG(TD), TAG(TFOOT), TAG(TH), TAG(THEAD),
                     TAG(TR)})) {
    parser_add_parse_error(parser, token);
    ignore_token(parser);
    return false;
  } else {
    return handle_in_body(parser, token);
  }
}

// http://www.whatwg.org/specs/web-apps/current-work/complete/tokenization.html#parsing-main-incolgroup
static bool handle_in_column_group(GumboParser* parser, GumboToken* token) {
  if (token->type == GUMBO_TOKEN_WHITESPACE) {
    insert_text_token(parser, token);
    return true;
  } else if (token->type == GUMBO_TOKEN_DOCTYPE) {
    parser_add_parse_error(parser, token);
    ignore_token(parser);
    return false;
  } else if (token->type == GUMBO_TOKEN_COMMENT) {
    append_comment_node(parser, get_current_node(parser), token);
    return true;
  } else if (tag_is(token, kStartTag, GUMBO_TAG_HTML)) {
    return handle_in_body(parser, token);
  } else if (tag_is(token, kStartTag, GUMBO_TAG_COL)) {
    insert_element_from_token(parser, token);
    pop_current_node(parser);
    acknowledge_self_closing_tag(parser);
    return true;
  } else if (tag_is(token, kEndTag, GUMBO_TAG_COLGROUP)) {
    if (!node_html_tag_is(get_current_node(parser), GUMBO_TAG_COLGROUP)) {
      parser_add_parse_error(parser, token);
      ignore_token(parser);
      return false;
    }
    pop_current_node(parser);
    set_insertion_mode(parser, GUMBO_INSERTION_MODE_IN_TABLE);
    return false;
  } else if (tag_is(token, kEndTag, GUMBO_TAG_COL)) {
    parser_add_parse_error(parser, token);
    ignore_token(parser);
    return false;
  } else if (tag_is(token, kStartTag, GUMBO_TAG_TEMPLATE) ||
             tag_is(token, kEndTag, GUMBO_TAG_TEMPLATE)) {
    return handle_in_head(parser, token);
  } else if (token->type == GUMBO_TOKEN_EOF) {
    return handle_in_body(parser, token);
  } else {
    if (!node_html_tag_is(get_current_node(parser), GUMBO_TAG_COLGROUP)) {
      parser_add_parse_error(parser, token);
      ignore_token(parser);
      return false;
    }
    pop_current_node(parser);
    set_insertion_mode(parser, GUMBO_INSERTION_MODE_IN_TABLE);
    parser->_parser_state->_reprocess_current_token = true;
    return true;
  }
}

// http://www.whatwg.org/specs/web-apps/current-work/complete/tokenization.html#parsing-main-intbody
static bool handle_in_table_body(GumboParser* parser, GumboToken* token) {
  if (tag_is(token, kStartTag, GUMBO_TAG_TR)) {
    clear_stack_to_table_body_context(parser);
    insert_element_from_token(parser, token);
    set_insertion_mode(parser, GUMBO_INSERTION_MODE_IN_ROW);
    return true;
  } else if (tag_in(token, kStartTag, (gumbo_tagset){TAG(TD), TAG(TH)})) {
    parser_add_parse_error(parser, token);
    clear_stack_to_table_body_context(parser);
    insert_element_of_tag_type(parser, GUMBO_TAG_TR, GUMBO_INSERTION_IMPLIED);
    parser->_parser_state->_reprocess_current_token = true;
    set_insertion_mode(parser, GUMBO_INSERTION_MODE_IN_ROW);
    return false;
  } else if (tag_in(token, kEndTag,
                 (gumbo_tagset){TAG(TBODY), TAG(TFOOT), TAG(THEAD)})) {
    if (!has_an_element_in_table_scope(parser, token->v.end_tag)) {
      parser_add_parse_error(parser, token);
      ignore_token(parser);
      return false;
    }
    clear_stack_to_table_body_context(parser);
    pop_current_node(parser);
    set_insertion_mode(parser, GUMBO_INSERTION_MODE_IN_TABLE);
    return true;
  } else if (tag_in(token, kStartTag,
                 (gumbo_tagset){TAG(CAPTION), TAG(COL), TAG(COLGROUP),
                     TAG(TBODY), TAG(TFOOT), TAG(THEAD)}) ||
             tag_is(token, kEndTag, GUMBO_TAG_TABLE)) {
    if (!(has_an_element_in_table_scope(parser, GUMBO_TAG_TBODY) ||
            has_an_element_in_table_scope(parser, GUMBO_TAG_THEAD) ||
            has_an_element_in_table_scope(parser, GUMBO_TAG_TFOOT))) {
      parser_add_parse_error(parser, token);
      ignore_token(parser);
      return false;
    }
    clear_stack_to_table_body_context(parser);
    pop_current_node(parser);
    set_insertion_mode(parser, GUMBO_INSERTION_MODE_IN_TABLE);
    parser->_parser_state->_reprocess_current_token = true;
    return true;
  } else if (tag_in(token, kEndTag,
                 (gumbo_tagset){TAG(BODY), TAG(CAPTION), TAG(COL), TAG(TR),
                     TAG(COLGROUP), TAG(HTML), TAG(TD), TAG(TH)})) {
    parser_add_parse_error(parser, token);
    ignore_token(parser);
    return false;
  } else {
    return handle_in_table(parser, token);
  }
}

// http://www.whatwg.org/specs/web-apps/current-work/complete/tokenization.html#parsing-main-intr
static bool handle_in_row(GumboParser* parser, GumboToken* token) {
  if (tag_in(token, kStartTag, (gumbo_tagset){TAG(TH), TAG(TD)})) {
    clear_stack_to_table_row_context(parser);
    insert_element_from_token(parser, token);
    set_insertion_mode(parser, GUMBO_INSERTION_MODE_IN_CELL);
    add_formatting_element(parser, &kActiveFormattingScopeMarker);
    return true;
  } else if (tag_is(token, kEndTag, GUMBO_TAG_TR)) {
    if (!has_an_element_in_table_scope(parser, GUMBO_TAG_TR)) {
      parser_add_parse_error(parser, token);
      ignore_token(parser);
      return false;
    } else {
      clear_stack_to_table_row_context(parser);
      pop_current_node(parser);
      set_insertion_mode(parser, GUMBO_INSERTION_MODE_IN_TABLE_BODY);
      return true;
    }
  } else if (tag_in(token, kStartTag,
                 (gumbo_tagset){TAG(CAPTION), TAG(COL), TAG(COLGROUP),
                     TAG(TBODY), TAG(TFOOT), TAG(THEAD), TAG(TR)}) ||
             tag_is(token, kEndTag, GUMBO_TAG_TABLE)) {
    if (!has_an_element_in_table_scope(parser, GUMBO_TAG_TR)) {
      parser_add_parse_error(parser, token);
      ignore_token(parser);
      return false;
    } else {
      clear_stack_to_table_row_context(parser);
      pop_current_node(parser);
      set_insertion_mode(parser, GUMBO_INSERTION_MODE_IN_TABLE_BODY);
      parser->_parser_state->_reprocess_current_token = true;
      return true;
    }
  } else if (tag_in(token, kEndTag,
                 (gumbo_tagset){TAG(TBODY), TAG(TFOOT), TAG(THEAD)})) {
    if (!has_an_element_in_table_scope(parser, token->v.end_tag) ||
        (!has_an_element_in_table_scope(parser, GUMBO_TAG_TR))) {
      parser_add_parse_error(parser, token);
      ignore_token(parser);
      return false;
    } else {
      clear_stack_to_table_row_context(parser);
      pop_current_node(parser);
      set_insertion_mode(parser, GUMBO_INSERTION_MODE_IN_TABLE_BODY);
      parser->_parser_state->_reprocess_current_token = true;
      return true;
    }
  } else if (tag_in(token, kEndTag,
                 (gumbo_tagset){TAG(BODY), TAG(CAPTION), TAG(COL),
                     TAG(COLGROUP), TAG(HTML), TAG(TD), TAG(TH)})) {
    parser_add_parse_error(parser, token);
    ignore_token(parser);
    return false;
  } else {
    return handle_in_table(parser, token);
  }
}

// http://www.whatwg.org/specs/web-apps/current-work/complete/tokenization.html#parsing-main-intd
static bool handle_in_cell(GumboParser* parser, GumboToken* token) {
  if (tag_in(token, kEndTag, (gumbo_tagset){TAG(TD), TAG(TH)})) {
    GumboTag token_tag = token->v.end_tag;
    if (!has_an_element_in_table_scope(parser, token_tag)) {
      parser_add_parse_error(parser, token);
      ignore_token(parser);
      return false;
    }
    return close_table_cell(parser, token, token_tag);
  } else if (tag_in(token, kStartTag,
                 (gumbo_tagset){TAG(CAPTION), TAG(COL), TAG(COLGROUP),
                     TAG(TBODY), TAG(TD), TAG(TFOOT), TAG(TH), TAG(THEAD),
                     TAG(TR)})) {
    gumbo_debug("Handling <td> in cell.\n");
    if (!has_an_element_in_table_scope(parser, GUMBO_TAG_TH) &&
        !has_an_element_in_table_scope(parser, GUMBO_TAG_TD)) {
      gumbo_debug("Bailing out because there's no <td> or <th> in scope.\n");
      parser_add_parse_error(parser, token);
      ignore_token(parser);
      return false;
    }
    parser->_parser_state->_reprocess_current_token = true;
    return close_current_cell(parser, token);
  } else if (tag_in(token, kEndTag, (gumbo_tagset){TAG(BODY), TAG(CAPTION),
                                        TAG(COL), TAG(COLGROUP), TAG(HTML)})) {
    parser_add_parse_error(parser, token);
    ignore_token(parser);
    return false;
  } else if (tag_in(token, kEndTag, (gumbo_tagset){TAG(TABLE), TAG(TBODY),
                                        TAG(TFOOT), TAG(THEAD), TAG(TR)})) {
    if (!has_an_element_in_table_scope(parser, token->v.end_tag)) {
      parser_add_parse_error(parser, token);
      ignore_token(parser);
      return false;
    }
    parser->_parser_state->_reprocess_current_token = true;
    return close_current_cell(parser, token);
  } else {
    return handle_in_body(parser, token);
  }
}

// http://www.whatwg.org/specs/web-apps/current-work/complete/tokenization.html#parsing-main-inselect
static bool handle_in_select(GumboParser* parser, GumboToken* token) {
  if (token->type == GUMBO_TOKEN_NULL) {
    parser_add_parse_error(parser, token);
    ignore_token(parser);
    return false;
  } else if (token->type == GUMBO_TOKEN_CHARACTER ||
             token->type == GUMBO_TOKEN_WHITESPACE) {
    insert_text_token(parser, token);
    return true;
  } else if (token->type == GUMBO_TOKEN_DOCTYPE) {
    parser_add_parse_error(parser, token);
    ignore_token(parser);
    return false;
  } else if (token->type == GUMBO_TOKEN_COMMENT) {
    append_comment_node(parser, get_current_node(parser), token);
    return true;
  } else if (tag_is(token, kStartTag, GUMBO_TAG_HTML)) {
    return handle_in_body(parser, token);
  } else if (tag_is(token, kStartTag, GUMBO_TAG_OPTION)) {
    if (node_html_tag_is(get_current_node(parser), GUMBO_TAG_OPTION)) {
      pop_current_node(parser);
    }
    insert_element_from_token(parser, token);
    return true;
  } else if (tag_is(token, kStartTag, GUMBO_TAG_OPTGROUP)) {
    if (node_html_tag_is(get_current_node(parser), GUMBO_TAG_OPTION)) {
      pop_current_node(parser);
    }
    if (node_html_tag_is(get_current_node(parser), GUMBO_TAG_OPTGROUP)) {
      pop_current_node(parser);
    }
    insert_element_from_token(parser, token);
    return true;
  } else if (tag_is(token, kEndTag, GUMBO_TAG_OPTGROUP)) {
    GumboVector* open_elements = &parser->_parser_state->_open_elements;
    if (node_html_tag_is(get_current_node(parser), GUMBO_TAG_OPTION) &&
        node_html_tag_is(open_elements->data[open_elements->length - 2],
            GUMBO_TAG_OPTGROUP)) {
      pop_current_node(parser);
    }
    if (node_html_tag_is(get_current_node(parser), GUMBO_TAG_OPTGROUP)) {
      pop_current_node(parser);
      return true;
    } else {
      parser_add_parse_error(parser, token);
      ignore_token(parser);
      return false;
    }
  } else if (tag_is(token, kEndTag, GUMBO_TAG_OPTION)) {
    if (node_html_tag_is(get_current_node(parser), GUMBO_TAG_OPTION)) {
      pop_current_node(parser);
      return true;
    } else {
      parser_add_parse_error(parser, token);
      ignore_token(parser);
      return false;
    }
  } else if (tag_is(token, kEndTag, GUMBO_TAG_SELECT)) {
    if (!has_an_element_in_select_scope(parser, GUMBO_TAG_SELECT)) {
      parser_add_parse_error(parser, token);
      ignore_token(parser);
      return false;
    }
    close_current_select(parser);
    return true;
  } else if (tag_is(token, kStartTag, GUMBO_TAG_SELECT)) {
    parser_add_parse_error(parser, token);
    ignore_token(parser);
    if (has_an_element_in_select_scope(parser, GUMBO_TAG_SELECT)) {
      close_current_select(parser);
    }
    return false;
  } else if (tag_in(token, kStartTag,
                 (gumbo_tagset){TAG(INPUT), TAG(KEYGEN), TAG(TEXTAREA)})) {
    parser_add_parse_error(parser, token);
    if (!has_an_element_in_select_scope(parser, GUMBO_TAG_SELECT)) {
      ignore_token(parser);
    } else {
      close_current_select(parser);
      parser->_parser_state->_reprocess_current_token = true;
    }
    return false;
  } else if (tag_in(token, kStartTag,
                 (gumbo_tagset){TAG(SCRIPT), TAG(TEMPLATE)}) ||
             tag_is(token, kEndTag, GUMBO_TAG_TEMPLATE)) {
    return handle_in_head(parser, token);
  } else if (token->type == GUMBO_TOKEN_EOF) {
    return handle_in_body(parser, token);
  } else {
    parser_add_parse_error(parser, token);
    ignore_token(parser);
    return false;
  }
}

// http://www.whatwg.org/specs/web-apps/current-work/complete/tokenization.html#parsing-main-inselectintable
static bool handle_in_select_in_table(GumboParser* parser, GumboToken* token) {
  if (tag_in(token, kStartTag,
          (gumbo_tagset){TAG(CAPTION), TAG(TABLE), TAG(TBODY), TAG(TFOOT),
              TAG(THEAD), TAG(TR), TAG(TD), TAG(TH)})) {
    parser_add_parse_error(parser, token);
    close_current_select(parser);
    parser->_parser_state->_reprocess_current_token = true;
    return false;
  } else if (tag_in(token, kEndTag,
                 (gumbo_tagset){TAG(CAPTION), TAG(TABLE), TAG(TBODY),
                     TAG(TFOOT), TAG(THEAD), TAG(TR), TAG(TD), TAG(TH)})) {
    parser_add_parse_error(parser, token);
    if (!has_an_element_in_table_scope(parser, token->v.end_tag)) {
      ignore_token(parser);
      return false;
    } else {
      close_current_select(parser);
      // close_current_select already does the
      // reset_insertion_mode_appropriately
      // reset_insertion_mode_appropriately(parser);
      parser->_parser_state->_reprocess_current_token = true;
      return false;
    }
  } else {
    return handle_in_select(parser, token);
  }
}

// http://www.whatwg.org/specs/web-apps/current-work/multipage/tree-construction.html#parsing-main-intemplate
static bool handle_in_template(GumboParser* parser, GumboToken* token) {
  GumboParserState* state = parser->_parser_state;
  if (token->type == GUMBO_TOKEN_WHITESPACE ||
      token->type == GUMBO_TOKEN_CHARACTER ||
      token->type == GUMBO_TOKEN_COMMENT || token->type == GUMBO_TOKEN_NULL ||
      token->type == GUMBO_TOKEN_DOCTYPE) {
    return handle_in_body(parser, token);
  } else if (tag_in(token, kStartTag,
                 (gumbo_tagset){TAG(BASE), TAG(BASEFONT), TAG(BGSOUND),
                     TAG(LINK), TAG(META), TAG(NOFRAMES), TAG(SCRIPT),
                     TAG(STYLE), TAG(TEMPLATE), TAG(TITLE)}) ||
             tag_is(token, kEndTag, GUMBO_TAG_TEMPLATE)) {
    return handle_in_head(parser, token);
  } else if (tag_in(
                 token, kStartTag, (gumbo_tagset){TAG(CAPTION), TAG(COLGROUP),
                                       TAG(TBODY), TAG(TFOOT), TAG(THEAD)})) {
    pop_template_insertion_mode(parser);
    push_template_insertion_mode(parser, GUMBO_INSERTION_MODE_IN_TABLE);
    set_insertion_mode(parser, GUMBO_INSERTION_MODE_IN_TABLE);
    state->_reprocess_current_token = true;
    return true;
  } else if (tag_is(token, kStartTag, GUMBO_TAG_COL)) {
    pop_template_insertion_mode(parser);
    push_template_insertion_mode(parser, GUMBO_INSERTION_MODE_IN_COLUMN_GROUP);
    set_insertion_mode(parser, GUMBO_INSERTION_MODE_IN_COLUMN_GROUP);
    state->_reprocess_current_token = true;
    return true;
  } else if (tag_is(token, kStartTag, GUMBO_TAG_TR)) {
    pop_template_insertion_mode(parser);
    push_template_insertion_mode(parser, GUMBO_INSERTION_MODE_IN_TABLE_BODY);
    set_insertion_mode(parser, GUMBO_INSERTION_MODE_IN_TABLE_BODY);
    state->_reprocess_current_token = true;
    return true;
  } else if (tag_in(token, kStartTag, (gumbo_tagset){TAG(TD), TAG(TH)})) {
    pop_template_insertion_mode(parser);
    push_template_insertion_mode(parser, GUMBO_INSERTION_MODE_IN_ROW);
    set_insertion_mode(parser, GUMBO_INSERTION_MODE_IN_ROW);
    state->_reprocess_current_token = true;
    return true;
  } else if (token->type == GUMBO_TOKEN_START_TAG) {
    pop_template_insertion_mode(parser);
    push_template_insertion_mode(parser, GUMBO_INSERTION_MODE_IN_BODY);
    set_insertion_mode(parser, GUMBO_INSERTION_MODE_IN_BODY);
    state->_reprocess_current_token = true;
    return true;
  } else if (token->type == GUMBO_TOKEN_END_TAG) {
    parser_add_parse_error(parser, token);
    ignore_token(parser);
    return false;
  } else if (token->type == GUMBO_TOKEN_EOF) {
    if (!has_open_element(parser, GUMBO_TAG_TEMPLATE)) {
      // Stop parsing.
      return true;
    }
    parser_add_parse_error(parser, token);
    while (!node_html_tag_is(pop_current_node(parser), GUMBO_TAG_TEMPLATE))
      ;
    clear_active_formatting_elements(parser);
    pop_template_insertion_mode(parser);
    reset_insertion_mode_appropriately(parser);
    state->_reprocess_current_token = true;
    return false;
  } else {
    assert(0);
    return false;
  }
}

// http://www.whatwg.org/specs/web-apps/current-work/complete/tokenization.html#parsing-main-afterbody
static bool handle_after_body(GumboParser* parser, GumboToken* token) {
  if (token->type == GUMBO_TOKEN_WHITESPACE ||
      tag_is(token, kStartTag, GUMBO_TAG_HTML)) {
    return handle_in_body(parser, token);
  } else if (token->type == GUMBO_TOKEN_COMMENT) {
    GumboNode* html_node = parser->_output->root;
    assert(html_node != NULL);
    append_comment_node(parser, html_node, token);
    return true;
  } else if (token->type == GUMBO_TOKEN_DOCTYPE) {
    parser_add_parse_error(parser, token);
    ignore_token(parser);
    return false;
  } else if (tag_is(token, kEndTag, GUMBO_TAG_HTML)) {
    /* fragment case: ignore the closing HTML token */
    if (is_fragment_parser(parser)) {
      parser_add_parse_error(parser, token);
      ignore_token(parser);
      return false;
    }
    set_insertion_mode(parser, GUMBO_INSERTION_MODE_AFTER_AFTER_BODY);
    GumboNode* html = parser->_parser_state->_open_elements.data[0];
    assert(node_html_tag_is(html, GUMBO_TAG_HTML));
    record_end_of_element(
        parser->_parser_state->_current_token, &html->v.element);
    return true;
  } else if (token->type == GUMBO_TOKEN_EOF) {
    return true;
  } else {
    parser_add_parse_error(parser, token);
    set_insertion_mode(parser, GUMBO_INSERTION_MODE_IN_BODY);
    parser->_parser_state->_reprocess_current_token = true;
    return false;
  }
}

// http://www.whatwg.org/specs/web-apps/current-work/complete/tokenization.html#parsing-main-inframeset
static bool handle_in_frameset(GumboParser* parser, GumboToken* token) {
  if (token->type == GUMBO_TOKEN_WHITESPACE) {
    insert_text_token(parser, token);
    return true;
  } else if (token->type == GUMBO_TOKEN_COMMENT) {
    append_comment_node(parser, get_current_node(parser), token);
    return true;
  } else if (token->type == GUMBO_TOKEN_DOCTYPE) {
    parser_add_parse_error(parser, token);
    ignore_token(parser);
    return false;
  } else if (tag_is(token, kStartTag, GUMBO_TAG_HTML)) {
    return handle_in_body(parser, token);
  } else if (tag_is(token, kStartTag, GUMBO_TAG_FRAMESET)) {
    insert_element_from_token(parser, token);
    return true;
  } else if (tag_is(token, kEndTag, GUMBO_TAG_FRAMESET)) {
    if (node_html_tag_is(get_current_node(parser), GUMBO_TAG_HTML)) {
      parser_add_parse_error(parser, token);
      ignore_token(parser);
      return false;
    }
    pop_current_node(parser);
    if (!is_fragment_parser(parser) &&
        !node_html_tag_is(get_current_node(parser), GUMBO_TAG_FRAMESET)) {
      set_insertion_mode(parser, GUMBO_INSERTION_MODE_AFTER_FRAMESET);
    }
    return true;
  } else if (tag_is(token, kStartTag, GUMBO_TAG_FRAME)) {
    insert_element_from_token(parser, token);
    pop_current_node(parser);
    acknowledge_self_closing_tag(parser);
    return true;
  } else if (tag_is(token, kStartTag, GUMBO_TAG_NOFRAMES)) {
    return handle_in_head(parser, token);
  } else if (token->type == GUMBO_TOKEN_EOF) {
    if (!node_html_tag_is(get_current_node(parser), GUMBO_TAG_HTML)) {
      parser_add_parse_error(parser, token);
      return false;
    }
    return true;
  } else {
    parser_add_parse_error(parser, token);
    ignore_token(parser);
    return false;
  }
}

// http://www.whatwg.org/specs/web-apps/current-work/complete/tokenization.html#parsing-main-afterframeset
static bool handle_after_frameset(GumboParser* parser, GumboToken* token) {
  if (token->type == GUMBO_TOKEN_WHITESPACE) {
    insert_text_token(parser, token);
    return true;
  } else if (token->type == GUMBO_TOKEN_COMMENT) {
    append_comment_node(parser, get_current_node(parser), token);
    return true;
  } else if (token->type == GUMBO_TOKEN_DOCTYPE) {
    parser_add_parse_error(parser, token);
    ignore_token(parser);
    return false;
  } else if (tag_is(token, kStartTag, GUMBO_TAG_HTML)) {
    return handle_in_body(parser, token);
  } else if (tag_is(token, kEndTag, GUMBO_TAG_HTML)) {
    GumboNode* html = parser->_parser_state->_open_elements.data[0];
    assert(node_html_tag_is(html, GUMBO_TAG_HTML));
    record_end_of_element(
        parser->_parser_state->_current_token, &html->v.element);
    set_insertion_mode(parser, GUMBO_INSERTION_MODE_AFTER_AFTER_FRAMESET);
    return true;
  } else if (tag_is(token, kStartTag, GUMBO_TAG_NOFRAMES)) {
    return handle_in_head(parser, token);
  } else if (token->type == GUMBO_TOKEN_EOF) {
    return true;
  } else {
    parser_add_parse_error(parser, token);
    ignore_token(parser);
    return false;
  }
}

// http://www.whatwg.org/specs/web-apps/current-work/complete/tokenization.html#the-after-after-body-insertion-mode
static bool handle_after_after_body(GumboParser* parser, GumboToken* token) {
  if (token->type == GUMBO_TOKEN_COMMENT) {
    append_comment_node(parser, get_document_node(parser), token);
    return true;
  } else if (token->type == GUMBO_TOKEN_DOCTYPE ||
             token->type == GUMBO_TOKEN_WHITESPACE ||
             tag_is(token, kStartTag, GUMBO_TAG_HTML)) {
    return handle_in_body(parser, token);
  } else if (token->type == GUMBO_TOKEN_EOF) {
    return true;
  } else {
    parser_add_parse_error(parser, token);
    set_insertion_mode(parser, GUMBO_INSERTION_MODE_IN_BODY);
    parser->_parser_state->_reprocess_current_token = true;
    return false;
  }
}

// http://www.whatwg.org/specs/web-apps/current-work/complete/tokenization.html#the-after-after-frameset-insertion-mode
static bool handle_after_after_frameset(GumboParser* parser, GumboToken* token) {
  if (token->type == GUMBO_TOKEN_COMMENT) {
    append_comment_node(parser, get_document_node(parser), token);
    return true;
  } else if (token->type == GUMBO_TOKEN_DOCTYPE ||
             token->type == GUMBO_TOKEN_WHITESPACE ||
             tag_is(token, kStartTag, GUMBO_TAG_HTML)) {
    return handle_in_body(parser, token);
  } else if (token->type == GUMBO_TOKEN_EOF) {
    return true;
  } else if (tag_is(token, kStartTag, GUMBO_TAG_NOFRAMES)) {
    return handle_in_head(parser, token);
  } else {
    parser_add_parse_error(parser, token);
    ignore_token(parser);
    return false;
  }
}

// Function pointers for each insertion mode.  Keep in sync with
// insertion_mode.h.
typedef bool (*TokenHandler)(GumboParser* parser, GumboToken* token);
static const TokenHandler kTokenHandlers[] = {handle_initial,
    handle_before_html, handle_before_head, handle_in_head,
    handle_in_head_noscript, handle_after_head, handle_in_body, handle_text,
    handle_in_table, handle_in_table_text, handle_in_caption,
    handle_in_column_group, handle_in_table_body, handle_in_row, handle_in_cell,
    handle_in_select, handle_in_select_in_table, handle_in_template,
    handle_after_body, handle_in_frameset, handle_after_frameset,
    handle_after_after_body, handle_after_after_frameset};

static bool handle_html_content(GumboParser* parser, GumboToken* token) {
  return kTokenHandlers[(unsigned int) parser->_parser_state->_insertion_mode](
      parser, token);
}

// http://www.whatwg.org/specs/web-apps/current-work/complete/tokenization.html#parsing-main-inforeign
static bool handle_in_foreign_content(GumboParser* parser, GumboToken* token) {
  gumbo_debug("Handling foreign content");
  switch (token->type) {
    case GUMBO_TOKEN_NULL:
      parser_add_parse_error(parser, token);
      token->v.character = UNICODE_REPLACEMENT_CHAR;
      insert_text_token(parser, token);
      return false;
    case GUMBO_TOKEN_WHITESPACE:
      insert_text_token(parser, token);
      return true;
    case GUMBO_TOKEN_CDATA:
    case GUMBO_TOKEN_CHARACTER:
      insert_text_token(parser, token);
      set_frameset_not_ok(parser);
      return true;
    case GUMBO_TOKEN_COMMENT:
      append_comment_node(parser, get_current_node(parser), token);
      return true;
    case GUMBO_TOKEN_DOCTYPE:
      parser_add_parse_error(parser, token);
      ignore_token(parser);
      return false;
    default:
      // Fall through to the if-statements below.
      break;
  }
  // Order matters for these clauses.
  if (tag_in(token, kStartTag,
          (gumbo_tagset){TAG(B), TAG(BIG), TAG(BLOCKQUOTE), TAG(BODY), TAG(BR),
              TAG(CENTER), TAG(CODE), TAG(DD), TAG(DIV), TAG(DL), TAG(DT),
              TAG(EM), TAG(EMBED), TAG(H1), TAG(H2), TAG(H3), TAG(H4), TAG(H5),
              TAG(H6), TAG(HEAD), TAG(HR), TAG(I), TAG(IMG), TAG(LI),
              TAG(LISTING), TAG(MENU), TAG(META), TAG(NOBR), TAG(OL), TAG(P),
              TAG(PRE), TAG(RUBY), TAG(S), TAG(SMALL), TAG(SPAN), TAG(STRONG),
              TAG(STRIKE), TAG(SUB), TAG(SUP), TAG(TABLE), TAG(TT), TAG(U),
              TAG(UL), TAG(VAR)}) ||
      (tag_is(token, kStartTag, GUMBO_TAG_FONT) &&
          (token_has_attribute(token, "color") ||
              token_has_attribute(token, "face") ||
              token_has_attribute(token, "size")))) {
    /* Parse error */
    parser_add_parse_error(parser, token);

    /*
     * Fragment case: If the parser was originally created for the HTML
     * fragment parsing algorithm, then act as described in the "any other
     * start tag" entry below.
     */
    if (!is_fragment_parser(parser)) {
      do {
        pop_current_node(parser);
      } while (!(is_mathml_integration_point(get_current_node(parser)) ||
                   is_html_integration_point(get_current_node(parser)) ||
                   get_current_node(parser)->v.element.tag_namespace ==
                       GUMBO_NAMESPACE_HTML));
      parser->_parser_state->_reprocess_current_token = true;
      return false;
    }

    assert(token->type == GUMBO_TOKEN_START_TAG);
  }

  if (token->type == GUMBO_TOKEN_START_TAG) {
    const GumboNamespaceEnum current_namespace =
        get_adjusted_current_node(parser)->v.element.tag_namespace;
    if (current_namespace == GUMBO_NAMESPACE_MATHML) {
      adjust_mathml_attributes(parser, token);
    }
    if (current_namespace == GUMBO_NAMESPACE_SVG) {
      // Tag adjustment is left to the gumbo_normalize_svg_tagname helper
      // function.
      adjust_svg_attributes(parser, token);
    }
    adjust_foreign_attributes(parser, token);
    insert_foreign_element(parser, token, current_namespace);
    if (token->v.start_tag.is_self_closing) {
      pop_current_node(parser);
      acknowledge_self_closing_tag(parser);
    }
    return true;
    // </script> tags are handled like any other end tag, putting the script's
    // text into a text node child and closing the current node.
  } else {
    assert(token->type == GUMBO_TOKEN_END_TAG);
    GumboNode* node = get_current_node(parser);
    assert(node != NULL);
    GumboStringPiece token_tagname = token->original_text;
    GumboStringPiece node_tagname = node->v.element.original_tag;
    gumbo_tag_from_original_text(&token_tagname);
    gumbo_tag_from_original_text(&node_tagname);

    bool is_success = true;
    if (!gumbo_string_equals_ignore_case(&node_tagname, &token_tagname)) {
      parser_add_parse_error(parser, token);
      is_success = false;
    }
    int i = parser->_parser_state->_open_elements.length;
    for (--i; i > 0;) {
      // Here we move up the stack until we find an HTML element (in which
      // case we do nothing) or we find the element that we're about to
      // close (in which case we pop everything we've seen until that
      // point.)
      gumbo_debug("Foreign %.*s node at %d.\n", (int)node_tagname.length,
          node_tagname.data, i);
      if (gumbo_string_equals_ignore_case(&node_tagname, &token_tagname)) {
        gumbo_debug("Matches.\n");
        while (pop_current_node(parser) != node) {
          // Pop all the nodes below the current one.  Node is guaranteed to
          // be an element on the stack of open elements (set below), so
          // this loop is guaranteed to terminate.
        }
        return is_success;
      }
      --i;
      node = parser->_parser_state->_open_elements.data[i];
      if (node->v.element.tag_namespace == GUMBO_NAMESPACE_HTML) {
        // Must break before gumbo_tag_from_original_text to avoid passing
        // parser-inserted nodes through.
        break;
      }
      node_tagname = node->v.element.original_tag;
      gumbo_tag_from_original_text(&node_tagname);
    }
    assert(node->v.element.tag_namespace == GUMBO_NAMESPACE_HTML);
    // We can't call handle_token directly because the current node is still in
    // the SVG namespace, so it would re-enter this and result in infinite
    // recursion.
    return handle_html_content(parser, token) && is_success;
  }
}

// http://www.whatwg.org/specs/web-apps/current-work/multipage/tree-construction.html#tree-construction
static bool handle_token(GumboParser* parser, GumboToken* token) {
  if (parser->_parser_state->_ignore_next_linefeed &&
      token->type == GUMBO_TOKEN_WHITESPACE && token->v.character == '\n') {
    parser->_parser_state->_ignore_next_linefeed = false;
    ignore_token(parser);
    return true;
  }
  // This needs to be reset both here and in the conditional above to catch both
  // the case where the next token is not whitespace (so we don't ignore
  // whitespace in the middle of <pre> tags) and where there are multiple
  // whitespace tokens (so we don't ignore the second one).
  parser->_parser_state->_ignore_next_linefeed = false;

  if (tag_is(token, kEndTag, GUMBO_TAG_BODY)) {
    parser->_parser_state->_closed_body_tag = true;
  }
  if (tag_is(token, kEndTag, GUMBO_TAG_HTML)) {
    parser->_parser_state->_closed_html_tag = true;
  }

  const GumboNode* current_node = get_adjusted_current_node(parser);
  assert(!current_node || current_node->type == GUMBO_NODE_ELEMENT ||
         current_node->type == GUMBO_NODE_TEMPLATE);
  if (current_node) {
    gumbo_debug("Current node: <%s>.\n",
        gumbo_normalized_tagname(current_node->v.element.tag));
  }
  if (!current_node ||
      current_node->v.element.tag_namespace == GUMBO_NAMESPACE_HTML ||
      (is_mathml_integration_point(current_node) &&
          (token->type == GUMBO_TOKEN_CHARACTER ||
              token->type == GUMBO_TOKEN_WHITESPACE ||
              token->type == GUMBO_TOKEN_NULL ||
              (token->type == GUMBO_TOKEN_START_TAG &&
                  !tag_in(token, kStartTag,
                      (gumbo_tagset){TAG(MGLYPH), TAG(MALIGNMARK)})))) ||
      (current_node->v.element.tag_namespace == GUMBO_NAMESPACE_MATHML &&
          node_qualified_tag_is(
              current_node, GUMBO_NAMESPACE_MATHML, GUMBO_TAG_ANNOTATION_XML) &&
          tag_is(token, kStartTag, GUMBO_TAG_SVG)) ||
      (is_html_integration_point(current_node) &&
          (token->type == GUMBO_TOKEN_START_TAG ||
              token->type == GUMBO_TOKEN_CHARACTER ||
              token->type == GUMBO_TOKEN_NULL ||
              token->type == GUMBO_TOKEN_WHITESPACE)) ||
      token->type == GUMBO_TOKEN_EOF) {
    return handle_html_content(parser, token);
  } else {
    return handle_in_foreign_content(parser, token);
  }
}

static void fragment_parser_init(GumboParser* parser, GumboTag fragment_ctx, GumboNamespaceEnum fragment_namespace) {
  GumboNode* root;
  assert(fragment_ctx != GUMBO_TAG_LAST);

  // 3
  parser->_parser_state->_fragment_ctx = create_element(parser, fragment_ctx);
  parser->_parser_state->_fragment_ctx->v.element.tag_namespace =
      fragment_namespace;

  // 4
  if (fragment_namespace == GUMBO_NAMESPACE_HTML) {
    // Non-HTML namespaces always start in the DATA state.
    switch (fragment_ctx) {
      case GUMBO_TAG_TITLE:
      case GUMBO_TAG_TEXTAREA:
        gumbo_tokenizer_set_state(parser, GUMBO_LEX_RCDATA);
        break;

      case GUMBO_TAG_STYLE:
      case GUMBO_TAG_XMP:
      case GUMBO_TAG_IFRAME:
      case GUMBO_TAG_NOEMBED:
      case GUMBO_TAG_NOFRAMES:
        gumbo_tokenizer_set_state(parser, GUMBO_LEX_RAWTEXT);
        break;

      case GUMBO_TAG_SCRIPT:
        gumbo_tokenizer_set_state(parser, GUMBO_LEX_SCRIPT);
        break;

      case GUMBO_TAG_NOSCRIPT:
        /* scripting is disabled in Gumbo, so leave the tokenizer
         * in the default data state */
        break;

      case GUMBO_TAG_PLAINTEXT:
        gumbo_tokenizer_set_state(parser, GUMBO_LEX_PLAINTEXT);
        break;

      default:
        /* default data state */
        break;
    }
  }

  // 5. 6. 7.
  root = insert_element_of_tag_type(
      parser, GUMBO_TAG_HTML, GUMBO_INSERTION_IMPLIED);
  parser->_output->root = root;

  // 8.
  if (fragment_ctx == GUMBO_TAG_TEMPLATE) {
    push_template_insertion_mode(parser, GUMBO_INSERTION_MODE_IN_TEMPLATE);
  }

  // 10.
  reset_insertion_mode_appropriately(parser);
}

GumboOutput* gumbo_parse(const char* buffer) {
  return gumbo_parse_with_options(
      &kGumboDefaultOptions, buffer, strlen(buffer));
}

GumboOutput* gumbo_parse_with_options(const GumboOptions* options, const char* buffer, size_t length) {
  GumboParser parser;
  parser._options = options;
  output_init(&parser);
  gumbo_tokenizer_state_init(&parser, buffer, length);
  parser_state_init(&parser);

  if (options->fragment_context != GUMBO_TAG_LAST) {
    fragment_parser_init(
        &parser, options->fragment_context, options->fragment_namespace);
  }

  GumboParserState* state = parser._parser_state;
  gumbo_debug("Parsing %.*s.\n", (int)length, buffer);

  // Sanity check so that infinite loops die with an assertion failure instead
  // of hanging the process before we ever get an error.
  int loop_count = 0;

  const unsigned int max_tree_depth = options->max_tree_depth;
  GumboToken token;
  bool has_error = false;

  do {
    if (state->_reprocess_current_token) {
      state->_reprocess_current_token = false;
    } else {
      GumboNode* current_node = get_current_node(&parser);
      gumbo_tokenizer_set_is_current_node_foreign(&parser,
          current_node &&
              current_node->v.element.tag_namespace != GUMBO_NAMESPACE_HTML);
      has_error = !gumbo_lex(&parser, &token) || has_error;
    }
    const char* token_type = "text";
    switch (token.type) {
      case GUMBO_TOKEN_DOCTYPE:
        token_type = "doctype";
        break;
      case GUMBO_TOKEN_START_TAG:
        token_type = gumbo_normalized_tagname(token.v.start_tag.tag);
        break;
      case GUMBO_TOKEN_END_TAG:
        token_type = gumbo_normalized_tagname(token.v.end_tag);
        break;
      case GUMBO_TOKEN_COMMENT:
        token_type = "comment";
        break;
      default:
        break;
    }
    gumbo_debug("Handling %s token @%d:%d in state %d.\n", token_type,
        token.position.line, token.position.column, state->_insertion_mode);

    state->_current_token = &token;
    state->_self_closing_flag_acknowledged =
        !(token.type == GUMBO_TOKEN_START_TAG &&
            token.v.start_tag.is_self_closing);

    has_error = !handle_token(&parser, &token) || has_error;

    // Check for memory leaks when ownership is transferred from start tag
    // tokens to nodes.
    assert(state->_reprocess_current_token ||
           token.type != GUMBO_TOKEN_START_TAG ||
           token.v.start_tag.attributes.data == NULL);

    if (!state->_self_closing_flag_acknowledged) {
      GumboError* error = parser_add_parse_error(&parser, &token);
      if (error) {
        error->type = GUMBO_ERR_UNACKNOWLEDGED_SELF_CLOSING_TAG;
      }
    }

    if (state->_open_elements.length > max_tree_depth) {
      parser._output->status = GUMBO_STATUS_TREE_TOO_DEEP;
      gumbo_debug("Tree depth limit exceeded.\n");
      break;
    }

    ++loop_count;
    assert(loop_count < 1000000000);

  } while ((token.type != GUMBO_TOKEN_EOF || state->_reprocess_current_token) &&
           !(options->stop_on_first_error && has_error));

  finish_parsing(&parser);
  // For API uniformity reasons, if the doctype still has nulls, convert them to
  // empty strings.
  GumboDocument* doc_type = &parser._output->document->v.document;
  if (doc_type->name == NULL) {
    doc_type->name = gumbo_copy_stringz(&parser, "");
  }
  if (doc_type->public_identifier == NULL) {
    doc_type->public_identifier = gumbo_copy_stringz(&parser, "");
  }
  if (doc_type->system_identifier == NULL) {
    doc_type->system_identifier = gumbo_copy_stringz(&parser, "");
  }

  // Collect the parse errors in a user-usable form in the output struct:
  int err_count = gumbo_vector_size(&parser, &parser._output->errors);
  if (err_count) {
    parser._output->error_messages = gumbo_parser_allocate(
        &parser, (err_count + 1) * sizeof(parser._output->error_messages[0]));

    int i;
    for (i = 0; i < err_count; i++) {
      GumboError* error =
          gumbo_vector_get_at_index(&parser, &parser._output->errors, i);
      GumboStringBuffer errbuf;
      gumbo_string_buffer_init(&parser, &errbuf);
      gumbo_error_to_string(&parser, error, &errbuf);
      parser._output->error_messages[i] =
          gumbo_string_buffer_to_string(&parser, &errbuf);
      gumbo_string_buffer_destroy(&parser, &errbuf);
    }
    parser._output->error_messages[i] = NULL; // sentinel
  }

  parser_state_destroy(&parser);
  gumbo_tokenizer_state_destroy(&parser);
  return parser._output;
}

const char* gumbo_status_to_string(GumboOutputStatus status) {
  switch (status) {
    case GUMBO_STATUS_OK:
      return "OK";
    case GUMBO_STATUS_OUT_OF_MEMORY:
      return "System allocator returned NULL during parsing";
    case GUMBO_STATUS_TREE_TOO_DEEP:
      return "Document tree depth limit exceeded";
    default:
      return "Unknown GumboOutputStatus value";
  }
}

void gumbo_destroy_node(GumboOptions* options, GumboNode* node) {
  // Need a dummy GumboParser because the allocator comes along with the
  // options object.
  GumboParser parser;
  parser._options = options;
  destroy_node(&parser, node);
}

void gumbo_destroy_output(const GumboOptions* options, GumboOutput* output) {
  // Need a dummy GumboParser because the allocator comes along with the
  // options object.
  GumboParser parser;
  parser._options = options;
  destroy_node(&parser, output->document);
  for (unsigned int i = 0; i < output->errors.length; ++i) {
    gumbo_error_destroy(&parser, output->errors.data[i]);
  }
  gumbo_vector_destroy(&parser, &output->errors);

  if (output->error_messages) {
    const char* errmsg;
    int i = 0;
    do {
      errmsg = output->error_messages[i++];
      if (errmsg) gumbo_parser_deallocate(&parser, (void *)errmsg);
    } while (errmsg);
    gumbo_parser_deallocate(&parser, (void *)output->error_messages);
  }

  gumbo_parser_deallocate(&parser, output);
}<|MERGE_RESOLUTION|>--- conflicted
+++ resolved
@@ -2659,12 +2659,7 @@
         ;
       return success;
     } else {
-<<<<<<< HEAD
-      bool result = true;
       GumboNode* node = state->_form_element;
-=======
-      const GumboNode* node = state->_form_element;
->>>>>>> 2e999ccd
       assert(!node || node->type == GUMBO_NODE_ELEMENT);
       state->_form_element = NULL;
       if (!node || !has_node_in_scope(parser, node)) {
@@ -2673,28 +2668,10 @@
         ignore_token(parser);
         return false;
       }
-<<<<<<< HEAD
-      // This differs from implicitly_close_tags because we remove *only* the
-      // <form> element; other nodes are left in scope.
-      generate_implied_end_tags(parser, GUMBO_TAG_LAST);
-      if (get_current_node(parser) == node) {
-        record_end_of_element(token, &node->v.element);
-      } else {
-        parser_add_parse_error(parser, token);
-        result = false;
-      }
-
-      GumboVector* open_elements = &state->_open_elements;
-      int index = gumbo_vector_index_of(open_elements, node);
-      assert(index >= 0);
-      gumbo_vector_remove_at(parser, index, open_elements);
-      return result;
-=======
       // Retrieve <form> element by using implicitly_close_tags rather than
       // generate_implied_end_tags(parser, GUMBO_TAG_LAST);
 	  return implicitly_close_tags(
 		  parser, token, GUMBO_NAMESPACE_HTML, GUMBO_TAG_FORM);
->>>>>>> 2e999ccd
     }
   } else if (tag_is(token, kEndTag, GUMBO_TAG_P)) {
     if (!has_an_element_in_button_scope(parser, GUMBO_TAG_P)) {
