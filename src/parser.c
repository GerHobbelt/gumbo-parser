--- conflicted
+++ resolved
@@ -152,15 +152,8 @@
     GUMBO_STRING("-//O'Reilly and Associates//DTD HTML 2.0//"),
     GUMBO_STRING("-//O'Reilly and Associates//DTD HTML Extended 1.0//"),
     GUMBO_STRING("-//O'Reilly and Associates//DTD HTML Extended Relaxed 1.0//"),
-<<<<<<< HEAD
-    GUMBO_STRING("-//SoftQuad Software//DTD HoTMetaL PRO 6.0::19990601::)"
-                 "extensions to HTML 4.0//"),
-    GUMBO_STRING("-//SoftQuad//DTD HoTMetaL PRO 4.0::19971010::"
-                 "extensions to HTML 4.0//"),
-=======
     GUMBO_STRING("-//SoftQuad Software//DTD HoTMetaL PRO 6.0::19990601::)extensions to HTML 4.0//"),
     GUMBO_STRING("-//SoftQuad//DTD HoTMetaL PRO 4.0::19971010::extensions to HTML 4.0//"),
->>>>>>> 2e999ccd
     GUMBO_STRING("-//Spyglass//DTD HTML 2.0 Extended//"),
     GUMBO_STRING("-//SQ//DTD HTML 2.0 HoTMetaL + extensions//"),
     GUMBO_STRING("-//Sun Microsystems Corp.//DTD HotJava HTML//"),
@@ -602,13 +595,8 @@
 
   assert(node->type == GUMBO_NODE_ELEMENT || node->type == GUMBO_NODE_TEMPLATE);
   if (node->v.element.tag_namespace != GUMBO_NAMESPACE_HTML)
-<<<<<<< HEAD
     return is_last ? GUMBO_INSERTION_MODE_IN_BODY
                    : GUMBO_INSERTION_MODE_INITIAL;
-=======
-    return is_last ?
-      GUMBO_INSERTION_MODE_IN_BODY : GUMBO_INSERTION_MODE_INITIAL;
->>>>>>> 2e999ccd
 
   switch (node->v.element.tag) {
     case GUMBO_TAG_SELECT: {
@@ -2465,7 +2453,6 @@
       parser_add_parse_error(parser, token);
       ignore_token(parser);
       return false;
-<<<<<<< HEAD
     case GUMBO_TOKEN_EOF:
       for (unsigned int i = 0; i < state->_open_elements.length; ++i) {
         if (!node_tag_in_set(state->_open_elements.data[i],
@@ -2710,244 +2697,6 @@
           add_formatting_element(parser, get_current_node(parser));
           return result;
         }
-=======
-    }
-    implicitly_close_tags(
-        parser, token, GUMBO_NAMESPACE_HTML, token->v.end_tag);
-    return true;
-  } else if (tag_is(token, kEndTag, GUMBO_TAG_FORM)) {
-    if (has_open_element(parser, GUMBO_TAG_TEMPLATE)) {
-      if (!has_an_element_in_scope(parser, GUMBO_TAG_FORM)) {
-        parser_add_parse_error(parser, token);
-        ignore_token(parser);
-        return false;
-      }
-      bool success = true;
-      generate_implied_end_tags(parser, GUMBO_TAG_LAST);
-      if (!node_html_tag_is(get_current_node(parser), GUMBO_TAG_FORM)) {
-        parser_add_parse_error(parser, token);
-        return false;
-      }
-      while (!node_html_tag_is(pop_current_node(parser), GUMBO_TAG_FORM))
-        ;
-      return success;
-    } else {
-      const GumboNode* node = state->_form_element;
-      assert(!node || node->type == GUMBO_NODE_ELEMENT);
-      state->_form_element = NULL;
-      if (!node || !has_node_in_scope(parser, node)) {
-        gumbo_debug("Closing an unopened form.\n");
-        parser_add_parse_error(parser, token);
-        ignore_token(parser);
-        return false;
-      }
-      // Retrieve <form> element by using implicitly_close_tags rather than
-      // generate_implied_end_tags(parser, GUMBO_TAG_LAST);
-	  return implicitly_close_tags(
-		  parser, token, GUMBO_NAMESPACE_HTML, GUMBO_TAG_FORM);
-    }
-  } else if (tag_is(token, kEndTag, GUMBO_TAG_P)) {
-    if (!has_an_element_in_button_scope(parser, GUMBO_TAG_P)) {
-      parser_add_parse_error(parser, token);
-      // reconstruct_active_formatting_elements(parser);
-      insert_element_of_tag_type(
-          parser, GUMBO_TAG_P, GUMBO_INSERTION_CONVERTED_FROM_END_TAG);
-      state->_reprocess_current_token = true;
-      return false;
-    }
-    return implicitly_close_tags(
-        parser, token, GUMBO_NAMESPACE_HTML, GUMBO_TAG_P);
-  } else if (tag_is(token, kEndTag, GUMBO_TAG_LI)) {
-    if (!has_an_element_in_list_scope(parser, GUMBO_TAG_LI)) {
-      parser_add_parse_error(parser, token);
-      ignore_token(parser);
-      return false;
-    }
-    return implicitly_close_tags(
-        parser, token, GUMBO_NAMESPACE_HTML, GUMBO_TAG_LI);
-  } else if (tag_in(token, kEndTag, (gumbo_tagset){TAG(DD), TAG(DT)})) {
-    assert(token->type == GUMBO_TOKEN_END_TAG);
-    GumboTag token_tag = token->v.end_tag;
-    if (!has_an_element_in_scope(parser, token_tag)) {
-      parser_add_parse_error(parser, token);
-      ignore_token(parser);
-      return false;
-    }
-    return implicitly_close_tags(
-        parser, token, GUMBO_NAMESPACE_HTML, token_tag);
-  } else if (tag_in(token, kEndTag, (gumbo_tagset){TAG(H1), TAG(H2), TAG(H3),
-                                        TAG(H4), TAG(H5), TAG(H6)})) {
-    if (!has_an_element_in_scope_with_tagname(
-            parser, 6, (GumboTag[]){GUMBO_TAG_H1, GUMBO_TAG_H2, GUMBO_TAG_H3,
-                           GUMBO_TAG_H4, GUMBO_TAG_H5, GUMBO_TAG_H6})) {
-      // No heading open; ignore the token entirely.
-      parser_add_parse_error(parser, token);
-      ignore_token(parser);
-      return false;
-    } else {
-      generate_implied_end_tags(parser, GUMBO_TAG_LAST);
-      const GumboNode* current_node = get_current_node(parser);
-      bool success = node_html_tag_is(current_node, token->v.end_tag);
-      if (!success) {
-        // There're children of the heading currently open; close them below and
-        // record a parse error.
-        // TODO(jdtang): Add a way to distinguish this error case from the one
-        // above.
-        parser_add_parse_error(parser, token);
-      }
-      do {
-        current_node = pop_current_node(parser);
-      } while (!node_tag_in_set(
-                   current_node, (gumbo_tagset){TAG(H1), TAG(H2), TAG(H3),
-                                     TAG(H4), TAG(H5), TAG(H6)}));
-      return success;
-    }
-  } else if (tag_is(token, kStartTag, GUMBO_TAG_A)) {
-    bool success = true;
-    int last_a;
-    int has_matching_a = find_last_anchor_index(parser, &last_a);
-    if (has_matching_a) {
-      assert(has_matching_a == 1);
-      parser_add_parse_error(parser, token);
-      adoption_agency_algorithm(parser, token, GUMBO_TAG_A);
-      // The adoption agency algorithm usually removes all instances of <a>
-      // from the list of active formatting elements, but in case it doesn't,
-      // we're supposed to do this.  (The conditions where it might not are
-      // listed in the spec.)
-      if (find_last_anchor_index(parser, &last_a)) {
-        void* last_element = gumbo_vector_remove_at(
-            parser, last_a, &state->_active_formatting_elements);
-        gumbo_vector_remove(parser, last_element, &state->_open_elements);
-      }
-      success = false;
-    }
-    reconstruct_active_formatting_elements(parser);
-    add_formatting_element(parser, insert_element_from_token(parser, token));
-    return success;
-  } else if (tag_in(token, kStartTag,
-                 (gumbo_tagset){TAG(B), TAG(BIG), TAG(CODE), TAG(EM), TAG(FONT),
-                     TAG(I), TAG(S), TAG(SMALL), TAG(STRIKE), TAG(STRONG),
-                     TAG(TT), TAG(U)})) {
-    reconstruct_active_formatting_elements(parser);
-    add_formatting_element(parser, insert_element_from_token(parser, token));
-    return true;
-  } else if (tag_is(token, kStartTag, GUMBO_TAG_NOBR)) {
-    bool result = true;
-    reconstruct_active_formatting_elements(parser);
-    if (has_an_element_in_scope(parser, GUMBO_TAG_NOBR)) {
-      result = false;
-      parser_add_parse_error(parser, token);
-      adoption_agency_algorithm(parser, token, GUMBO_TAG_NOBR);
-      reconstruct_active_formatting_elements(parser);
-    }
-    insert_element_from_token(parser, token);
-    add_formatting_element(parser, get_current_node(parser));
-    return result;
-  } else if (tag_in(token, kEndTag,
-                 (gumbo_tagset){TAG(A), TAG(B), TAG(BIG), TAG(CODE), TAG(EM),
-                     TAG(FONT), TAG(I), TAG(NOBR), TAG(S), TAG(SMALL),
-                     TAG(STRIKE), TAG(STRONG), TAG(TT), TAG(U)})) {
-    return adoption_agency_algorithm(parser, token, token->v.end_tag);
-  } else if (tag_in(token, kStartTag,
-                 (gumbo_tagset){TAG(APPLET), TAG(MARQUEE), TAG(OBJECT)})) {
-    reconstruct_active_formatting_elements(parser);
-    insert_element_from_token(parser, token);
-    add_formatting_element(parser, &kActiveFormattingScopeMarker);
-    set_frameset_not_ok(parser);
-    return true;
-  } else if (tag_in(token, kEndTag,
-                 (gumbo_tagset){TAG(APPLET), TAG(MARQUEE), TAG(OBJECT)})) {
-    GumboTag token_tag = token->v.end_tag;
-    if (!has_an_element_in_table_scope(parser, token_tag)) {
-      parser_add_parse_error(parser, token);
-      ignore_token(parser);
-      return false;
-    }
-    implicitly_close_tags(parser, token, GUMBO_NAMESPACE_HTML, token_tag);
-    clear_active_formatting_elements(parser);
-    return true;
-  } else if (tag_is(token, kStartTag, GUMBO_TAG_TABLE)) {
-    if (get_document_node(parser)->v.document.doc_type_quirks_mode !=
-        GUMBO_DOCTYPE_QUIRKS) {
-      maybe_implicitly_close_p_tag(parser, token);
-    }
-    insert_element_from_token(parser, token);
-    set_frameset_not_ok(parser);
-    set_insertion_mode(parser, GUMBO_INSERTION_MODE_IN_TABLE);
-    return true;
-  } else if (tag_in(token, kStartTag,
-                 (gumbo_tagset){TAG(AREA), TAG(BR), TAG(EMBED), TAG(IMG),
-                     TAG(IMAGE), TAG(KEYGEN), TAG(WBR)})) {
-    bool success = true;
-    if (tag_is(token, kStartTag, GUMBO_TAG_IMAGE)) {
-      success = false;
-      parser_add_parse_error(parser, token);
-      token->v.start_tag.tag = GUMBO_TAG_IMG;
-    }
-    reconstruct_active_formatting_elements(parser);
-    GumboNode* node = insert_element_from_token(parser, token);
-    if (tag_is(token, kStartTag, GUMBO_TAG_IMAGE)) {
-      success = false;
-      parser_add_parse_error(parser, token);
-      node->v.element.tag = GUMBO_TAG_IMG;
-      node->parse_flags |= GUMBO_INSERTION_FROM_IMAGE;
-    }
-    pop_current_node(parser);
-    acknowledge_self_closing_tag(parser);
-    set_frameset_not_ok(parser);
-    return success;
-  } else if (tag_is(token, kStartTag, GUMBO_TAG_INPUT)) {
-    if (!attribute_matches(&token->v.start_tag.attributes, "type", "hidden")) {
-      // Must be before the element is inserted, as that takes ownership of the
-      // token's attribute vector.
-      set_frameset_not_ok(parser);
-    }
-    reconstruct_active_formatting_elements(parser);
-    insert_element_from_token(parser, token);
-    pop_current_node(parser);
-    acknowledge_self_closing_tag(parser);
-    return true;
-  } else if (tag_in(token, kStartTag,
-                 (gumbo_tagset){TAG(PARAM), TAG(SOURCE), TAG(TRACK)})) {
-    insert_element_from_token(parser, token);
-    pop_current_node(parser);
-    acknowledge_self_closing_tag(parser);
-    return true;
-  } else if (tag_is(token, kStartTag, GUMBO_TAG_HR)) {
-    bool result = maybe_implicitly_close_p_tag(parser, token);
-    insert_element_from_token(parser, token);
-    pop_current_node(parser);
-    acknowledge_self_closing_tag(parser);
-    set_frameset_not_ok(parser);
-    return result;
-  } else if (tag_is(token, kStartTag, GUMBO_TAG_ISINDEX)) {
-    parser_add_parse_error(parser, token);
-    if (parser->_parser_state->_form_element != NULL &&
-        !has_open_element(parser, GUMBO_TAG_TEMPLATE)) {
-      ignore_token(parser);
-      return false;
-    }
-    acknowledge_self_closing_tag(parser);
-    maybe_implicitly_close_p_tag(parser, token);
-    set_frameset_not_ok(parser);
-
-    GumboVector* token_attrs = &token->v.start_tag.attributes;
-    GumboAttribute* prompt_attr = gumbo_get_attribute(token_attrs, "prompt");
-    GumboAttribute* action_attr = gumbo_get_attribute(token_attrs, "action");
-    GumboAttribute* name_attr = gumbo_get_attribute(token_attrs, "name");
-
-    GumboNode* form = insert_element_of_tag_type(
-        parser, GUMBO_TAG_FORM, GUMBO_INSERTION_FROM_ISINDEX);
-    if (!has_open_element(parser, GUMBO_TAG_TEMPLATE)) {
-      parser->_parser_state->_form_element = form;
-    }
-    if (action_attr) {
-      gumbo_vector_add(parser, action_attr, &form->v.element.attributes);
-    }
-    insert_element_of_tag_type(
-        parser, GUMBO_TAG_HR, GUMBO_INSERTION_FROM_ISINDEX);
-    pop_current_node(parser);  // <hr>
->>>>>>> 2e999ccd
 
         case GUMBO_TAG_APPLET:
         case GUMBO_TAG_MARQUEE:
