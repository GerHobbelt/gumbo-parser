// Copyright 2010 Google Inc. All Rights Reserved.
//
// Licensed under the Apache License, Version 2.0 (the "License");
// you may not use this file except in compliance with the License.
// You may obtain a copy of the License at
//
//     http://www.apache.org/licenses/LICENSE-2.0
//
// Unless required by applicable law or agreed to in writing, software
// distributed under the License is distributed on an "AS IS" BASIS,
// WITHOUT WARRANTIES OR CONDITIONS OF ANY KIND, either express or implied.
// See the License for the specific language governing permissions and
// limitations under the License.
//
// Author: jdtang@google.com (Jonathan Tang)

#include <assert.h>
#include <ctype.h>
#include <stdarg.h>
#include <stdlib.h>
#include <string.h>
#include <strings.h>

#include "attribute.h"
#include "error.h"
#include "gumbo.h"
#include "insertion_mode.h"
#include "parser.h"
#include "tokenizer.h"
#include "tokenizer_states.h"
#include "utf8.h"
#include "util.h"
#include "vector.h"

#define AVOID_UNUSED_VARIABLE_WARNING(i) (void)(i)

#define GUMBO_STRING(literal) { literal, sizeof(literal) - 1 }
#define TERMINATOR { "", 0 }

typedef char gumbo_tagset[GUMBO_TAG_LAST];
#define TAG(tag) [GUMBO_TAG_##tag] = (1 << GUMBO_NAMESPACE_HTML)
#define TAG_SVG(tag) [GUMBO_TAG_##tag] = (1 << GUMBO_NAMESPACE_SVG)
#define TAG_MATHML(tag) [GUMBO_TAG_##tag] = (1 << GUMBO_NAMESPACE_MATHML)

#define TAGSET_INCLUDES(tagset, namespace, tag) \
  (tag < GUMBO_TAG_LAST && \
   tagset[(int)tag] == (1 << (int)namespace))



// selected forward declarations as it is getting hard to find
// an appropriate order
static bool node_html_tag_is(const GumboNode*, GumboTag);
static GumboInsertionMode get_current_template_insertion_mode(const GumboParser*);
static bool handle_in_template(GumboParser*, GumboToken*);
static void destroy_node(GumboParser*, GumboNode*);


static void* malloc_wrapper(void* unused, size_t size) {
  return malloc(size);
}

static void free_wrapper(void* unused, void* ptr) {
  free(ptr);
}

const GumboOptions kGumboDefaultOptions = {
  &malloc_wrapper,
  &free_wrapper,
  NULL,
  8,
  false,
  -1,
  GUMBO_TAG_LAST,
  GUMBO_NAMESPACE_HTML
};

static const GumboStringPiece kDoctypeHtml = GUMBO_STRING("html");
static const GumboStringPiece kPublicIdHtml4_0 = GUMBO_STRING(
    "-//W3C//DTD HTML 4.0//EN");
static const GumboStringPiece kPublicIdHtml4_01 = GUMBO_STRING(
    "-//W3C//DTD HTML 4.01//EN");
static const GumboStringPiece kPublicIdXhtml1_0 = GUMBO_STRING(
    "-//W3C//DTD XHTML 1.0 Strict//EN");
static const GumboStringPiece kPublicIdXhtml1_1 = GUMBO_STRING(
    "-//W3C//DTD XHTML 1.1//EN");
static const GumboStringPiece kSystemIdRecHtml4_0 = GUMBO_STRING(
    "http://www.w3.org/TR/REC-html40/strict.dtd");
static const GumboStringPiece kSystemIdHtml4 = GUMBO_STRING(
    "http://www.w3.org/TR/html4/strict.dtd");
static const GumboStringPiece kSystemIdXhtmlStrict1_1 = GUMBO_STRING(
    "http://www.w3.org/TR/xhtml1/DTD/xhtml1-strict.dtd");
static const GumboStringPiece kSystemIdXhtml1_1 = GUMBO_STRING(
    "http://www.w3.org/TR/xhtml11/DTD/xhtml11.dtd");
static const GumboStringPiece kSystemIdLegacyCompat = GUMBO_STRING(
    "about:legacy-compat");

// The doctype arrays have an explicit terminator because we want to pass them
// to a helper function, and passing them as a pointer discards sizeof
// information.  The SVG arrays are used only by one-off functions, and so loops
// over them use sizeof directly instead of a terminator.

static const GumboStringPiece kQuirksModePublicIdPrefixes[] = {
  GUMBO_STRING("+//Silmaril//dtd html Pro v0r11 19970101//"),
  GUMBO_STRING("-//AdvaSoft Ltd//DTD HTML 3.0 asWedit + extensions//"),
  GUMBO_STRING("-//AS//DTD HTML 3.0 asWedit + extensions//"),
  GUMBO_STRING("-//IETF//DTD HTML 2.0 Level 1//"),
  GUMBO_STRING("-//IETF//DTD HTML 2.0 Level 2//"),
  GUMBO_STRING("-//IETF//DTD HTML 2.0 Strict Level 1//"),
  GUMBO_STRING("-//IETF//DTD HTML 2.0 Strict Level 2//"),
  GUMBO_STRING("-//IETF//DTD HTML 2.0 Strict//"),
  GUMBO_STRING("-//IETF//DTD HTML 2.0//"),
  GUMBO_STRING("-//IETF//DTD HTML 2.1E//"),
  GUMBO_STRING("-//IETF//DTD HTML 3.0//"),
  GUMBO_STRING("-//IETF//DTD HTML 3.2 Final//"),
  GUMBO_STRING("-//IETF//DTD HTML 3.2//"),
  GUMBO_STRING("-//IETF//DTD HTML 3//"),
  GUMBO_STRING("-//IETF//DTD HTML Level 0//"),
  GUMBO_STRING("-//IETF//DTD HTML Level 1//"),
  GUMBO_STRING("-//IETF//DTD HTML Level 2//"),
  GUMBO_STRING("-//IETF//DTD HTML Level 3//"),
  GUMBO_STRING("-//IETF//DTD HTML Strict Level 0//"),
  GUMBO_STRING("-//IETF//DTD HTML Strict Level 1//"),
  GUMBO_STRING("-//IETF//DTD HTML Strict Level 2//"),
  GUMBO_STRING("-//IETF//DTD HTML Strict Level 3//"),
  GUMBO_STRING("-//IETF//DTD HTML Strict//"),
  GUMBO_STRING("-//IETF//DTD HTML//"),
  GUMBO_STRING("-//Metrius//DTD Metrius Presentational//"),
  GUMBO_STRING("-//Microsoft//DTD Internet Explorer 2.0 HTML Strict//"),
  GUMBO_STRING("-//Microsoft//DTD Internet Explorer 2.0 HTML//"),
  GUMBO_STRING("-//Microsoft//DTD Internet Explorer 2.0 Tables//"),
  GUMBO_STRING("-//Microsoft//DTD Internet Explorer 3.0 HTML Strict//"),
  GUMBO_STRING("-//Microsoft//DTD Internet Explorer 3.0 HTML//"),
  GUMBO_STRING("-//Microsoft//DTD Internet Explorer 3.0 Tables//"),
  GUMBO_STRING("-//Netscape Comm. Corp.//DTD HTML//"),
  GUMBO_STRING("-//Netscape Comm. Corp.//DTD Strict HTML//"),
  GUMBO_STRING("-//O'Reilly and Associates//DTD HTML 2.0//"),
  GUMBO_STRING("-//O'Reilly and Associates//DTD HTML Extended 1.0//"),
  GUMBO_STRING("-//O'Reilly and Associates//DTD HTML Extended Relaxed 1.0//"),
  GUMBO_STRING("-//SoftQuad Software//DTD HoTMetaL PRO 6.0::19990601::)"
      "extensions to HTML 4.0//"),
  GUMBO_STRING("-//SoftQuad//DTD HoTMetaL PRO 4.0::19971010::"
      "extensions to HTML 4.0//"),
  GUMBO_STRING("-//Spyglass//DTD HTML 2.0 Extended//"),
  GUMBO_STRING("-//SQ//DTD HTML 2.0 HoTMetaL + extensions//"),
  GUMBO_STRING("-//Sun Microsystems Corp.//DTD HotJava HTML//"),
  GUMBO_STRING("-//Sun Microsystems Corp.//DTD HotJava Strict HTML//"),
  GUMBO_STRING("-//W3C//DTD HTML 3 1995-03-24//"),
  GUMBO_STRING("-//W3C//DTD HTML 3.2 Draft//"),
  GUMBO_STRING("-//W3C//DTD HTML 3.2 Final//"),
  GUMBO_STRING("-//W3C//DTD HTML 3.2//"),
  GUMBO_STRING("-//W3C//DTD HTML 3.2S Draft//"),
  GUMBO_STRING("-//W3C//DTD HTML 4.0 Frameset//"),
  GUMBO_STRING("-//W3C//DTD HTML 4.0 Transitional//"),
  GUMBO_STRING("-//W3C//DTD HTML Experimental 19960712//"),
  GUMBO_STRING("-//W3C//DTD HTML Experimental 970421//"),
  GUMBO_STRING("-//W3C//DTD W3 HTML//"),
  GUMBO_STRING("-//W3O//DTD W3 HTML 3.0//"),
  GUMBO_STRING("-//WebTechs//DTD Mozilla HTML 2.0//"),
  GUMBO_STRING("-//WebTechs//DTD Mozilla HTML//"),
  TERMINATOR
};

static const GumboStringPiece kQuirksModePublicIdExactMatches[] = {
  GUMBO_STRING("-//W3O//DTD W3 HTML Strict 3.0//EN//"),
  GUMBO_STRING("-/W3C/DTD HTML 4.0 Transitional/EN"),
  GUMBO_STRING("HTML"),
  TERMINATOR
};

static const GumboStringPiece kQuirksModeSystemIdExactMatches[] = {
  GUMBO_STRING("http://www.ibm.com/data/dtd/v11/ibmxhtml1-transitional.dtd"),
  TERMINATOR
};

static const GumboStringPiece kLimitedQuirksPublicIdPrefixes[] = {
  GUMBO_STRING("-//W3C//DTD XHTML 1.0 Frameset//"),
  GUMBO_STRING("-//W3C//DTD XHTML 1.0 Transitional//"),
  TERMINATOR
};

static const GumboStringPiece kLimitedQuirksRequiresSystemIdPublicIdPrefixes[] = {
  GUMBO_STRING("-//W3C//DTD HTML 4.01 Frameset//"),
  GUMBO_STRING("-//W3C//DTD HTML 4.01 Transitional//"),
  TERMINATOR
};

// Indexed by GumboNamespaceEnum; keep in sync with that.
static const char* kLegalXmlns[] = {
  "http://www.w3.org/1999/xhtml",
  "http://www.w3.org/2000/svg",
  "http://www.w3.org/1998/Math/MathML"
};

typedef struct _ReplacementEntry {
  const GumboStringPiece from;
  const GumboStringPiece to;
} ReplacementEntry;

#define REPLACEMENT_ENTRY(from, to) \
    { GUMBO_STRING(from), GUMBO_STRING(to) }

// Static data for SVG attribute replacements.
// https://html.spec.whatwg.org/multipage/syntax.html#creating-and-inserting-nodes
static const ReplacementEntry kSvgAttributeReplacements[] = {
  REPLACEMENT_ENTRY("attributename", "attributeName"),
  REPLACEMENT_ENTRY("attributetype", "attributeType"),
  REPLACEMENT_ENTRY("basefrequency", "baseFrequency"),
  REPLACEMENT_ENTRY("baseprofile", "baseProfile"),
  REPLACEMENT_ENTRY("calcmode", "calcMode"),
  REPLACEMENT_ENTRY("clippathunits", "clipPathUnits"),
  // REPLACEMENT_ENTRY("contentscripttype", "contentScriptType"),
  // REPLACEMENT_ENTRY("contentstyletype", "contentStyleType"),
  REPLACEMENT_ENTRY("diffuseconstant", "diffuseConstant"),
  REPLACEMENT_ENTRY("edgemode", "edgeMode"),
  // REPLACEMENT_ENTRY("externalresourcesrequired", "externalResourcesRequired"),
  // REPLACEMENT_ENTRY("filterres", "filterRes"),
  REPLACEMENT_ENTRY("filterunits", "filterUnits"),
  REPLACEMENT_ENTRY("glyphref", "glyphRef"),
  REPLACEMENT_ENTRY("gradienttransform", "gradientTransform"),
  REPLACEMENT_ENTRY("gradientunits", "gradientUnits"),
  REPLACEMENT_ENTRY("kernelmatrix", "kernelMatrix"),
  REPLACEMENT_ENTRY("kernelunitlength", "kernelUnitLength"),
  REPLACEMENT_ENTRY("keypoints", "keyPoints"),
  REPLACEMENT_ENTRY("keysplines", "keySplines"),
  REPLACEMENT_ENTRY("keytimes", "keyTimes"),
  REPLACEMENT_ENTRY("lengthadjust", "lengthAdjust"),
  REPLACEMENT_ENTRY("limitingconeangle", "limitingConeAngle"),
  REPLACEMENT_ENTRY("markerheight", "markerHeight"),
  REPLACEMENT_ENTRY("markerunits", "markerUnits"),
  REPLACEMENT_ENTRY("markerwidth", "markerWidth"),
  REPLACEMENT_ENTRY("maskcontentunits", "maskContentUnits"),
  REPLACEMENT_ENTRY("maskunits", "maskUnits"),
  REPLACEMENT_ENTRY("numoctaves", "numOctaves"),
  REPLACEMENT_ENTRY("pathlength", "pathLength"),
  REPLACEMENT_ENTRY("patterncontentunits", "patternContentUnits"),
  REPLACEMENT_ENTRY("patterntransform", "patternTransform"),
  REPLACEMENT_ENTRY("patternunits", "patternUnits"),
  REPLACEMENT_ENTRY("pointsatx", "pointsAtX"),
  REPLACEMENT_ENTRY("pointsaty", "pointsAtY"),
  REPLACEMENT_ENTRY("pointsatz", "pointsAtZ"),
  REPLACEMENT_ENTRY("preservealpha", "preserveAlpha"),
  REPLACEMENT_ENTRY("preserveaspectratio", "preserveAspectRatio"),
  REPLACEMENT_ENTRY("primitiveunits", "primitiveUnits"),
  REPLACEMENT_ENTRY("refx", "refX"),
  REPLACEMENT_ENTRY("refy", "refY"),
  REPLACEMENT_ENTRY("repeatcount", "repeatCount"),
  REPLACEMENT_ENTRY("repeatdur", "repeatDur"),
  REPLACEMENT_ENTRY("requiredextensions", "requiredExtensions"),
  REPLACEMENT_ENTRY("requiredfeatures", "requiredFeatures"),
  REPLACEMENT_ENTRY("specularconstant", "specularConstant"),
  REPLACEMENT_ENTRY("specularexponent", "specularExponent"),
  REPLACEMENT_ENTRY("spreadmethod", "spreadMethod"),
  REPLACEMENT_ENTRY("startoffset", "startOffset"),
  REPLACEMENT_ENTRY("stddeviation", "stdDeviation"),
  REPLACEMENT_ENTRY("stitchtiles", "stitchTiles"),
  REPLACEMENT_ENTRY("surfacescale", "surfaceScale"),
  REPLACEMENT_ENTRY("systemlanguage", "systemLanguage"),
  REPLACEMENT_ENTRY("tablevalues", "tableValues"),
  REPLACEMENT_ENTRY("targetx", "targetX"),
  REPLACEMENT_ENTRY("targety", "targetY"),
  REPLACEMENT_ENTRY("textlength", "textLength"),
  REPLACEMENT_ENTRY("viewbox", "viewBox"),
  REPLACEMENT_ENTRY("viewtarget", "viewTarget"),
  REPLACEMENT_ENTRY("xchannelselector", "xChannelSelector"),
  REPLACEMENT_ENTRY("ychannelselector", "yChannelSelector"),
  REPLACEMENT_ENTRY("zoomandpan", "zoomAndPan"),
};

static const ReplacementEntry kSvgTagReplacements[] = {
  REPLACEMENT_ENTRY("altglyph", "altGlyph"),
  REPLACEMENT_ENTRY("altglyphdef", "altGlyphDef"),
  REPLACEMENT_ENTRY("altglyphitem", "altGlyphItem"),
  REPLACEMENT_ENTRY("animatecolor", "animateColor"),
  REPLACEMENT_ENTRY("animatemotion", "animateMotion"),
  REPLACEMENT_ENTRY("animatetransform", "animateTransform"),
  REPLACEMENT_ENTRY("clippath", "clipPath"),
  REPLACEMENT_ENTRY("feblend", "feBlend"),
  REPLACEMENT_ENTRY("fecolormatrix", "feColorMatrix"),
  REPLACEMENT_ENTRY("fecomponenttransfer", "feComponentTransfer"),
  REPLACEMENT_ENTRY("fecomposite", "feComposite"),
  REPLACEMENT_ENTRY("feconvolvematrix", "feConvolveMatrix"),
  REPLACEMENT_ENTRY("fediffuselighting", "feDiffuseLighting"),
  REPLACEMENT_ENTRY("fedisplacementmap", "feDisplacementMap"),
  REPLACEMENT_ENTRY("fedistantlight", "feDistantLight"),
  REPLACEMENT_ENTRY("feflood", "feFlood"),
  REPLACEMENT_ENTRY("fefunca", "feFuncA"),
  REPLACEMENT_ENTRY("fefuncb", "feFuncB"),
  REPLACEMENT_ENTRY("fefuncg", "feFuncG"),
  REPLACEMENT_ENTRY("fefuncr", "feFuncR"),
  REPLACEMENT_ENTRY("fegaussianblur", "feGaussianBlur"),
  REPLACEMENT_ENTRY("feimage", "feImage"),
  REPLACEMENT_ENTRY("femerge", "feMerge"),
  REPLACEMENT_ENTRY("femergenode", "feMergeNode"),
  REPLACEMENT_ENTRY("femorphology", "feMorphology"),
  REPLACEMENT_ENTRY("feoffset", "feOffset"),
  REPLACEMENT_ENTRY("fepointlight", "fePointLight"),
  REPLACEMENT_ENTRY("fespecularlighting", "feSpecularLighting"),
  REPLACEMENT_ENTRY("fespotlight", "feSpotLight"),
  REPLACEMENT_ENTRY("fetile", "feTile"),
  REPLACEMENT_ENTRY("feturbulence", "feTurbulence"),
  REPLACEMENT_ENTRY("foreignobject", "foreignObject"),
  REPLACEMENT_ENTRY("glyphref", "glyphRef"),
  REPLACEMENT_ENTRY("lineargradient", "linearGradient"),
  REPLACEMENT_ENTRY("radialgradient", "radialGradient"),
  REPLACEMENT_ENTRY("textpath", "textPath"),
};

typedef struct _NamespacedAttributeReplacement {
  const char* from;
  const char* local_name;
  const GumboAttributeNamespaceEnum attr_namespace;
} NamespacedAttributeReplacement;

static const NamespacedAttributeReplacement kForeignAttributeReplacements[] = {
  { "xlink:actuate", "actuate", GUMBO_ATTR_NAMESPACE_XLINK },
  { "xlink:actuate", "actuate", GUMBO_ATTR_NAMESPACE_XLINK },
  { "xlink:href", "href", GUMBO_ATTR_NAMESPACE_XLINK },
  { "xlink:role", "role", GUMBO_ATTR_NAMESPACE_XLINK },
  { "xlink:show", "show", GUMBO_ATTR_NAMESPACE_XLINK },
  { "xlink:title", "title", GUMBO_ATTR_NAMESPACE_XLINK },
  { "xlink:type", "type", GUMBO_ATTR_NAMESPACE_XLINK },
  { "xml:base", "base", GUMBO_ATTR_NAMESPACE_XML },
  { "xml:lang", "lang", GUMBO_ATTR_NAMESPACE_XML },
  { "xml:space", "space", GUMBO_ATTR_NAMESPACE_XML },
  { "xmlns", "xmlns", GUMBO_ATTR_NAMESPACE_XMLNS },
  { "xmlns:xlink", "xlink", GUMBO_ATTR_NAMESPACE_XMLNS },
};

// The "scope marker" for the list of active formatting elements.  We use a
// pointer to this as a generic marker element, since the particular element
// scope doesn't matter.
static const GumboNode kActiveFormattingScopeMarker;

// The tag_is and tag_in function use true & false to denote start & end tags,
// but for readability, we define constants for them here.
static const bool kStartTag = true;
static const bool kEndTag = false;

// Because GumboStringPieces are immutable, we can't insert a character directly
// into a text node.  Instead, we accumulate all pending characters here and
// flush them out to a text node whenever a new element is inserted.
//
// http://www.whatwg.org/specs/web-apps/current-work/complete/tokenization.html#insert-a-character
typedef struct _TextNodeBufferState {
  // The accumulated text to be inserted into the current text node.
  GumboStringBuffer _buffer;

  // A pointer to the original text represented by this text node.  Note that
  // because of foster parenting and other strange DOM manipulations, this may
  // include other non-text HTML tags in it; it is defined as the span of
  // original text from the first character in this text node to the last
  // character in this text node.
  const char* _start_original_text;

  // The source position of the start of this text node.
  GumboSourcePosition _start_position;

  // The type of node that will be inserted (TEXT, CDATA, or WHITESPACE).
  GumboNodeType _type;
} TextNodeBufferState;

typedef struct GumboInternalParserState {
  // http://www.whatwg.org/specs/web-apps/current-work/complete/parsing.html#insertion-mode
  GumboInsertionMode _insertion_mode;

  // Used for run_generic_parsing_algorithm, which needs to switch back to the
  // original insertion mode at its conclusion.
  GumboInsertionMode _original_insertion_mode;

  // http://www.whatwg.org/specs/web-apps/current-work/complete/parsing.html#the-stack-of-open-elements
  GumboVector /*GumboNode*/ _open_elements;

  // http://www.whatwg.org/specs/web-apps/current-work/complete/parsing.html#the-list-of-active-formatting-elements
  GumboVector /*GumboNode*/ _active_formatting_elements;

  // The stack of template insertion modes.
  // http://www.whatwg.org/specs/web-apps/current-work/multipage/parsing.html#the-insertion-mode
  GumboVector /*InsertionMode*/ _template_insertion_modes;

  // http://www.whatwg.org/specs/web-apps/current-work/complete/parsing.html#the-element-pointers
  GumboNode* _head_element;
  GumboNode* _form_element;

  // The element used as fragment context when parsing in fragment mode
  GumboNode* _fragment_ctx;

  // The flag for when the spec says "Reprocess the current token in..."
  bool _reprocess_current_token;

  // The flag for "acknowledge the token's self-closing flag".
  bool _self_closing_flag_acknowledged;

  // The "frameset-ok" flag from the spec.
  bool _frameset_ok;

  // The flag for "If the next token is a LINE FEED, ignore that token...".
  bool _ignore_next_linefeed;

  // The flag for "whenever a node would be inserted into the current node, it
  // must instead be foster parented".  This is used for misnested table
  // content, which needs to be handled according to "in body" rules yet foster
  // parented outside of the table.
  // It would perhaps be more explicit to have this as a parameter to
  // handle_in_body and insert_element, but given how special-purpose this is
  // and the number of call-sites that would need to take the extra parameter,
  // it's easier just to have a state flag.
  bool _foster_parent_insertions;

  // The accumulated text node buffer state.
  TextNodeBufferState _text_node;

  // The current token.
  GumboToken* _current_token;

  // The way that the spec is written, the </body> and </html> tags are *always*
  // implicit, because encountering one of those tokens merely switches the
  // insertion mode out of "in body".  So we have individual state flags for
  // those end tags that are then inspected by pop_current_node when the <body>
  // and <html> nodes are popped to set the GUMBO_INSERTION_IMPLICIT_END_TAG
  // flag appropriately.
  bool _closed_body_tag;
  bool _closed_html_tag;
} GumboParserState;

static bool token_has_attribute(const GumboToken* token, const char* name) {
  assert(token->type == GUMBO_TOKEN_START_TAG);
  return gumbo_get_attribute(&token->v.start_tag.attributes, name) != NULL;
}

// Checks if the value of the specified attribute is a case-insensitive match
// for the specified string.
static bool attribute_matches(
    const GumboVector* attributes, const char* name, const char* value) {
  const GumboAttribute* attr = gumbo_get_attribute(attributes, name);
  return attr ? strcasecmp(value, attr->value) == 0 : false;
}

// Checks if the value of the specified attribute is a case-sensitive match
// for the specified string.
static bool attribute_matches_case_sensitive(
    const GumboVector* attributes, const char* name, const char* value) {
  const GumboAttribute* attr = gumbo_get_attribute(attributes, name);
  return attr ?  strcmp(value, attr->value) == 0 : false;
}

// Checks if the specified attribute vectors are identical.
static bool all_attributes_match(
    const GumboVector* attr1, const GumboVector* attr2) {
  unsigned int num_unmatched_attr2_elements = attr2->length;
  for (unsigned int i = 0; i < attr1->length; ++i) {
    const GumboAttribute* attr = attr1->data[i];
    if (attribute_matches_case_sensitive(attr2, attr->name, attr->value)) {
      --num_unmatched_attr2_elements;
    } else {
      return false;
    }
  }
  return num_unmatched_attr2_elements == 0;
}

static void set_frameset_not_ok(GumboParser* parser) {
  gumbo_debug("Setting frameset_ok to false.\n");
  parser->_parser_state->_frameset_ok = false;
}

static GumboNode* create_node(GumboParser* parser, GumboNodeType type) {
  GumboNode* node = gumbo_parser_allocate(parser, sizeof(GumboNode));
  node->parent = NULL;
  node->index_within_parent = -1;
  node->type = type;
  node->parse_flags = GUMBO_INSERTION_NORMAL;
  return node;
}

static GumboNode* new_document_node(GumboParser* parser) {
  GumboNode* document_node = create_node(parser, GUMBO_NODE_DOCUMENT);
  document_node->parse_flags = GUMBO_INSERTION_BY_PARSER;
  gumbo_vector_init(
      parser, 1, &document_node->v.document.children);

  // Must be initialized explicitly, as there's no guarantee that we'll see a
  // doc type token.
  GumboDocument* document = &document_node->v.document;
  document->has_doctype = false;
  document->name = NULL;
  document->public_identifier = NULL;
  document->system_identifier = NULL;
  return document_node;
}

static void output_init(GumboParser* parser) {
  GumboOutput* output = gumbo_parser_allocate(parser, sizeof(GumboOutput));
  output->root = NULL;
  output->document = new_document_node(parser);
  parser->_output = output;
  gumbo_init_errors(parser);
}

static void parser_state_init(GumboParser* parser) {
  GumboParserState* parser_state =
      gumbo_parser_allocate(parser, sizeof(GumboParserState));
  parser_state->_insertion_mode = GUMBO_INSERTION_MODE_INITIAL;
  parser_state->_reprocess_current_token = false;
  parser_state->_frameset_ok = true;
  parser_state->_ignore_next_linefeed = false;
  parser_state->_foster_parent_insertions = false;
  parser_state->_text_node._type = GUMBO_NODE_WHITESPACE;
  gumbo_string_buffer_init(parser, &parser_state->_text_node._buffer);
  gumbo_vector_init(parser, 10, &parser_state->_open_elements);
  gumbo_vector_init(parser, 5, &parser_state->_active_formatting_elements);
  gumbo_vector_init(parser, 5, &parser_state->_template_insertion_modes);
  parser_state->_head_element = NULL;
  parser_state->_form_element = NULL;
  parser_state->_fragment_ctx = NULL;
  parser_state->_current_token = NULL;
  parser_state->_closed_body_tag = false;
  parser_state->_closed_html_tag = false;
  parser->_parser_state = parser_state;
}

static void parser_state_destroy(GumboParser* parser) {
  GumboParserState* state = parser->_parser_state;
  if (state->_fragment_ctx) {
    destroy_node(parser, state->_fragment_ctx);
  }
  gumbo_vector_destroy(parser, &state->_active_formatting_elements);
  gumbo_vector_destroy(parser, &state->_open_elements);
  gumbo_vector_destroy(parser, &state->_template_insertion_modes);
  gumbo_string_buffer_destroy(parser, &state->_text_node._buffer);
  gumbo_parser_deallocate(parser, state);
}

static GumboNode* get_document_node(GumboParser* parser) {
  return parser->_output->document;
}

static bool is_fragment_parser(const GumboParser *parser) {
  return !!parser->_parser_state->_fragment_ctx;
}

// Returns the node at the bottom of the stack of open elements, or NULL if no
// elements have been added yet.
static GumboNode* get_current_node(GumboParser* parser) {
  GumboVector* open_elements = &parser->_parser_state->_open_elements;
  if (open_elements->length == 0) {
    assert(!parser->_output->root);
    return NULL;
  }
  assert(open_elements->length > 0);
  assert(open_elements->data != NULL);
  return open_elements->data[open_elements->length - 1];
}

static GumboNode* get_adjusted_current_node(GumboParser* parser) {
  GumboParserState *state = parser->_parser_state;
  if (state->_open_elements.length == 1 && state->_fragment_ctx) {
    return state->_fragment_ctx;
  }
  return get_current_node(parser);
}

// Returns true if the given needle is in the given array of literal
// GumboStringPieces.  If exact_match is true, this requires that they match
// exactly; otherwise, this performs a prefix match to check if any of the
// elements in haystack start with needle.  This always performs a
// case-insensitive match.
static bool is_in_static_list(
    const char* needle, const GumboStringPiece* haystack, bool exact_match) {
  for (unsigned int i = 0; haystack[i].length > 0; ++i) {
    if ((exact_match && !strcmp(needle, haystack[i].data)) ||
        (!exact_match && !strcasecmp(needle, haystack[i].data))) {
      return true;
    }
  }
  return false;
}

static void set_insertion_mode(GumboParser* parser, GumboInsertionMode mode) {
  parser->_parser_state->_insertion_mode = mode;
}


// http://www.whatwg.org/specs/web-apps/current-work/complete/parsing.html#reset-the-insertion-mode-appropriately
// This is a helper function that returns the appropriate insertion mode instead
// of setting it.  Returns GUMBO_INSERTION_MODE_INITIAL as a sentinel value to
// indicate that there is no appropriate insertion mode, and the loop should
// continue.
static GumboInsertionMode get_appropriate_insertion_mode(const GumboParser* parser, int index) {
  const GumboVector* open_elements = &parser->_parser_state->_open_elements;
  const GumboNode* node = open_elements->data[index];
  const bool is_last = index == 0;

  if (is_last && is_fragment_parser(parser)) {
    node = parser->_parser_state->_fragment_ctx;
  }

  assert(node->type == GUMBO_NODE_ELEMENT || node->type == GUMBO_NODE_TEMPLATE);
  switch (node->v.element.tag) {
  case GUMBO_TAG_SELECT: {
    if (is_last) {
      return GUMBO_INSERTION_MODE_IN_SELECT;
    }
    for (int i = index; i > 0; --i) {
      const GumboNode* ancestor = open_elements->data[i];
      if (node_html_tag_is(ancestor, GUMBO_TAG_TEMPLATE)) {
        return GUMBO_INSERTION_MODE_IN_SELECT;
      }
      if (node_html_tag_is(ancestor, GUMBO_TAG_TABLE)) {
        return GUMBO_INSERTION_MODE_IN_SELECT_IN_TABLE;
      }
    }
    return GUMBO_INSERTION_MODE_IN_SELECT;
  }
  case GUMBO_TAG_TD:
  case GUMBO_TAG_TH:
      if (!is_last) return GUMBO_INSERTION_MODE_IN_CELL;
      break;
  case GUMBO_TAG_TR:
    return GUMBO_INSERTION_MODE_IN_ROW;
  case GUMBO_TAG_TBODY:
  case GUMBO_TAG_THEAD:
  case GUMBO_TAG_TFOOT:
    return GUMBO_INSERTION_MODE_IN_TABLE_BODY;
  case GUMBO_TAG_CAPTION:
    return GUMBO_INSERTION_MODE_IN_CAPTION;
  case GUMBO_TAG_COLGROUP:
    return GUMBO_INSERTION_MODE_IN_COLUMN_GROUP;
  case GUMBO_TAG_TABLE:
    return GUMBO_INSERTION_MODE_IN_TABLE;
  case GUMBO_TAG_TEMPLATE:
    return get_current_template_insertion_mode(parser);
  case GUMBO_TAG_HEAD:
      if (!is_last) return GUMBO_INSERTION_MODE_IN_HEAD;
      break;
  case GUMBO_TAG_BODY:
    return GUMBO_INSERTION_MODE_IN_BODY;
  case GUMBO_TAG_FRAMESET:
    return GUMBO_INSERTION_MODE_IN_FRAMESET;
  case GUMBO_TAG_HTML:
      return parser->_parser_state->_head_element ?
        GUMBO_INSERTION_MODE_AFTER_HEAD : GUMBO_INSERTION_MODE_BEFORE_HEAD;
  default:
      break;
  }
  return is_last ?
    GUMBO_INSERTION_MODE_IN_BODY : GUMBO_INSERTION_MODE_INITIAL;
}


// This performs the actual "reset the insertion mode" loop.
static void reset_insertion_mode_appropriately(GumboParser* parser) {
  const GumboVector* open_elements = &parser->_parser_state->_open_elements;
  for (int i = open_elements->length; --i >= 0; ) {
    GumboInsertionMode mode =
        get_appropriate_insertion_mode(parser, i);
    if (mode != GUMBO_INSERTION_MODE_INITIAL) {
      set_insertion_mode(parser, mode);
      return;
    }
  }
  // Should never get here, because is_last will be set on the last iteration
  // and will force GUMBO_INSERTION_MODE_IN_BODY.
  assert(0);
}

static GumboError* parser_add_parse_error(GumboParser* parser, const GumboToken* token) {
  gumbo_debug("Adding parse error.\n");
  GumboError* error = gumbo_add_error(parser);
  if (!error) {
    return NULL;
  }
  error->type = GUMBO_ERR_PARSER;
  error->position = token->position;
  error->original_text = token->original_text.data;
  GumboParserError* extra_data = &error->v.parser;
  extra_data->input_type = token->type;
  extra_data->input_tag = GUMBO_TAG_UNKNOWN;
  if (token->type == GUMBO_TOKEN_START_TAG) {
    extra_data->input_tag = token->v.start_tag.tag;
  } else if (token->type == GUMBO_TOKEN_END_TAG) {
    extra_data->input_tag = token->v.end_tag;
  }
  GumboParserState* state = parser->_parser_state;
  extra_data->parser_state = state->_insertion_mode;
  gumbo_vector_init(parser, state->_open_elements.length,
                   &extra_data->tag_stack);
  for (unsigned int i = 0; i < state->_open_elements.length; ++i) {
    const GumboNode* node = state->_open_elements.data[i];
    assert(node->type == GUMBO_NODE_ELEMENT || node->type == GUMBO_NODE_TEMPLATE);
    gumbo_vector_add(parser, (void*) node->v.element.tag,
                    &extra_data->tag_stack);
  }
  return error;
}

// Returns true if the specified token is either a start or end tag (specified
// by is_start) with one of the tag types in the varargs list.  Terminate the
// list with GUMBO_TAG_LAST; this functions as a sentinel since no portion of
// the spec references tags that are not in the spec.
static bool tag_in(const GumboToken* token, bool is_start, const gumbo_tagset tags) {
  GumboTag token_tag;
  if (is_start && token->type == GUMBO_TOKEN_START_TAG) {
    token_tag = token->v.start_tag.tag;
  } else if (!is_start && token->type == GUMBO_TOKEN_END_TAG) {
    token_tag = token->v.end_tag;
  } else {
    return false;
  }
  return (token_tag < GUMBO_TAG_LAST && tags[(int)token_tag] != 0);
}

// Like tag_in, but for the single-tag case.
static bool tag_is(const GumboToken* token, bool is_start, GumboTag tag) {
  if (is_start && token->type == GUMBO_TOKEN_START_TAG) {
    return token->v.start_tag.tag == tag;
  } else if (!is_start && token->type == GUMBO_TOKEN_END_TAG) {
    return token->v.end_tag == tag;
  } else {
    return false;
  }
}

// Like tag_in, but checks for the tag of a node, rather than a token.
static bool node_tag_in_set(const GumboNode* node, const gumbo_tagset tags) {
  assert(node != NULL);
  if (node->type != GUMBO_NODE_ELEMENT && node->type != GUMBO_NODE_TEMPLATE) {
    return false;
  }
  return TAGSET_INCLUDES(tags, node->v.element.tag_namespace, node->v.element.tag);
}


// Like node_tag_in, but for the single-tag case.
static bool node_qualified_tag_is(const GumboNode* node, GumboNamespaceEnum ns, GumboTag tag) {
  return (node->type == GUMBO_NODE_ELEMENT || node->type == GUMBO_NODE_TEMPLATE) &&
    node->v.element.tag == tag &&
    node->v.element.tag_namespace == ns;
}

// Like node_tag_in, but for the single-tag case in the HTML namespace
static bool node_html_tag_is(const GumboNode* node, GumboTag tag)
{
  return node_qualified_tag_is(node, GUMBO_NAMESPACE_HTML, tag);
}

static void push_template_insertion_mode(GumboParser* parser, GumboInsertionMode mode) {
  gumbo_vector_add(parser, (void*) mode, &parser->_parser_state->_template_insertion_modes);
}

static void pop_template_insertion_mode(GumboParser* parser) {
  gumbo_vector_pop(parser, &parser->_parser_state->_template_insertion_modes);
}

// Returns the current template insertion mode.  If the stack of template
// insertion modes is empty, this returns GUMBO_INSERTION_MODE_INITIAL.
static GumboInsertionMode get_current_template_insertion_mode(const GumboParser* parser) {
  GumboVector* template_insertion_modes = &parser->_parser_state->_template_insertion_modes;
  if (template_insertion_modes->length == 0) {
    return GUMBO_INSERTION_MODE_INITIAL;
  }
  return (GumboInsertionMode) template_insertion_modes->data[(template_insertion_modes->length - 1)];
}

// http://www.whatwg.org/specs/web-apps/current-work/multipage/tree-construction.html#mathml-text-integration-point
static bool is_mathml_integration_point(const GumboNode* node) {
  return node_tag_in_set(node, (gumbo_tagset) { TAG_MATHML(MI), TAG_MATHML(MO), TAG_MATHML(MN),
        TAG_MATHML(MS), TAG_MATHML(MTEXT) });
}

// http://www.whatwg.org/specs/web-apps/current-work/multipage/tree-construction.html#html-integration-point
static bool is_html_integration_point(const GumboNode* node) {
  return node_tag_in_set(node, (gumbo_tagset) { TAG_SVG(FOREIGNOBJECT), TAG_SVG(DESC), TAG_SVG(TITLE) }) ||
    (node_qualified_tag_is(node, GUMBO_NAMESPACE_MATHML, GUMBO_TAG_ANNOTATION_XML) && (
          attribute_matches(&node->v.element.attributes,
                            "encoding", "text/html") ||
          attribute_matches(&node->v.element.attributes,
                            "encoding", "application/xhtml+xml")));
}


// This represents a place to insert a node, consisting of a target parent and a
// child index within that parent.  If the node should be inserted at the end of
// the parent's child, index will be -1.
typedef struct {
  GumboNode* target;
  int index;
} InsertionLocation;

InsertionLocation get_appropriate_insertion_location(GumboParser* parser, GumboNode* override_target) {
  InsertionLocation retval = { override_target, -1 };
  if (retval.target == NULL) {
    // No override target; default to the current node, but special-case the
    // root node since get_current_node() assumes the stack of open elements is
    // non-empty.
    retval.target = parser->_output->root != NULL ?
      get_current_node(parser) : get_document_node(parser);
  }
  if (!parser->_parser_state->_foster_parent_insertions ||
      !node_tag_in_set(retval.target, (gumbo_tagset) { TAG(TABLE), TAG(TBODY),
                           TAG(TFOOT), TAG(THEAD), TAG(TR) })) {
    return retval;
  }

  // Foster-parenting case.
  int last_template_index = -1;
  int last_table_index = -1;
  GumboVector* open_elements = &parser->_parser_state->_open_elements;
  for (int i = 0; i < open_elements->length; ++i) {
    if (node_html_tag_is(open_elements->data[i], GUMBO_TAG_TEMPLATE)) {
      last_template_index = i;
    }
    if (node_html_tag_is(open_elements->data[i], GUMBO_TAG_TABLE)) {
      last_table_index = i;
    }
  }
  if (last_template_index != -1 &&
      (last_table_index == -1 || last_template_index > last_table_index)) {
    retval.target = open_elements->data[last_template_index];
    return retval;
  }
  if (last_table_index == -1) {
    retval.target = open_elements->data[0];
    return retval;
  }
  GumboNode* last_table = open_elements->data[last_table_index];
  if (last_table->parent != NULL) {
    retval.target = last_table->parent;
    retval.index = last_table->index_within_parent;
    return retval;
  }

  retval.target = open_elements->data[last_table_index - 1];
  return retval;
}


// Appends a node to the end of its parent, setting the "parent" and
// "index_within_parent" fields appropriately.
static void append_node(
    GumboParser* parser, GumboNode* parent, GumboNode* node) {
  assert(node->parent == NULL);
  assert(node->index_within_parent == -1);
  GumboVector* children;
  if (parent->type == GUMBO_NODE_ELEMENT || parent->type == GUMBO_NODE_TEMPLATE) {
    children = &parent->v.element.children;
  } else {
    assert(parent->type == GUMBO_NODE_DOCUMENT);
    children = &parent->v.document.children;
  }
  node->parent = parent;
  node->index_within_parent = children->length;
  gumbo_vector_add(parser, (void*) node, children);
  assert(node->index_within_parent < children->length);
}

// Inserts a node at the specified InsertionLocation, updating the
// "parent" and "index_within_parent" fields of it and all its siblings.
// If the index of the location is -1, this calls append_node.
static void insert_node(
                        GumboParser* parser, GumboNode* node, InsertionLocation location) {
  assert(node->parent == NULL);
  assert(node->index_within_parent == -1);
<<<<<<< HEAD
  GumboNode* parent = location.target;
  int index = location.index;
  if (index != -1) {
    GumboVector* children = NULL;
    if (parent->type == GUMBO_NODE_ELEMENT ||
        parent->type == GUMBO_NODE_TEMPLATE) {
      children = &parent->v.element.children;
    } else if (parent->type == GUMBO_NODE_DOCUMENT) {
      children = &parent->v.document.children;
      assert(children->length == 0);
    } else {
      assert(0);
    }
=======
  assert(parent->type == GUMBO_NODE_ELEMENT);
  GumboVector* children = &parent->v.element.children;
  assert(index >= 0);
  assert(index < children->length);
  node->parent = parent;
  node->index_within_parent = index;
  gumbo_vector_insert_at(parser, (void*) node, index, children);
  assert(node->index_within_parent < children->length);
  for (unsigned int i = index + 1; i < children->length; ++i) {
    GumboNode* sibling = children->data[i];
    sibling->index_within_parent = i;
    assert(sibling->index_within_parent < children->length);
  }
}
>>>>>>> 505044cd

    assert(index >= 0);
    assert(index < children->length);
    node->parent = parent;
    node->index_within_parent = index;
    gumbo_vector_insert_at(parser, (void*) node, index, children);
    assert(node->index_within_parent < children->length);
    for (int i = index + 1; i < children->length; ++i) {
      GumboNode* sibling = children->data[i];
      sibling->index_within_parent = i;
      assert(sibling->index_within_parent < children->length);
    }
  } else {
    append_node(parser, parent, node);
  }
}


static void maybe_flush_text_node_buffer(GumboParser* parser) {
  GumboParserState* state = parser->_parser_state;
  TextNodeBufferState* buffer_state = &state->_text_node;
  if (buffer_state->_buffer.length == 0) {
    return;
  }

  assert(buffer_state->_type == GUMBO_NODE_WHITESPACE ||
         buffer_state->_type == GUMBO_NODE_TEXT ||
         buffer_state->_type == GUMBO_NODE_CDATA);
  GumboNode* text_node = create_node(parser, buffer_state->_type);
  GumboText* text_node_data = &text_node->v.text;
  text_node_data->text = gumbo_string_buffer_to_string(
      parser, &buffer_state->_buffer);
  text_node_data->original_text.data = buffer_state->_start_original_text;
  text_node_data->original_text.length =
      state->_current_token->original_text.data -
      buffer_state->_start_original_text;
  text_node_data->start_pos = buffer_state->_start_position;

  gumbo_debug("Flushing text node buffer of %.*s.\n",
             (int) buffer_state->_buffer.length, buffer_state->_buffer.data);

  InsertionLocation location = get_appropriate_insertion_location(parser, NULL);
  if (location.target->type == GUMBO_NODE_DOCUMENT) {
    // The DOM does not allow Document nodes to have Text children, so per the
    // spec, they are dropped on the floor.
    destroy_node(parser, text_node);
  } else {
    insert_node(parser, text_node, location);
  }

  gumbo_string_buffer_clear(parser, &buffer_state->_buffer);
  buffer_state->_type = GUMBO_NODE_WHITESPACE;
  assert(buffer_state->_buffer.length == 0);
}

static void record_end_of_element(
    GumboToken* current_token, GumboElement* element) {
  element->end_pos = current_token->position;
  element->original_end_tag =
      current_token->type == GUMBO_TOKEN_END_TAG ?
      current_token->original_text : kGumboEmptyString;
}

static GumboNode* pop_current_node(GumboParser* parser) {
  GumboParserState* state = parser->_parser_state;
  maybe_flush_text_node_buffer(parser);
  if (state->_open_elements.length > 0) {
    assert(node_html_tag_is(state->_open_elements.data[0], GUMBO_TAG_HTML));
    gumbo_debug(
        "Popping %s node.\n",
        gumbo_normalized_tagname(get_current_node(parser)->v.element.tag));
  }
  GumboNode* current_node = gumbo_vector_pop(parser, &state->_open_elements);
  if (!current_node) {
    assert(state->_open_elements.length == 0);
    return NULL;
  }
  assert(current_node->type == GUMBO_NODE_ELEMENT || current_node->type == GUMBO_NODE_TEMPLATE);
  bool is_closed_body_or_html_tag =
      (node_html_tag_is(current_node, GUMBO_TAG_BODY) && state->_closed_body_tag) ||
      (node_html_tag_is(current_node, GUMBO_TAG_HTML) && state->_closed_html_tag);
  if ((state->_current_token->type != GUMBO_TOKEN_END_TAG ||
       !node_html_tag_is(current_node, state->_current_token->v.end_tag)) &&
       !is_closed_body_or_html_tag) {
    current_node->parse_flags |= GUMBO_INSERTION_IMPLICIT_END_TAG;
  }
  if (!is_closed_body_or_html_tag) {
    record_end_of_element(state->_current_token, &current_node->v.element);
  }
  return current_node;
}

static void append_comment_node(
    GumboParser* parser, GumboNode* node, const GumboToken* token) {
  maybe_flush_text_node_buffer(parser);
  GumboNode* comment = create_node(parser, GUMBO_NODE_COMMENT);
  comment->type = GUMBO_NODE_COMMENT;
  comment->parse_flags = GUMBO_INSERTION_NORMAL;
  comment->v.text.text = token->v.text;
  comment->v.text.original_text = token->original_text;
  comment->v.text.start_pos = token->position;
  append_node(parser, node, comment);
}

// http://www.whatwg.org/specs/web-apps/current-work/complete/tokenization.html#clear-the-stack-back-to-a-table-row-context
static void clear_stack_to_table_row_context(GumboParser* parser) {
  while (!node_tag_in_set(get_current_node(parser), (gumbo_tagset) { TAG(HTML), TAG(TR), TAG(TEMPLATE)})) {
    pop_current_node(parser);
  }
}

// http://www.whatwg.org/specs/web-apps/current-work/complete/tokenization.html#clear-the-stack-back-to-a-table-context
static void clear_stack_to_table_context(GumboParser* parser) {
  while (!node_tag_in_set(get_current_node(parser), (gumbo_tagset) { TAG(HTML), TAG(TABLE), TAG(TEMPLATE) } )) {
    pop_current_node(parser);
  }
}

// http://www.whatwg.org/specs/web-apps/current-work/complete/tokenization.html#clear-the-stack-back-to-a-table-body-context
void clear_stack_to_table_body_context(GumboParser* parser) {
  while (!node_tag_in_set(get_current_node(parser), (gumbo_tagset) { TAG(HTML), TAG(TBODY),
          TAG(TFOOT), TAG(THEAD), TAG(TEMPLATE) })) {
    pop_current_node(parser);
  }
}

// Creates a parser-inserted element in the HTML namespace and returns it.
static GumboNode* create_element(GumboParser* parser, GumboTag tag) {
  GumboNode* node = create_node(parser, GUMBO_NODE_ELEMENT);
  GumboElement* element = &node->v.element;
  gumbo_vector_init(parser, 1, &element->children);
  gumbo_vector_init(parser, 0, &element->attributes);
  element->tag = tag;
  element->tag_namespace = GUMBO_NAMESPACE_HTML;
  element->original_tag = kGumboEmptyString;
  element->original_end_tag = kGumboEmptyString;
  element->start_pos = (parser->_parser_state->_current_token) ?
    parser->_parser_state->_current_token->position : kGumboEmptySourcePosition;
  element->end_pos = kGumboEmptySourcePosition;
  return node;
}

// Constructs an element from the given start tag token.
static GumboNode* create_element_from_token(
    GumboParser* parser, GumboToken* token, GumboNamespaceEnum tag_namespace) {
  assert(token->type == GUMBO_TOKEN_START_TAG);
  GumboTokenStartTag* start_tag = &token->v.start_tag;

  GumboNodeType type = (
      tag_namespace == GUMBO_NAMESPACE_HTML &&
      start_tag->tag == GUMBO_TAG_TEMPLATE)
        ? GUMBO_NODE_TEMPLATE : GUMBO_NODE_ELEMENT;

  GumboNode* node = create_node(parser, type);
  GumboElement* element = &node->v.element;
  gumbo_vector_init(parser, 1, &element->children);
  element->attributes = start_tag->attributes;
  element->tag = start_tag->tag;
  element->tag_namespace = tag_namespace;

  assert(token->original_text.length >= 2);
  assert(token->original_text.data[0] == '<');
  assert(token->original_text.data[token->original_text.length - 1] == '>');
  element->original_tag = token->original_text;
  element->start_pos = token->position;
  element->original_end_tag = kGumboEmptyString;
  element->end_pos = kGumboEmptySourcePosition;

  // The element takes ownership of the attributes from the token, so any
  // allocated-memory fields should be nulled out.
  start_tag->attributes = kGumboEmptyVector;
  return node;
}

// http://www.whatwg.org/specs/web-apps/current-work/complete/tokenization.html#insert-an-html-element
static void insert_element(GumboParser* parser, GumboNode* node,
                           bool is_reconstructing_formatting_elements) {
  GumboParserState* state = parser->_parser_state;
  // NOTE(jdtang): The text node buffer must always be flushed before inserting
  // a node, otherwise we're handling nodes in a different order than the spec
  // mandated.  However, one clause of the spec (character tokens in the body)
  // requires that we reconstruct the active formatting elements *before* adding
  // the character, and reconstructing the active formatting elements may itself
  // result in the insertion of new elements (which should be pushed onto the
  // stack of open elements before the buffer is flushed).  We solve this (for
  // the time being, the spec has been rewritten for <template> and the new
  // version may be simpler here) with a boolean flag to this method.
  if (!is_reconstructing_formatting_elements) {
    maybe_flush_text_node_buffer(parser);
  }
  InsertionLocation location =
    get_appropriate_insertion_location(parser, NULL);
  insert_node(parser, node, location);
  gumbo_vector_add(parser, (void*) node, &state->_open_elements);
}

// Convenience method that combines create_element_from_token and
// insert_element, inserting the generated element directly into the current
// node.  Returns the node inserted.
static GumboNode* insert_element_from_token(
    GumboParser* parser, GumboToken* token) {
  GumboNode* element =
      create_element_from_token(parser, token, GUMBO_NAMESPACE_HTML);
  insert_element(parser, element, false);
  gumbo_debug("Inserting <%s> element (@%x) from token.\n",
             gumbo_normalized_tagname(element->v.element.tag), element);
  return element;
}

// Convenience method that combines create_element and insert_element, inserting
// a parser-generated element of a specific tag type.  Returns the node
// inserted.
static GumboNode* insert_element_of_tag_type(
    GumboParser* parser, GumboTag tag, GumboParseFlags reason) {
  GumboNode* element = create_element(parser, tag);
  element->parse_flags |= GUMBO_INSERTION_BY_PARSER | reason;
  insert_element(parser, element, false);
  gumbo_debug("Inserting %s element (@%x) from tag type.\n",
             gumbo_normalized_tagname(tag), element);
  return element;
}

// Convenience method for creating foreign namespaced element.  Returns the node
// inserted.
static GumboNode* insert_foreign_element(
    GumboParser* parser, GumboToken* token, GumboNamespaceEnum tag_namespace) {
  assert(token->type == GUMBO_TOKEN_START_TAG);
  GumboNode* element = create_element_from_token(parser, token, tag_namespace);
  insert_element(parser, element, false);
  if (token_has_attribute(token, "xmlns") &&
      !attribute_matches_case_sensitive(
          &token->v.start_tag.attributes, "xmlns",
          kLegalXmlns[tag_namespace])) {
    // TODO(jdtang): Since there're multiple possible error codes here, we
    // eventually need reason codes to differentiate them.
    parser_add_parse_error(parser, token);
  }
  if (token_has_attribute(token, "xmlns:xlink") &&
      !attribute_matches_case_sensitive(
          &token->v.start_tag.attributes,
          "xmlns:xlink", "http://www.w3.org/1999/xlink")) {
    parser_add_parse_error(parser, token);
  }
  return element;
}

static void insert_text_token(GumboParser* parser, GumboToken* token) {
  assert(token->type == GUMBO_TOKEN_WHITESPACE ||
         token->type == GUMBO_TOKEN_CHARACTER ||
         token->type == GUMBO_TOKEN_NULL ||
         token->type == GUMBO_TOKEN_CDATA);
  TextNodeBufferState* buffer_state = &parser->_parser_state->_text_node;
  if (buffer_state->_buffer.length == 0) {
    // Initialize position fields.
    buffer_state->_start_original_text = token->original_text.data;
    buffer_state->_start_position = token->position;
  }
  gumbo_string_buffer_append_codepoint(
      parser, token->v.character, &buffer_state->_buffer);
  if (token->type == GUMBO_TOKEN_CHARACTER) {
    buffer_state->_type = GUMBO_NODE_TEXT;
  } else if (token->type == GUMBO_TOKEN_CDATA) {
    buffer_state->_type = GUMBO_NODE_CDATA;
  }
  gumbo_debug("Inserting text token '%c'.\n", token->v.character);
}

// http://www.whatwg.org/specs/web-apps/current-work/complete/tokenization.html#generic-rcdata-element-parsing-algorithm
static void run_generic_parsing_algorithm(
    GumboParser* parser, GumboToken* token, GumboTokenizerEnum lexer_state) {
  insert_element_from_token(parser, token);
  gumbo_tokenizer_set_state(parser, lexer_state);
  parser->_parser_state->_original_insertion_mode =
      parser->_parser_state->_insertion_mode;
  parser->_parser_state->_insertion_mode = GUMBO_INSERTION_MODE_TEXT;
}

static void acknowledge_self_closing_tag(GumboParser* parser) {
  parser->_parser_state->_self_closing_flag_acknowledged = true;
}

// Returns true if there's an anchor tag in the list of active formatting
// elements, and fills in its index if so.
static bool find_last_anchor_index(GumboParser* parser, int* anchor_index) {
  GumboVector* elements = &parser->_parser_state->_active_formatting_elements;
  for (int i = elements->length; --i >= 0; ) {
    GumboNode* node = elements->data[i];
    if (node == &kActiveFormattingScopeMarker) {
      return false;
    }
    if (node_html_tag_is(node, GUMBO_TAG_A)) {
      *anchor_index = i;
      return true;
    }
  }
  return false;
}

// Counts the number of open formatting elements in the list of active
// formatting elements (after the last active scope marker) that have a specific
// tag.  If this is > 0, then earliest_matching_index will be filled in with the
// index of the first such element.
static int count_formatting_elements_of_tag(
    GumboParser* parser, const GumboNode* desired_node,
    int* earliest_matching_index) {
  const GumboElement* desired_element = &desired_node->v.element;
  GumboVector* elements = &parser->_parser_state->_active_formatting_elements;
  int num_identical_elements = 0;
  for (int i = elements->length; --i >= 0; ) {
    GumboNode* node = elements->data[i];
    if (node == &kActiveFormattingScopeMarker) {
      break;
    }
    assert(node->type == GUMBO_NODE_ELEMENT);
    if (node_qualified_tag_is(node, desired_element->tag_namespace, desired_element->tag) &&
        all_attributes_match(&node->v.element.attributes,
                             &desired_element->attributes)) {
      num_identical_elements++;
      *earliest_matching_index = i;
    }
  }
  return num_identical_elements;
}

// http://www.whatwg.org/specs/web-apps/current-work/complete/parsing.html#reconstruct-the-active-formatting-elements
static void add_formatting_element(GumboParser* parser, const GumboNode* node) {
  assert(node == &kActiveFormattingScopeMarker ||
         node->type == GUMBO_NODE_ELEMENT);
  GumboVector* elements = &parser->_parser_state->_active_formatting_elements;
  if (node == &kActiveFormattingScopeMarker) {
    gumbo_debug("Adding a scope marker.\n");
  } else {
    gumbo_debug("Adding a formatting element.\n");
  }

  // Hunt for identical elements.
  int earliest_identical_element = elements->length;
  int num_identical_elements = count_formatting_elements_of_tag(
      parser, node, &earliest_identical_element);

  // Noah's Ark clause: if there're at least 3, remove the earliest.
  if (num_identical_elements >= 3) {
    gumbo_debug("Noah's ark clause: removing element at %d.\n",
                earliest_identical_element);
    gumbo_vector_remove_at(parser, earliest_identical_element, elements);
  }

  gumbo_vector_add(parser, (void*) node, elements);
}

static bool is_open_element(GumboParser* parser, const GumboNode* node) {
  GumboVector* open_elements = &parser->_parser_state->_open_elements;
  for (unsigned int i = 0; i < open_elements->length; ++i) {
    if (open_elements->data[i] == node) {
      return true;
    }
  }
  return false;
}

// Clones attributes, tags, etc. of a node, but does not copy the content.  The
// clone shares no structure with the original node: all owned strings and
// values are fresh copies.
GumboNode* clone_node(
    GumboParser* parser, GumboNode* node, GumboParseFlags reason) {
  assert(node->type == GUMBO_NODE_ELEMENT || node->type == GUMBO_NODE_TEMPLATE);
  GumboNode* new_node = gumbo_parser_allocate(parser, sizeof(GumboNode));
  *new_node = *node;
  new_node->parent = NULL;
  new_node->index_within_parent = -1;
  // Clear the GUMBO_INSERTION_IMPLICIT_END_TAG flag, as the cloned node may
  // have a separate end tag.
  new_node->parse_flags &= ~GUMBO_INSERTION_IMPLICIT_END_TAG;
  new_node->parse_flags |= reason | GUMBO_INSERTION_BY_PARSER;
  GumboElement* element = &new_node->v.element;
  gumbo_vector_init(parser, 1, &element->children);

  const GumboVector* old_attributes = &node->v.element.attributes;
  gumbo_vector_init(parser, old_attributes->length, &element->attributes);
  for (unsigned int i = 0; i < old_attributes->length; ++i) {
    const GumboAttribute* old_attr = old_attributes->data[i];
    GumboAttribute* attr =
        gumbo_parser_allocate(parser, sizeof(GumboAttribute));
    *attr = *old_attr;
    attr->name = gumbo_copy_stringz(parser, old_attr->name);
    attr->value = gumbo_copy_stringz(parser, old_attr->value);
    gumbo_vector_add(parser, attr, &element->attributes);
  }
  return new_node;
}

// "Reconstruct active formatting elements" part of the spec.
// This implementation is based on the html5lib translation from the mess of
// GOTOs in the spec to reasonably structured programming.
// http://code.google.com/p/html5lib/source/browse/python/html5lib/treebuilders/_base.py
static void reconstruct_active_formatting_elements(GumboParser* parser) {
  GumboVector* elements = &parser->_parser_state->_active_formatting_elements;
  // Step 1
  if (elements->length == 0) {
    return;
  }

  // Step 2 & 3
  int i = elements->length - 1;
  GumboNode* element = elements->data[i];
  if (element == &kActiveFormattingScopeMarker ||
      is_open_element(parser, element)) {
    return;
  }

  // Step 6
  do {
    if (i == 0) {
      // Step 4
      i = -1;   // Incremented to 0 below.
      break;
    }
    // Step 5
    element = elements->data[--i];
  } while (element != &kActiveFormattingScopeMarker &&
           !is_open_element(parser, element));

  ++i;
  gumbo_debug("Reconstructing elements from %d on %s parent.\n", i,
              gumbo_normalized_tagname(
                  get_current_node(parser)->v.element.tag));
  for(; i < elements->length; ++i) {
    // Step 7 & 8.
    assert(elements->length > 0);
    assert(i < elements->length);
    element = elements->data[i];
    assert(element != &kActiveFormattingScopeMarker);
    GumboNode* clone = clone_node(
        parser, element, GUMBO_INSERTION_RECONSTRUCTED_FORMATTING_ELEMENT);
    // Step 9.
    InsertionLocation location = get_appropriate_insertion_location(parser, NULL);
    insert_node(parser, clone, location);
    gumbo_vector_add(parser, (void*) clone, &parser->_parser_state->_open_elements);

    // Step 10.
    elements->data[i] = clone;
    gumbo_debug("Reconstructed %s element at %d.\n",
               gumbo_normalized_tagname(clone->v.element.tag), i);
  }
}

static void clear_active_formatting_elements(GumboParser* parser) {
  GumboVector* elements = &parser->_parser_state->_active_formatting_elements;
  int num_elements_cleared = 0;
  const GumboNode* node;
  do {
    node = gumbo_vector_pop(parser, elements);
    ++num_elements_cleared;
  } while(node && node != &kActiveFormattingScopeMarker);
  gumbo_debug("Cleared %d elements from active formatting list.\n",
              num_elements_cleared);
}

// http://www.whatwg.org/specs/web-apps/current-work/complete/tokenization.html#the-initial-insertion-mode
static GumboQuirksModeEnum compute_quirks_mode(
    const GumboTokenDocType* doctype) {
  if (doctype->force_quirks ||
      strcmp(doctype->name, kDoctypeHtml.data) ||
      is_in_static_list(doctype->public_identifier,
                        kQuirksModePublicIdPrefixes, false) ||
      is_in_static_list(doctype->public_identifier,
                        kQuirksModePublicIdExactMatches, true) ||
      is_in_static_list(doctype->system_identifier,
                        kQuirksModeSystemIdExactMatches, true) ||
      (is_in_static_list(doctype->public_identifier,
                         kLimitedQuirksRequiresSystemIdPublicIdPrefixes, false)
       && !doctype->has_system_identifier)) {
    return GUMBO_DOCTYPE_QUIRKS;
  } else if (
      is_in_static_list(doctype->public_identifier,
                        kLimitedQuirksPublicIdPrefixes, false) ||
      (is_in_static_list(doctype->public_identifier,
                         kLimitedQuirksRequiresSystemIdPublicIdPrefixes, false)
       && doctype->has_system_identifier)) {
    return GUMBO_DOCTYPE_LIMITED_QUIRKS;
  }
  return GUMBO_DOCTYPE_NO_QUIRKS;
}

// The following functions are all defined by the "has an element in __ scope"
// sections of the HTML5 spec:
// http://www.whatwg.org/specs/web-apps/current-work/multipage/parsing.html#has-an-element-in-the-specific-scope
// The basic idea behind them is that they check for an element of the given
// qualified name, contained within a scope formed by a set of other qualified
// names.  For example, "has an element in list scope" looks for an element of
// the given qualified name within the nearest enclosing <ol> or <ul>, along
// with a bunch of generic element types that serve to "firewall" their content
// from the rest of the document. Note that because of the way the spec is written,
// all elements are expected to be in the HTML namespace
static bool has_an_element_in_specific_scope(GumboParser* parser,
    int expected_size, const GumboTag *expected, bool negate, const gumbo_tagset tags) {
  GumboVector* open_elements = &parser->_parser_state->_open_elements;
  for (int i = open_elements->length; --i >= 0; ) {
    const GumboNode* node = open_elements->data[i];
    if (node->type != GUMBO_NODE_ELEMENT && node->type != GUMBO_NODE_TEMPLATE)
      continue;

    GumboTag node_tag = node->v.element.tag;
    GumboNamespaceEnum node_ns = node->v.element.tag_namespace;
    for (int j = 0; j < expected_size; ++j) {
      if (node_tag == expected[j] && node_ns == GUMBO_NAMESPACE_HTML)
        return true;
    }

    bool found = TAGSET_INCLUDES(tags, node_ns, node_tag);
    if (negate != found)
      return false;
  }
  return false;
}

// Checks for the presence of an open element of the specified tag type.
static bool has_open_element(GumboParser* parser, GumboTag tag) {
  return has_an_element_in_specific_scope(parser, 1, &tag, false, (gumbo_tagset) { TAG(HTML) } );
}

// http://www.whatwg.org/specs/web-apps/current-work/multipage/parsing.html#has-an-element-in-scope
static bool has_an_element_in_scope(GumboParser* parser, GumboTag tag) {
  return has_an_element_in_specific_scope(parser, 1, &tag, false, (gumbo_tagset) { TAG(APPLET),
        TAG(CAPTION), TAG(HTML), TAG(TABLE), TAG(TD), TAG(TH), TAG(MARQUEE),
        TAG(OBJECT), TAG(TEMPLATE), TAG_MATHML(MI), TAG_MATHML(MO), TAG_MATHML(MN),
        TAG_MATHML(MS), TAG_MATHML(MTEXT), TAG_MATHML(ANNOTATION_XML),
        TAG_SVG(FOREIGNOBJECT), TAG_SVG(DESC), TAG_SVG(TITLE) });
}

// Like "has an element in scope", but for the specific case of looking for a
// unique target node, not for any node with a given tag name.  This duplicates
// much of the algorithm from has_an_element_in_specific_scope because the
// predicate is different when checking for an exact node, and it's easier &
// faster just to duplicate the code for this one case than to try and
// parameterize it.
static bool has_node_in_scope(GumboParser* parser, const GumboNode* node) {
  GumboVector* open_elements = &parser->_parser_state->_open_elements;
  for (int i = open_elements->length; --i >= 0; ) {
    const GumboNode* current = open_elements->data[i];
    if (current == node) {
      return true;
    }
    if (current->type != GUMBO_NODE_ELEMENT && current->type != GUMBO_NODE_TEMPLATE) {
      continue;
    }
    if (node_tag_in_set(current, (gumbo_tagset) { TAG(APPLET), TAG(CAPTION), TAG(HTML), 
            TAG(TABLE), TAG(TD), TAG(TH), TAG(MARQUEE), TAG(OBJECT), TAG(TEMPLATE),
            TAG_MATHML(MI), TAG_MATHML(MO), TAG_MATHML(MN), TAG_MATHML(MS),
            TAG_MATHML(MTEXT), TAG_MATHML(ANNOTATION_XML), TAG_SVG(FOREIGNOBJECT),
            TAG_SVG(DESC), TAG_SVG(TITLE) } )) {
      return false;
    }
  }
  assert(false);
  return false;
}

// Like has_an_element_in_scope, but restricts the expected qualified name to a
// range of possible qualified names instead of just a single one.
static bool has_an_element_in_scope_with_tagname(GumboParser* parser, int expected_len, const GumboTag expected[]) {
  return has_an_element_in_specific_scope(parser, expected_len, expected, false, (gumbo_tagset) {
      TAG(APPLET), TAG(CAPTION), TAG(HTML), TAG(TABLE), TAG(TD), TAG(TH), TAG(MARQUEE),
      TAG(OBJECT), TAG(TEMPLATE), TAG_MATHML(MI), TAG_MATHML(MO), TAG_MATHML(MN),
      TAG_MATHML(MS), TAG_MATHML(MTEXT), TAG_MATHML(ANNOTATION_XML),
      TAG_SVG(FOREIGNOBJECT), TAG_SVG(DESC), TAG_SVG(TITLE) });
}

// http://www.whatwg.org/specs/web-apps/current-work/multipage/parsing.html#has-an-element-in-list-item-scope
static bool has_an_element_in_list_scope(GumboParser* parser, GumboTag tag) {
  return has_an_element_in_specific_scope(parser, 1, &tag, false, (gumbo_tagset) { TAG(APPLET),
        TAG(CAPTION), TAG(HTML), TAG(TABLE), TAG(TD), TAG(TH), TAG(MARQUEE),
        TAG(OBJECT), TAG(TEMPLATE), TAG_MATHML(MI), TAG_MATHML(MO), TAG_MATHML(MN),
        TAG_MATHML(MS), TAG_MATHML(MTEXT), TAG_MATHML(ANNOTATION_XML),
        TAG_SVG(FOREIGNOBJECT), TAG_SVG(DESC), TAG_SVG(TITLE), TAG(OL),
        TAG(UL) });
}

// http://www.whatwg.org/specs/web-apps/current-work/multipage/parsing.html#has-an-element-in-button-scope
static bool has_an_element_in_button_scope(GumboParser* parser, GumboTag tag) {
  return has_an_element_in_specific_scope(parser, 1, &tag, false, (gumbo_tagset) { TAG(APPLET),
        TAG(CAPTION), TAG(HTML), TAG(TABLE), TAG(TD), TAG(TH), TAG(MARQUEE),
        TAG(OBJECT), TAG(TEMPLATE), TAG_MATHML(MI), TAG_MATHML(MO), TAG_MATHML(MN),
        TAG_MATHML(MS), TAG_MATHML(MTEXT), TAG_MATHML(ANNOTATION_XML),
        TAG_SVG(FOREIGNOBJECT), TAG_SVG(DESC), TAG_SVG(TITLE), TAG(BUTTON) });
}

// http://www.whatwg.org/specs/web-apps/current-work/multipage/parsing.html#has-an-element-in-table-scope
static bool has_an_element_in_table_scope(GumboParser* parser, GumboTag tag) {
  return has_an_element_in_specific_scope(parser, 1, &tag, false, (gumbo_tagset) { TAG(HTML),
        TAG(TABLE), TAG(TEMPLATE) });
}

// http://www.whatwg.org/specs/web-apps/current-work/multipage/parsing.html#has-an-element-in-select-scope
static bool has_an_element_in_select_scope(GumboParser* parser, GumboTag tag) {
  return has_an_element_in_specific_scope(parser, 1, &tag, true, (gumbo_tagset) { TAG(OPTGROUP), TAG(OPTION) });
}

// http://www.whatwg.org/specs/web-apps/current-work/complete/tokenization.html#generate-implied-end-tags
// "exception" is the "element to exclude from the process" listed in the spec.
// Pass GUMBO_TAG_LAST to not exclude any of them.
static void generate_implied_end_tags(GumboParser* parser, GumboTag exception) {
  for (;
       node_tag_in_set(get_current_node(parser), (gumbo_tagset) { TAG(DD),
         TAG(DT), TAG(LI), TAG(OPTION), TAG(OPTGROUP), TAG(P), TAG(RP), TAG(RB),
         TAG(RT), TAG(RTC)  }) &&
       !node_html_tag_is(get_current_node(parser), exception);
       pop_current_node(parser));
}

// This is the "generate all implied end tags thoroughly" clause of the spec.
// https://html.spec.whatwg.org/multipage/syntax.html#closing-elements-that-have-implied-end-tags
static void generate_all_implied_end_tags_thoroughly(GumboParser* parser) {
  for (;
       node_tag_in_set(get_current_node(parser), (gumbo_tagset) { TAG(CAPTION),
             TAG(COLGROUP), TAG(DD), TAG(DT), TAG(LI), TAG(OPTION), TAG(OPTGROUP),
             TAG(P), TAG(RP), TAG(RT), TAG(RTC), TAG(TBODY), TAG(TD),
             TAG(TFOOT), TAG(TH), TAG(HEAD), TAG(TR) });
       pop_current_node(parser));
}

// This factors out the clauses relating to "act as if an end tag token with tag
// name "table" had been seen.  Returns true if there's a table element in table
// scope which was successfully closed, false if not and the token should be
// ignored.  Does not add parse errors; callers should handle that.
static bool close_table(GumboParser* parser) {
  if (!has_an_element_in_table_scope(parser, GUMBO_TAG_TABLE)) {
    return false;
  }

  GumboNode* node = pop_current_node(parser);
  while (!node_html_tag_is(node, GUMBO_TAG_TABLE)) {
    node = pop_current_node(parser);
  }
  reset_insertion_mode_appropriately(parser);
  return true;
}

// This factors out the clauses relating to "act as if an end tag token with tag
// name `cell_tag` had been seen".
static bool close_table_cell(GumboParser* parser, const GumboToken* token,
                             GumboTag cell_tag) {
  bool result = true;
  generate_implied_end_tags(parser, GUMBO_TAG_LAST);
  const GumboNode* node = get_current_node(parser);
  if (!node_html_tag_is(node, cell_tag)) {
    parser_add_parse_error(parser, token);
    result = false;
  }
  do {
    node = pop_current_node(parser);
  } while (!node_html_tag_is(node, cell_tag));

  clear_active_formatting_elements(parser);
  set_insertion_mode(parser, GUMBO_INSERTION_MODE_IN_ROW);
  return result;
}

// http://www.whatwg.org/specs/web-apps/current-work/complete/tokenization.html#close-the-cell
// This holds the logic to determine whether we should close a <td> or a <th>.
static bool close_current_cell(GumboParser* parser, const GumboToken* token) {
  if (has_an_element_in_table_scope(parser, GUMBO_TAG_TD)) {
    assert(!has_an_element_in_table_scope(parser, GUMBO_TAG_TH));
    return close_table_cell(parser, token, GUMBO_TAG_TD);
  } else {
    assert(has_an_element_in_table_scope(parser, GUMBO_TAG_TH));
    return close_table_cell(parser, token, GUMBO_TAG_TH);
  }
}

// This factors out the "act as if an end tag of tag name 'select' had been
// seen" clause of the spec, since it's referenced in several places.  It pops
// all nodes from the stack until the current <select> has been closed, then
// resets the insertion mode appropriately.
static void close_current_select(GumboParser* parser) {
  GumboNode* node = pop_current_node(parser);
  while (!node_html_tag_is(node, GUMBO_TAG_SELECT)) {
    node = pop_current_node(parser);
  }
  reset_insertion_mode_appropriately(parser);
}

// The list of nodes in the "special" category:
// http://www.whatwg.org/specs/web-apps/current-work/complete/parsing.html#special
static bool is_special_node(const GumboNode* node) {
  assert(node->type == GUMBO_NODE_ELEMENT || node->type == GUMBO_NODE_TEMPLATE);
  return node_tag_in_set(node, (gumbo_tagset)  { TAG(ADDRESS), TAG(APPLET), TAG(AREA),
        TAG(ARTICLE), TAG(ASIDE), TAG(BASE), TAG(BASEFONT), TAG(BGSOUND), TAG(BLOCKQUOTE),
        TAG(BODY), TAG(BR), TAG(BUTTON), TAG(CAPTION), TAG(CENTER), TAG(COL),
        TAG(COLGROUP), TAG(MENUITEM), TAG(DD), TAG(DETAILS), TAG(DIR), TAG(DIV), TAG(DL),
        TAG(DT), TAG(EMBED), TAG(FIELDSET), TAG(FIGCAPTION), TAG(FIGURE), TAG(FOOTER),
        TAG(FORM), TAG(FRAME), TAG(FRAMESET), TAG(H1), TAG(H2), TAG(H3), TAG(H4),
        TAG(H5), TAG(H6), TAG(HEAD), TAG(HEADER), TAG(HGROUP), TAG(HR), TAG(HTML),
        TAG(IFRAME), TAG(IMG), TAG(INPUT), TAG(ISINDEX), TAG(LI), TAG(LINK),
        TAG(LISTING), TAG(MARQUEE), TAG(MENU), TAG(META), TAG(NAV), TAG(NOEMBED),
        TAG(NOFRAMES), TAG(NOSCRIPT), TAG(OBJECT), TAG(OL), TAG(P), TAG(PARAM),
        TAG(PLAINTEXT), TAG(PRE), TAG(SCRIPT), TAG(SECTION), TAG(SELECT), TAG(STYLE),
        TAG(SUMMARY), TAG(TABLE), TAG(TBODY), TAG(TD), TAG(TEMPLATE), TAG(TEXTAREA),
        TAG(TFOOT), TAG(TH), TAG(THEAD), TAG(TITLE), TAG(TR), TAG(UL), TAG(WBR), TAG(XMP),

        TAG_MATHML(MI), TAG_MATHML(MO), TAG_MATHML(MN), TAG_MATHML(MS),
        TAG_MATHML(MTEXT), TAG_MATHML(ANNOTATION_XML),

        TAG_SVG(FOREIGNOBJECT), TAG_SVG(DESC) });
}

// Implicitly closes currently open elements until it reaches an element with the
// specified qualified name.  If the elements closed are in the set handled by
// generate_implied_end_tags, this is normal operation and this function returns
// true.  Otherwise, a parse error is recorded and this function returns false.
static bool implicitly_close_tags(
    GumboParser* parser, GumboToken* token, GumboNamespaceEnum target_ns,  GumboTag target) {
  bool result = true;
  generate_implied_end_tags(parser, target);
  if (!node_qualified_tag_is(get_current_node(parser), target_ns, target)) {
    parser_add_parse_error(parser, token);
    while (!node_qualified_tag_is(get_current_node(parser), target_ns, target)) {
      pop_current_node(parser);
    }
    result = false;
  }
  assert(node_qualified_tag_is(get_current_node(parser), target_ns, target));
  pop_current_node(parser);
  return result;
}

// If the stack of open elements has a <p> tag in button scope, this acts as if
// a </p> tag was encountered, implicitly closing tags.  Returns false if a
// parse error occurs.  This is a convenience function because this particular
// clause appears several times in the spec.
static bool maybe_implicitly_close_p_tag(GumboParser* parser, GumboToken* token) {
  if (has_an_element_in_button_scope(parser, GUMBO_TAG_P)) {
    return implicitly_close_tags(parser, token, GUMBO_NAMESPACE_HTML, GUMBO_TAG_P);
  }
  return true;
}

// Convenience function to encapsulate the logic for closing <li> or <dd>/<dt>
// tags.  Pass true to is_li for handling <li> tags, false for <dd> and <dt>.
static void maybe_implicitly_close_list_tag(
    GumboParser* parser, GumboToken* token, bool is_li) {
  GumboParserState* state = parser->_parser_state;
  state->_frameset_ok = false;
  for (int i = state->_open_elements.length; --i >= 0; ) {
    const GumboNode* node = state->_open_elements.data[i];
    bool is_list_tag = is_li ?
        node_html_tag_is(node, GUMBO_TAG_LI) :
      node_tag_in_set(node, (gumbo_tagset) { TAG(DD), TAG(DT) } );
    if (is_list_tag) {
      implicitly_close_tags(parser, token, node->v.element.tag_namespace, node->v.element.tag);
      return;
    }
    if (is_special_node(node) &&
        !node_tag_in_set(node, (gumbo_tagset) { TAG(ADDRESS), TAG(DIV), TAG(P) })) {
      return;
    }
  }
}

static void merge_attributes(
    GumboParser* parser, GumboToken* token, GumboNode* node) {
  assert(token->type == GUMBO_TOKEN_START_TAG);
  assert(node->type == GUMBO_NODE_ELEMENT);
  const GumboVector* token_attr = &token->v.start_tag.attributes;
  GumboVector* node_attr = &node->v.element.attributes;

  for (unsigned int i = 0; i < token_attr->length; ++i) {
    GumboAttribute* attr = token_attr->data[i];
    if (!gumbo_get_attribute(node_attr, attr->name)) {
      // Ownership of the attribute is transferred by this gumbo_vector_add,
      // so it has to be nulled out of the original token so it doesn't get
      // double-deleted.
      gumbo_vector_add(parser, attr, node_attr);
      token_attr->data[i] = NULL;
    }
  }
  // When attributes are merged, it means the token has been ignored and merged
  // with another token, so we need to free its memory.  The attributes that are
  // transferred need to be nulled-out in the vector above so that they aren't
  // double-deleted.
  gumbo_token_destroy(parser, token);

#ifndef NDEBUG
  // Mark this sentinel so the assertion in the main loop knows it's been
  // destroyed.
  token->v.start_tag.attributes = kGumboEmptyVector;
#endif
}

const char* gumbo_normalize_svg_tagname(const GumboStringPiece* tag) {
  for (size_t i = 0;
       i < sizeof(kSvgTagReplacements) / sizeof(ReplacementEntry); ++i) {
    const ReplacementEntry* entry = &kSvgTagReplacements[i];
    if (gumbo_string_equals_ignore_case(tag, &entry->from)) {
      return entry->to.data;
    }
  }
  return NULL;
}

// http://www.whatwg.org/specs/web-apps/current-work/multipage/tree-construction.html#adjust-foreign-attributes
// This destructively modifies any matching attributes on the token and sets the
// namespace appropriately.
static void adjust_foreign_attributes(GumboParser* parser, GumboToken* token) {
  assert(token->type == GUMBO_TOKEN_START_TAG);
  const GumboVector* attributes = &token->v.start_tag.attributes;
  for (size_t i = 0;
       i < sizeof(kForeignAttributeReplacements) /
       sizeof(NamespacedAttributeReplacement); ++i) {
    const NamespacedAttributeReplacement* entry =
        &kForeignAttributeReplacements[i];
    GumboAttribute* attr = gumbo_get_attribute(attributes, entry->from);
    if (!attr) {
      continue;
    }
    gumbo_parser_deallocate(parser, (void*) attr->name);
    attr->attr_namespace = entry->attr_namespace;
    attr->name = gumbo_copy_stringz(parser, entry->local_name);
  }
}

// http://www.whatwg.org/specs/web-apps/current-work/complete/tokenization.html#adjust-svg-attributes
// This destructively modifies any matching attributes on the token.
static void adjust_svg_attributes(GumboParser* parser, GumboToken* token) {
  assert(token->type == GUMBO_TOKEN_START_TAG);
  const GumboVector* attributes = &token->v.start_tag.attributes;
  for (size_t i = 0;
       i < sizeof(kSvgAttributeReplacements) / sizeof(ReplacementEntry); ++i) {
    const ReplacementEntry* entry = &kSvgAttributeReplacements[i];
    GumboAttribute* attr = gumbo_get_attribute(attributes, entry->from.data);
    if (!attr) {
      continue;
    }
    gumbo_parser_deallocate(parser, (void*) attr->name);
    attr->name = gumbo_copy_stringz(parser, entry->to.data);
  }
}

// http://www.whatwg.org/specs/web-apps/current-work/complete/tokenization.html#adjust-mathml-attributes
// Note that this may destructively modify the token with the new attribute
// value.
static void adjust_mathml_attributes(GumboParser* parser, GumboToken* token) {
  assert(token->type == GUMBO_TOKEN_START_TAG);
  GumboAttribute* attr = gumbo_get_attribute(
      &token->v.start_tag.attributes, "definitionurl");
  if (!attr) {
    return;
  }
  gumbo_parser_deallocate(parser, (void*) attr->name);
  attr->name = gumbo_copy_stringz(parser, "definitionURL");
}

static bool doctype_matches(
    const GumboTokenDocType* doctype,
    const GumboStringPiece* public_id,
    const GumboStringPiece* system_id,
    bool allow_missing_system_id) {
  return !strcmp(doctype->public_identifier, public_id->data) &&
      (allow_missing_system_id || doctype->has_system_identifier) &&
      !strcmp(doctype->system_identifier, system_id->data);
}

static bool maybe_add_doctype_error(
    GumboParser* parser, const GumboToken* token) {
  const GumboTokenDocType* doctype = &token->v.doc_type;
  bool html_doctype = !strcmp(doctype->name, kDoctypeHtml.data);
  if ((!html_doctype ||
       doctype->has_public_identifier ||
       (doctype->has_system_identifier && !strcmp(
          doctype->system_identifier, kSystemIdLegacyCompat.data))) &&
      !(html_doctype && (
          doctype_matches(doctype, &kPublicIdHtml4_0,
                          &kSystemIdRecHtml4_0, true) ||
          doctype_matches(doctype, &kPublicIdHtml4_01, &kSystemIdHtml4, true) ||
          doctype_matches(doctype, &kPublicIdXhtml1_0,
                          &kSystemIdXhtmlStrict1_1, false) ||
          doctype_matches(doctype, &kPublicIdXhtml1_1,
                          &kSystemIdXhtml1_1, false)))) {
    parser_add_parse_error(parser, token);
    return false;
  }
  return true;
}

static void remove_from_parent(GumboParser* parser, GumboNode* node) {
  if (!node->parent) {
    // The node may not have a parent if, for example, it is a newly-cloned copy
    // of an active formatting element.  DOM manipulations continue with the
    // orphaned fragment of the DOM tree until it's appended/foster-parented to
    // the common ancestor at the end of the adoption agency algorithm.
    return;
  }
  assert(node->parent->type == GUMBO_NODE_ELEMENT);
  GumboVector* children = &node->parent->v.element.children;
  int index = gumbo_vector_index_of(children, node);
  assert(index != -1);

  gumbo_vector_remove_at(parser, index, children);
  node->parent = NULL;
  node->index_within_parent = -1;
  for (unsigned int i = index; i < children->length; ++i) {
    GumboNode* child = children->data[i];
    child->index_within_parent = i;
  }
}

// http://www.whatwg.org/specs/web-apps/current-work/multipage/the-end.html#an-introduction-to-error-handling-and-strange-cases-in-the-parser
// Also described in the "in body" handling for end formatting tags.
static bool adoption_agency_algorithm(GumboParser* parser, GumboToken* token, GumboTag subject) {
  GumboParserState* state = parser->_parser_state;
  gumbo_debug("Entering adoption agency algorithm.\n");
  // Step 1.
  GumboNode* current_node = get_current_node(parser);
  if (current_node->v.element.tag_namespace == GUMBO_NAMESPACE_HTML &&
      current_node->v.element.tag == subject &&
      gumbo_vector_index_of(&state->_active_formatting_elements, current_node) == -1) {
    pop_current_node(parser);
    return false;
  }
  // Steps 2-4 & 20:
  for (int i = 0; i < 8; ++i) {
    // Step 5.
    GumboNode* formatting_node = NULL;
    int formatting_node_in_open_elements = -1;
    for (int j = state->_active_formatting_elements.length; --j >= 0; ) {
      GumboNode* current_node = state->_active_formatting_elements.data[j];
      if (current_node == &kActiveFormattingScopeMarker) {
        gumbo_debug("Broke on scope marker; aborting.\n");
        // Last scope marker; abort the algorithm.
        return false;
      }
      if (node_html_tag_is(current_node, subject)) {
        // Found it.
        formatting_node = current_node;
        formatting_node_in_open_elements = gumbo_vector_index_of(
                                                                 &state->_open_elements, formatting_node);
        gumbo_debug("Formatting element of tag %s at %d.\n",
                    gumbo_normalized_tagname(subject),
                    formatting_node_in_open_elements);
        break;
      }
    }
    if (!formatting_node) {
      // No matching tag; not a parse error outright, but fall through to the
      // "any other end tag" clause (which may potentially add a parse error,
      // but not always).
      gumbo_debug("No active formatting elements; aborting.\n");
      return false;
    }

    // Step 6
    if (formatting_node_in_open_elements == -1) {
      gumbo_debug("Formatting node not on stack of open elements.\n");
      parser_add_parse_error(parser, token);
      gumbo_vector_remove(parser, formatting_node,
                          &state->_active_formatting_elements);
      return false;
    }

    // Step 7
    if (!has_an_element_in_scope(parser, formatting_node->v.element.tag)) {
      parser_add_parse_error(parser, token);
      gumbo_debug("Element not in scope.\n");
      return false;
    }

    // Step 8
    if (formatting_node != get_current_node(parser)) {
      parser_add_parse_error(parser, token);  // But continue onwards.
    }
    assert(formatting_node);
    assert(!node_html_tag_is(formatting_node, GUMBO_TAG_HTML));
    assert(!node_html_tag_is(formatting_node, GUMBO_TAG_BODY));

    // Step 9 & 10
    GumboNode* furthest_block = NULL;
    for (unsigned int j = formatting_node_in_open_elements;
         j < state->_open_elements.length; ++j) {
      assert(j > 0);
      GumboNode* current = state->_open_elements.data[j];
      if (is_special_node(current)) {
        // Step 9.
        furthest_block = current;
        break;
      }
    }
    if (!furthest_block) {
      // Step 10.
      while (get_current_node(parser) != formatting_node) {
        pop_current_node(parser);
      }
      // And the formatting element itself.
      pop_current_node(parser);
      gumbo_vector_remove(parser, formatting_node,
                          &state->_active_formatting_elements);
      return false;
    }
    assert(!node_html_tag_is(furthest_block, GUMBO_TAG_HTML));
    assert(furthest_block);

    // Step 11.
    // Elements may be moved and reparented by this algorithm, so
    // common_ancestor is not necessarily the same as formatting_node->parent.
    GumboNode* common_ancestor =
      state->_open_elements.data[gumbo_vector_index_of(
                                                       &state->_open_elements, formatting_node) - 1];
    gumbo_debug("Common ancestor tag = %s, furthest block tag = %s.\n",
                gumbo_normalized_tagname(common_ancestor->v.element.tag),
                gumbo_normalized_tagname(furthest_block->v.element.tag));

    // Step 12.
    int bookmark = gumbo_vector_index_of(
                                         &state->_active_formatting_elements, formatting_node) + 1;
    gumbo_debug("Bookmark at %d.\n", bookmark);
    // Step 13.
    GumboNode* node = furthest_block;
    GumboNode* last_node = furthest_block;
    // Must be stored explicitly, in case node is removed from the stack of open
    // elements, to handle step 9.4.
    int saved_node_index = gumbo_vector_index_of(&state->_open_elements, node);
    assert(saved_node_index > 0);
    // Step 13.1.
    for (int j = 0;;) {
      // Step 13.2.
      ++j;
      // Step 13.3.
      int node_index = gumbo_vector_index_of(&state->_open_elements, node);
      gumbo_debug(
                  "Current index: %d, last index: %d.\n", node_index, saved_node_index);
      if (node_index == -1) {
        node_index = saved_node_index;
      }
      saved_node_index = --node_index;
      assert(node_index > 0);
      assert(node_index < state->_open_elements.capacity);
      node = state->_open_elements.data[node_index];
      assert(node->parent);
      if (node == formatting_node) {
        // Step 13.4.
        break;
      }
      int formatting_index =
        gumbo_vector_index_of(&state->_active_formatting_elements, node);
      if (j > 3 && formatting_index != -1) {
        // Step 13.5.
        gumbo_debug(
                    "Removing formatting element at %d.\n", formatting_index);
        gumbo_vector_remove_at(
                               parser,
                               formatting_index,
                               &state->_active_formatting_elements);
        // Removing the element shifts all indices over by one, so we may need
        // to move the bookmark.
        if (formatting_index < bookmark) {
          --bookmark;
          gumbo_debug("Moving bookmark to %d.\n", bookmark);
        }
        continue;
      }
      if (formatting_index == -1) {
        // Step 13.6.
        gumbo_vector_remove_at(parser, node_index, &state->_open_elements);
        continue;
      }
      // Step 13.7.
      // "common ancestor as the intended parent" doesn't actually mean insert
      // it into the common ancestor; that happens below.
      node = clone_node(parser, node, GUMBO_INSERTION_ADOPTION_AGENCY_CLONED);
      assert(formatting_index >= 0);
      state->_active_formatting_elements.data[formatting_index] = node;
      assert(node_index >= 0);
      state->_open_elements.data[node_index] = node;
      // Step 13.8.
      if (last_node == furthest_block) {
        bookmark = formatting_index + 1;
        gumbo_debug("Bookmark moved to %d.\n", bookmark);
        assert(bookmark <= state->_active_formatting_elements.length);
      }
      // Step 13.9.
      last_node->parse_flags |= GUMBO_INSERTION_ADOPTION_AGENCY_MOVED;
      remove_from_parent(parser, last_node);
      append_node(parser, node, last_node);
      // Step 13.10.
      last_node = node;
    } // Step 13.11.

    // Step 14.
    gumbo_debug("Removing %s node from parent ",
                gumbo_normalized_tagname(last_node->v.element.tag));
    remove_from_parent(parser, last_node);
    last_node->parse_flags |= GUMBO_INSERTION_ADOPTION_AGENCY_MOVED;
    InsertionLocation location =
      get_appropriate_insertion_location(parser, common_ancestor);
    gumbo_debug("and inserting it into %s.\n",
                gumbo_normalized_tagname(location.target->v.element.tag));
    insert_node(parser, last_node, location);

    // Step 15.
    GumboNode* new_formatting_node = clone_node(
                                                parser, formatting_node, GUMBO_INSERTION_ADOPTION_AGENCY_CLONED);
    formatting_node->parse_flags |= GUMBO_INSERTION_IMPLICIT_END_TAG;

    // Step 16.  Instead of appending nodes one-by-one, we swap the children
    // vector of furthest_block with the empty children of new_formatting_node,
    // reducing memory traffic and allocations.  We still have to reset their
    // parent pointers, though.
    GumboVector temp = new_formatting_node->v.element.children;
    new_formatting_node->v.element.children =
      furthest_block->v.element.children;
    furthest_block->v.element.children = temp;

    temp = new_formatting_node->v.element.children;
    for (unsigned int i = 0; i < temp.length; ++i) {
      GumboNode* child = temp.data[i];
      child->parent = new_formatting_node;
    }

    // Step 17.
    append_node(parser, furthest_block, new_formatting_node);

    // Step 18.
    // If the formatting node was before the bookmark, it may shift over all
    // indices after it, so we need to explicitly find the index and possibly
    // adjust the bookmark.
    int formatting_node_index = gumbo_vector_index_of(
                                                      &state->_active_formatting_elements, formatting_node);
    assert(formatting_node_index != -1);
    if (formatting_node_index < bookmark) {
      gumbo_debug(
                  "Formatting node at %d is before bookmark at %d; decrementing.\n",
                  formatting_node_index, bookmark);
      --bookmark;
    }
    gumbo_vector_remove_at(
                           parser, formatting_node_index, &state->_active_formatting_elements);
    assert(bookmark >= 0);
    assert(bookmark <= state->_active_formatting_elements.length);
    gumbo_vector_insert_at(parser, new_formatting_node, bookmark,
                           &state->_active_formatting_elements);

    // Step 19.
    gumbo_vector_remove(
                        parser, formatting_node, &state->_open_elements);
    int insert_at = gumbo_vector_index_of(
                                          &state->_open_elements, furthest_block) + 1;
    assert(insert_at >= 0);
    assert(insert_at <= state->_open_elements.length);
    gumbo_vector_insert_at(
                           parser, new_formatting_node, insert_at, &state->_open_elements);
  } // Step 20.
  return true;
}

// This is here to clean up memory when the spec says "Ignore current token."
static void ignore_token(GumboParser* parser) {
  GumboToken* token = parser->_parser_state->_current_token;
  // Ownership of the token's internal buffers are normally transferred to the
  // element, but if no element is emitted (as happens in non-verbatim-mode
  // when a token is ignored), we need to free it here to prevent a memory
  // leak.
  gumbo_token_destroy(parser, token);
#ifndef NDEBUG
  if (token->type == GUMBO_TOKEN_START_TAG) {
    // Mark this sentinel so the assertion in the main loop knows it's been
    // destroyed.
    token->v.start_tag.attributes = kGumboEmptyVector;
  }
#endif
}

// http://www.whatwg.org/specs/web-apps/current-work/complete/the-end.html
static void finish_parsing(GumboParser* parser) {
  maybe_flush_text_node_buffer(parser);
  GumboParserState* state = parser->_parser_state;
  for (GumboNode* node = pop_current_node(parser); node;
       node = pop_current_node(parser)) {
    if ((node_html_tag_is(node, GUMBO_TAG_BODY) && state->_closed_body_tag) ||
        (node_html_tag_is(node, GUMBO_TAG_HTML) && state->_closed_html_tag)) {
      continue;
    }
    node->parse_flags |= GUMBO_INSERTION_IMPLICIT_END_TAG;
  }
  while (pop_current_node(parser));  // Pop them all.
}

static bool handle_initial(GumboParser* parser, GumboToken* token) {
  GumboDocument* document = &get_document_node(parser)->v.document;
  if (token->type == GUMBO_TOKEN_WHITESPACE) {
    ignore_token(parser);
    return true;
  } else if (token->type == GUMBO_TOKEN_COMMENT) {
    append_comment_node(parser, get_document_node(parser), token);
    return true;
  } else if (token->type == GUMBO_TOKEN_DOCTYPE) {
    document->has_doctype = true;
    document->name = token->v.doc_type.name;
    document->public_identifier = token->v.doc_type.public_identifier;
    document->system_identifier = token->v.doc_type.system_identifier;
    document->doc_type_quirks_mode = compute_quirks_mode(&token->v.doc_type);
    set_insertion_mode(parser, GUMBO_INSERTION_MODE_BEFORE_HTML);
    return maybe_add_doctype_error(parser, token);
  }
  parser_add_parse_error(parser, token);
  document->doc_type_quirks_mode = GUMBO_DOCTYPE_QUIRKS;
  set_insertion_mode(parser, GUMBO_INSERTION_MODE_BEFORE_HTML);
  parser->_parser_state->_reprocess_current_token = true;
  return true;
}

// http://www.whatwg.org/specs/web-apps/current-work/complete/tokenization.html#the-before-html-insertion-mode
static bool handle_before_html(GumboParser* parser, GumboToken* token) {
  if (token->type == GUMBO_TOKEN_DOCTYPE) {
    parser_add_parse_error(parser, token);
    ignore_token(parser);
    return false;
  } else if (token->type == GUMBO_TOKEN_COMMENT) {
    append_comment_node(parser, get_document_node(parser), token);
    return true;
  } else if (token->type == GUMBO_TOKEN_WHITESPACE) {
    ignore_token(parser);
    return true;
  } else if (tag_is(token, kStartTag, GUMBO_TAG_HTML)) {
    GumboNode* html_node = insert_element_from_token(parser, token);
    parser->_output->root = html_node;
    set_insertion_mode(parser, GUMBO_INSERTION_MODE_BEFORE_HEAD);
    return true;
  } else if (token->type == GUMBO_TOKEN_END_TAG && 
             !tag_in(token, false, (gumbo_tagset) { TAG(HEAD), TAG(BODY), TAG(HTML),
                   TAG(BR) } )) {
    parser_add_parse_error(parser, token);
    ignore_token(parser);
    return false;
  } else {
    GumboNode* html_node = insert_element_of_tag_type(
        parser, GUMBO_TAG_HTML, GUMBO_INSERTION_IMPLIED);
    assert(html_node);
    parser->_output->root = html_node;
    set_insertion_mode(parser, GUMBO_INSERTION_MODE_BEFORE_HEAD);
    parser->_parser_state->_reprocess_current_token = true;
    return true;
  }
}

// http://www.whatwg.org/specs/web-apps/current-work/complete/tokenization.html#the-before-head-insertion-mode
static bool handle_before_head(GumboParser* parser, GumboToken* token) {
  if (token->type == GUMBO_TOKEN_DOCTYPE) {
    parser_add_parse_error(parser, token);
    ignore_token(parser);
    return false;
  } else if (token->type == GUMBO_TOKEN_COMMENT) {
    append_comment_node(parser, get_current_node(parser), token);
    return true;
  } else if (token->type == GUMBO_TOKEN_WHITESPACE) {
    ignore_token(parser);
    return true;
  } else if (tag_is(token, kStartTag, GUMBO_TAG_HEAD)) {
    GumboNode* node = insert_element_from_token(parser, token);
    set_insertion_mode(parser, GUMBO_INSERTION_MODE_IN_HEAD);
    parser->_parser_state->_head_element = node;
    return true;
  } else if (token->type == GUMBO_TOKEN_END_TAG && 
             !tag_in(token, false, (gumbo_tagset) { TAG(HEAD), TAG(BODY), TAG(HTML),
                   TAG(BR) })) {
    parser_add_parse_error(parser, token);
    ignore_token(parser);
    return false;
  } else {
    GumboNode* node = insert_element_of_tag_type(
        parser, GUMBO_TAG_HEAD, GUMBO_INSERTION_IMPLIED);
    set_insertion_mode(parser, GUMBO_INSERTION_MODE_IN_HEAD);
    parser->_parser_state->_head_element = node;
    parser->_parser_state->_reprocess_current_token = true;
    return true;
  }
}

// Forward declarations because of mutual dependencies.
static bool handle_token(GumboParser* parser, GumboToken* token);
static bool handle_in_body(GumboParser* parser, GumboToken* token);

// http://www.whatwg.org/specs/web-apps/current-work/complete/tokenization.html#parsing-main-inhead
static bool handle_in_head(GumboParser* parser, GumboToken* token) {
  if (token->type == GUMBO_TOKEN_WHITESPACE) {
    insert_text_token(parser, token);
    return true;
  } else if (token->type == GUMBO_TOKEN_DOCTYPE) {
    parser_add_parse_error(parser, token);
    ignore_token(parser);
    return false;
  } else if (token->type == GUMBO_TOKEN_COMMENT) {
    append_comment_node(parser, get_current_node(parser), token);
    return true;
  } else if (tag_is(token, kStartTag, GUMBO_TAG_HTML)) {
    return handle_in_body(parser, token);
  } else if (tag_in(token, kStartTag, (gumbo_tagset) { TAG(BASE), TAG(BASEFONT),
          TAG(BGSOUND), TAG(MENUITEM), TAG(LINK) })) {
    insert_element_from_token(parser, token);
    pop_current_node(parser);
    acknowledge_self_closing_tag(parser);
    return true;
  } else if (tag_is(token, kStartTag, GUMBO_TAG_META)) {
    insert_element_from_token(parser, token);
    pop_current_node(parser);
    acknowledge_self_closing_tag(parser);
    // NOTE(jdtang): Gumbo handles only UTF-8, so the encoding clause of the
    // spec doesn't apply.  If clients want to handle meta-tag re-encoding, they
    // should specifically look for that string in the document and re-encode it
    // before passing to Gumbo.
    return true;
  } else if (tag_is(token, kStartTag, GUMBO_TAG_TITLE)) {
    run_generic_parsing_algorithm(parser, token, GUMBO_LEX_RCDATA);
    return true;
  } else if (tag_in(token, kStartTag, (gumbo_tagset) { TAG(NOFRAMES), TAG(STYLE) })) {
    run_generic_parsing_algorithm(parser, token, GUMBO_LEX_RAWTEXT);
    return true;
  } else if (tag_is(token, kStartTag, GUMBO_TAG_NOSCRIPT)) {
    insert_element_from_token(parser, token);
    set_insertion_mode(parser, GUMBO_INSERTION_MODE_IN_HEAD_NOSCRIPT);
    return true;
  } else if (tag_is(token, kStartTag, GUMBO_TAG_SCRIPT)) {
    run_generic_parsing_algorithm(parser, token, GUMBO_LEX_SCRIPT);
    return true;
  } else if (tag_is(token, kEndTag, GUMBO_TAG_HEAD)) {
    GumboNode* head = pop_current_node(parser);
    AVOID_UNUSED_VARIABLE_WARNING(head);
    assert(node_html_tag_is(head, GUMBO_TAG_HEAD));
    set_insertion_mode(parser, GUMBO_INSERTION_MODE_AFTER_HEAD);
    return true;
  } else if (tag_in(token, kEndTag, (gumbo_tagset) { TAG(BODY), TAG(HTML), TAG(BR) })) {
    pop_current_node(parser);
    set_insertion_mode(parser, GUMBO_INSERTION_MODE_AFTER_HEAD);
    parser->_parser_state->_reprocess_current_token = true;
    return true;
  } else if (tag_is(token, kStartTag, GUMBO_TAG_TEMPLATE)) {
    insert_element_from_token(parser, token);
    add_formatting_element(parser, &kActiveFormattingScopeMarker);
    parser->_parser_state->_frameset_ok = false;
    set_insertion_mode(parser, GUMBO_INSERTION_MODE_IN_TEMPLATE);
    push_template_insertion_mode(parser, GUMBO_INSERTION_MODE_IN_TEMPLATE);
    return true;
  } else if (tag_is(token, kEndTag, GUMBO_TAG_TEMPLATE)) {
    if (!has_open_element(parser, GUMBO_TAG_TEMPLATE)) {
      parser_add_parse_error(parser, token);
      ignore_token(parser);
      return false;
    }
    generate_all_implied_end_tags_thoroughly(parser);
    bool success = true;
    if (!node_html_tag_is(get_current_node(parser), GUMBO_TAG_TEMPLATE)) {
      parser_add_parse_error(parser, token);
      success = false;
    }
    while (!node_html_tag_is(pop_current_node(parser), GUMBO_TAG_TEMPLATE));
    clear_active_formatting_elements(parser);
    pop_template_insertion_mode(parser);
    reset_insertion_mode_appropriately(parser);
    return success;
  } else if (tag_is(token, kStartTag, GUMBO_TAG_HEAD) || (token->type == GUMBO_TOKEN_END_TAG)) {
    parser_add_parse_error(parser, token);
    ignore_token(parser);
    return false;
  } else {
    pop_current_node(parser);
    set_insertion_mode(parser, GUMBO_INSERTION_MODE_AFTER_HEAD);
    parser->_parser_state->_reprocess_current_token = true;
    return true;
  }
  return true;
}

// http://www.whatwg.org/specs/web-apps/current-work/complete/tokenization.html#parsing-main-inheadnoscript
static bool handle_in_head_noscript(GumboParser* parser, GumboToken* token) {
  if (token->type == GUMBO_TOKEN_DOCTYPE) {
    parser_add_parse_error(parser, token);
    return false;
  } else if (tag_is(token, kStartTag, GUMBO_TAG_HTML)) {
    return handle_in_body(parser, token);
  } else if (tag_is(token, kEndTag, GUMBO_TAG_NOSCRIPT)) {
    const GumboNode* node = pop_current_node(parser);
    assert(node_html_tag_is(node, GUMBO_TAG_NOSCRIPT));
    AVOID_UNUSED_VARIABLE_WARNING(node);
    set_insertion_mode(parser, GUMBO_INSERTION_MODE_IN_HEAD);
    return true;
  } else if (token->type == GUMBO_TOKEN_WHITESPACE ||
             token->type == GUMBO_TOKEN_COMMENT ||
             tag_in(token, kStartTag, (gumbo_tagset) { TAG(BASEFONT), TAG(BGSOUND),
                   TAG(LINK), TAG(META), TAG(NOFRAMES), TAG(STYLE) })) {
                 return handle_in_head(parser, token);
} else if (tag_in(token, kStartTag, (gumbo_tagset) { TAG(HEAD), TAG(NOSCRIPT) }) ||
            (token->type == GUMBO_TOKEN_END_TAG &&
             !tag_is(token, kEndTag, GUMBO_TAG_BR))) {
    parser_add_parse_error(parser, token);
    ignore_token(parser);
    return false;
  } else {
    parser_add_parse_error(parser, token);
    const GumboNode* node = pop_current_node(parser);
    assert(node_html_tag_is(node, GUMBO_TAG_NOSCRIPT));
    AVOID_UNUSED_VARIABLE_WARNING(node);
    set_insertion_mode(parser, GUMBO_INSERTION_MODE_IN_HEAD);
    parser->_parser_state->_reprocess_current_token = true;
    return false;
  }
}

// http://www.whatwg.org/specs/web-apps/current-work/complete/tokenization.html#the-after-head-insertion-mode
static bool handle_after_head(GumboParser* parser, GumboToken* token) {
  GumboParserState* state = parser->_parser_state;
  if (token->type == GUMBO_TOKEN_WHITESPACE) {
    insert_text_token(parser, token);
    return true;
  } else if (token->type == GUMBO_TOKEN_DOCTYPE) {
    parser_add_parse_error(parser, token);
    ignore_token(parser);
    return false;
  } else if (token->type == GUMBO_TOKEN_COMMENT) {
    append_comment_node(parser, get_current_node(parser), token);
    return true;
  } else if (tag_is(token, kStartTag, GUMBO_TAG_HTML)) {
    return handle_in_body(parser, token);
  } else if (tag_is(token, kStartTag, GUMBO_TAG_BODY)) {
    insert_element_from_token(parser, token);
    state->_frameset_ok = false;
    set_insertion_mode(parser, GUMBO_INSERTION_MODE_IN_BODY);
    return true;
  } else if (tag_is(token, kStartTag, GUMBO_TAG_FRAMESET)) {
    insert_element_from_token(parser, token);
    set_insertion_mode(parser, GUMBO_INSERTION_MODE_IN_FRAMESET);
    return true;
  } else if (tag_in(token, kStartTag, (gumbo_tagset) { TAG(BASE), TAG(BASEFONT),
          TAG(BGSOUND), TAG(LINK), TAG(META),
          TAG(NOFRAMES), TAG(SCRIPT), TAG(STYLE),
          TAG(TEMPLATE), TAG(TITLE) })) {
    parser_add_parse_error(parser, token);
    assert(state->_head_element != NULL);
    // This must be flushed before we push the head element on, as there may be
    // pending character tokens that should be attached to the root.
    maybe_flush_text_node_buffer(parser);
    gumbo_vector_add(parser, state->_head_element, &state->_open_elements);
    bool result = handle_in_head(parser, token);
    gumbo_vector_remove(parser, state->_head_element, &state->_open_elements);
    return result;
  } else if (tag_is(token, kEndTag, GUMBO_TAG_TEMPLATE)) {
    return handle_in_head(parser, token);
  } else if (tag_is(token, kStartTag, GUMBO_TAG_HEAD) ||
            (token->type == GUMBO_TOKEN_END_TAG &&
             !tag_in(token, kEndTag, (gumbo_tagset) { TAG(BODY), TAG(HTML), TAG(BR) }))) {
    parser_add_parse_error(parser, token);
    ignore_token(parser);
    return false;
  } else {
    insert_element_of_tag_type(parser, GUMBO_TAG_BODY, GUMBO_INSERTION_IMPLIED);
    set_insertion_mode(parser, GUMBO_INSERTION_MODE_IN_BODY);
    state->_reprocess_current_token = true;
    return true;
  }
}

static void destroy_node(GumboParser* parser, GumboNode* node) {
  switch (node->type) {
    case GUMBO_NODE_DOCUMENT:
      {
        GumboDocument* doc = &node->v.document;
        for (unsigned int i = 0; i < doc->children.length; ++i) {
          destroy_node(parser, doc->children.data[i]);
        }
        gumbo_parser_deallocate(parser, (void*) doc->children.data);
        gumbo_parser_deallocate(parser, (void*) doc->name);
        gumbo_parser_deallocate(parser, (void*) doc->public_identifier);
        gumbo_parser_deallocate(parser, (void*) doc->system_identifier);
      }
      break;
    case GUMBO_NODE_TEMPLATE:
    case GUMBO_NODE_ELEMENT:
      for (unsigned int i = 0; i < node->v.element.attributes.length; ++i) {
        gumbo_destroy_attribute(parser, node->v.element.attributes.data[i]);
      }
      gumbo_parser_deallocate(parser, node->v.element.attributes.data);
      for (unsigned int i = 0; i < node->v.element.children.length; ++i) {
        destroy_node(parser, node->v.element.children.data[i]);
      }
      gumbo_parser_deallocate(parser, node->v.element.children.data);
      break;
    case GUMBO_NODE_TEXT:
    case GUMBO_NODE_CDATA:
    case GUMBO_NODE_COMMENT:
    case GUMBO_NODE_WHITESPACE:
      gumbo_parser_deallocate(parser, (void*) node->v.text.text);
      break;
  }
  gumbo_parser_deallocate(parser, node);
}

// http://www.whatwg.org/specs/web-apps/current-work/complete/tokenization.html#parsing-main-inbody
static bool handle_in_body(GumboParser* parser, GumboToken* token) {
  GumboParserState* state = parser->_parser_state;
  assert(state->_open_elements.length > 0);
  if (token->type == GUMBO_TOKEN_NULL) {
    parser_add_parse_error(parser, token);
    ignore_token(parser);
    return false;
  } else if (token->type == GUMBO_TOKEN_WHITESPACE) {
    reconstruct_active_formatting_elements(parser);
    insert_text_token(parser, token);
    return true;
  } else if (token->type == GUMBO_TOKEN_CHARACTER ||
             token->type == GUMBO_TOKEN_CDATA) {
    reconstruct_active_formatting_elements(parser);
    insert_text_token(parser, token);
    set_frameset_not_ok(parser);
    return true;
  } else if (token->type == GUMBO_TOKEN_COMMENT) {
    append_comment_node(parser, get_current_node(parser), token);
    return true;
  } else if (token->type == GUMBO_TOKEN_DOCTYPE) {
    parser_add_parse_error(parser, token);
    ignore_token(parser);
    return false;
  } else if (tag_is(token, kStartTag, GUMBO_TAG_HTML)) {
    parser_add_parse_error(parser, token);
    if (has_open_element(parser, GUMBO_TAG_TEMPLATE)) {
      ignore_token(parser);
      return false;
    }
    assert(parser->_output->root != NULL);
    assert(parser->_output->root->type == GUMBO_NODE_ELEMENT);
    merge_attributes(parser, token, parser->_output->root);
    return false;
  } else if (tag_in(token, kStartTag, (gumbo_tagset) { TAG(BASE), TAG(BASEFONT),
          TAG(BGSOUND), TAG(MENUITEM), TAG(LINK),
          TAG(META), TAG(NOFRAMES), TAG(SCRIPT),
          TAG(STYLE), TAG(TEMPLATE), TAG(TITLE) } ) || tag_is(token, kEndTag, GUMBO_TAG_TEMPLATE)) {
    return handle_in_head(parser, token);
  } else if (tag_is(token, kStartTag, GUMBO_TAG_BODY)) {
    parser_add_parse_error(parser, token);
    if (state->_open_elements.length < 2 ||
        !node_html_tag_is(state->_open_elements.data[1], GUMBO_TAG_BODY) || has_open_element(parser, GUMBO_TAG_TEMPLATE)) {
      ignore_token(parser);
      return false;
    }
    state->_frameset_ok = false;
    merge_attributes(parser, token, state->_open_elements.data[1]);
    return false;
  } else if (tag_is(token, kStartTag, GUMBO_TAG_FRAMESET)) {
    parser_add_parse_error(parser, token);
    if (state->_open_elements.length < 2 ||
        !node_html_tag_is(state->_open_elements.data[1], GUMBO_TAG_BODY) ||
        !state->_frameset_ok) {
      ignore_token(parser);
      return false;
    }
    // Save the body node for later removal.
    GumboNode* body_node = state->_open_elements.data[1];

    // Pop all nodes except root HTML element.
    GumboNode* node;
    do {
      node = pop_current_node(parser);
    } while (node != state->_open_elements.data[1]);

    // Removing & destroying the body node is going to kill any nodes that have
    // been added to the list of active formatting elements, and so we should
    // clear it to prevent a use-after-free if the list of active formatting
    // elements is reconstructed afterwards.  This may happen if whitespace
    // follows the </frameset>.
    clear_active_formatting_elements(parser);

    // Remove the body node.  We may want to factor this out into a generic
    // helper, but right now this is the only code that needs to do this.
    GumboVector* children = &parser->_output->root->v.element.children;
    for (unsigned int i = 0; i < children->length; ++i) {
      if (children->data[i] == body_node) {
        gumbo_vector_remove_at(parser, i, children);
        break;
      }
    }
    destroy_node(parser, body_node);

    // Insert the <frameset>, and switch the insertion mode.
    insert_element_from_token(parser, token);
    set_insertion_mode(parser, GUMBO_INSERTION_MODE_IN_FRAMESET);
    return true;
  } else if (token->type == GUMBO_TOKEN_EOF) {
    for (unsigned int i = 0; i < state->_open_elements.length; ++i) {
      if (!node_tag_in_set(state->_open_elements.data[i], (gumbo_tagset) { TAG(DD),
              TAG(DT), TAG(LI), TAG(P), TAG(TBODY), TAG(TD), TAG(TFOOT), TAG(TH),
              TAG(THEAD), TAG(TR), TAG(BODY), TAG(HTML) } )) {
        parser_add_parse_error(parser, token);
      }
    }
    if (get_current_template_insertion_mode(parser) != GUMBO_INSERTION_MODE_INITIAL) {
      return handle_in_template(parser, token);
    }
    return true;
  } else if (tag_in(token, kEndTag, (gumbo_tagset) { TAG(BODY), TAG(HTML) })) {
    if (!has_an_element_in_scope(parser, GUMBO_TAG_BODY)) {
      parser_add_parse_error(parser, token);
      ignore_token(parser);
      return false;
    }
    bool success = true;
<<<<<<< HEAD
    for (int i = 0; i < state->_open_elements.length; ++i) {
      if (!node_tag_in_set(state->_open_elements.data[i], (gumbo_tagset) {
            TAG(DD), TAG(DT), TAG(LI), TAG(OPTGROUP), TAG(OPTION), TAG(P),
            TAG(RB), TAG(RP), TAG(RT), TAG(RTC), TAG(TBODY), TAG(TD),
            TAG(TFOOT), TAG(TH), TAG(THEAD), TAG(TR),
            TAG(BODY), TAG(HTML) })) {
=======
    for (unsigned int i = 0; i < state->_open_elements.length; ++i) {
      if (!node_tag_in_set(state->_open_elements.data[i], (gumbo_tagset) { TAG(DD),
              TAG(DT), TAG(LI), TAG(OPTGROUP), TAG(OPTION), TAG(P), TAG(RP),
              TAG(RT), TAG(TBODY), TAG(TD), TAG(TFOOT), TAG(TH), TAG(THEAD),
              TAG(TR), TAG(BODY), TAG(HTML) })) {
>>>>>>> 505044cd
        parser_add_parse_error(parser, token);
        success = false;
        break;
      }
    }
    set_insertion_mode(parser, GUMBO_INSERTION_MODE_AFTER_BODY);
    if (tag_is(token, kEndTag, GUMBO_TAG_HTML)) {
      parser->_parser_state->_reprocess_current_token = true;
    } else {
      GumboNode* body = state->_open_elements.data[1];
      assert(node_html_tag_is(body, GUMBO_TAG_BODY));
      record_end_of_element(state->_current_token, &body->v.element);
    }
    return success;
  } else if (tag_in(token, kStartTag, (gumbo_tagset) { TAG(ADDRESS), TAG(ARTICLE),
          TAG(ASIDE), TAG(BLOCKQUOTE), TAG(CENTER), TAG(DETAILS), 
          TAG(DIR), TAG(DIV), TAG(DL), TAG(FIELDSET), TAG(FIGCAPTION),
          TAG(FIGURE), TAG(FOOTER), TAG(HEADER), TAG(HGROUP), TAG(MENU), TAG(MAIN),
          TAG(NAV), TAG(OL), TAG(P), TAG(SECTION), TAG(SUMMARY), TAG(UL) })) {
    bool result = maybe_implicitly_close_p_tag(parser, token);
    insert_element_from_token(parser, token);
    return result;
  } else if (tag_in(token, kStartTag, (gumbo_tagset) { TAG(H1), TAG(H2), TAG(H3),
          TAG(H4), TAG(H5), TAG(H6) })) {
    bool result = maybe_implicitly_close_p_tag(parser, token);
    if (node_tag_in_set(get_current_node(parser), (gumbo_tagset) { TAG(H1), TAG(H2),
                         TAG(H3), TAG(H4), TAG(H5), TAG(H6) })) {
      parser_add_parse_error(parser, token);
      pop_current_node(parser);
      result = false;
    }
    insert_element_from_token(parser, token);
    return result;
} else if (tag_in(token, kStartTag, (gumbo_tagset) { TAG(PRE), TAG(LISTING) })) {
    bool result = maybe_implicitly_close_p_tag(parser, token);
    insert_element_from_token(parser, token);
    state->_ignore_next_linefeed = true;
    state->_frameset_ok = false;
    return result;
  } else if (tag_is(token, kStartTag, GUMBO_TAG_FORM)) {
    if (state->_form_element != NULL  && !has_open_element(parser, GUMBO_TAG_TEMPLATE)) {
      gumbo_debug("Ignoring nested form.\n");
      parser_add_parse_error(parser, token);
      ignore_token(parser);
      return false;
    }
    bool result = maybe_implicitly_close_p_tag(parser, token);
    GumboNode* form_element = insert_element_from_token(parser, token);
    if (!has_open_element(parser, GUMBO_TAG_TEMPLATE)) {
      state->_form_element = form_element;
    }
    return result;
  } else if (tag_is(token, kStartTag, GUMBO_TAG_LI)) {
    maybe_implicitly_close_list_tag(parser, token, true);
    bool result = maybe_implicitly_close_p_tag(parser, token);
    insert_element_from_token(parser, token);
    return result;
 } else if (tag_in(token, kStartTag, (gumbo_tagset) { TAG(DD), TAG(DT) })) {
    maybe_implicitly_close_list_tag(parser, token, false);
    bool result = maybe_implicitly_close_p_tag(parser, token);
    insert_element_from_token(parser, token);
    return result;
  } else if (tag_is(token, kStartTag, GUMBO_TAG_PLAINTEXT)) {
    bool result = maybe_implicitly_close_p_tag(parser, token);
    insert_element_from_token(parser, token);
    gumbo_tokenizer_set_state(parser, GUMBO_LEX_PLAINTEXT);
    return result;
  } else if (tag_is(token, kStartTag, GUMBO_TAG_BUTTON)) {
    if (has_an_element_in_scope(parser, GUMBO_TAG_BUTTON)) {
      parser_add_parse_error(parser, token);
      implicitly_close_tags(parser, token, GUMBO_NAMESPACE_HTML, GUMBO_TAG_BUTTON);
      state->_reprocess_current_token = true;
      return false;
    }
    reconstruct_active_formatting_elements(parser);
    insert_element_from_token(parser, token);
    state->_frameset_ok = false;
    return true;
 } else if (tag_in(token, kEndTag, (gumbo_tagset) { TAG(ADDRESS), TAG(ARTICLE),
         TAG(ASIDE), TAG(BLOCKQUOTE), TAG(BUTTON), TAG(CENTER), TAG(DETAILS), 
         TAG(DIR), TAG(DIV), TAG(DL), TAG(FIELDSET), TAG(FIGCAPTION), 
         TAG(FIGURE), TAG(FOOTER), TAG(HEADER), TAG(HGROUP), TAG(LISTING),
         TAG(MAIN), TAG(MENU), TAG(NAV), TAG(OL), TAG(PRE),
         TAG(SECTION), TAG(SUMMARY), TAG(UL) })) {
    GumboTag tag = token->v.end_tag;
    if (!has_an_element_in_scope(parser, tag)) {
      parser_add_parse_error(parser, token);
      ignore_token(parser);
      return false;
    }
    implicitly_close_tags(parser, token, GUMBO_NAMESPACE_HTML, token->v.end_tag);
    return true;
  } else if (tag_is(token, kEndTag, GUMBO_TAG_FORM)) {
    if (has_open_element(parser, GUMBO_TAG_TEMPLATE)) {
      if (!has_an_element_in_scope(parser, GUMBO_TAG_FORM)) {
        parser_add_parse_error(parser, token);
        ignore_token(parser);
        return false;
      }
      bool success = true;
      generate_implied_end_tags(parser, GUMBO_TAG_LAST);
      if (!node_html_tag_is(get_current_node(parser), GUMBO_TAG_FORM)) {
        parser_add_parse_error(parser, token);
        return false;
      }
      while(!node_html_tag_is(pop_current_node(parser), GUMBO_TAG_FORM));
      return success;
    } else {
      bool result = true;
      const GumboNode* node = state->_form_element;
      assert(!node || node->type == GUMBO_NODE_ELEMENT);
      state->_form_element = NULL;
      if (!node || !has_node_in_scope(parser, node)) {
        gumbo_debug("Closing an unopened form.\n");
        parser_add_parse_error(parser, token);
        ignore_token(parser);
        return false;
      }
      // This differs from implicitly_close_tags because we remove *only* the
      // <form> element; other nodes are left in scope.
      generate_implied_end_tags(parser, GUMBO_TAG_LAST);
      if (get_current_node(parser) != node) {
        parser_add_parse_error(parser, token);
        result = false;
      }

      GumboVector* open_elements = &state->_open_elements;
      int index = gumbo_vector_index_of(open_elements, node);
      assert(index >= 0);
      gumbo_vector_remove_at(parser, index, open_elements);
      return result;
    }
  } else if (tag_is(token, kEndTag, GUMBO_TAG_P)) {
    if (!has_an_element_in_button_scope(parser, GUMBO_TAG_P)) {
      parser_add_parse_error(parser, token);
      // reconstruct_active_formatting_elements(parser);
      insert_element_of_tag_type(
          parser, GUMBO_TAG_P, GUMBO_INSERTION_CONVERTED_FROM_END_TAG);
      state->_reprocess_current_token = true;
      return false;
    }
    return implicitly_close_tags(parser, token, GUMBO_NAMESPACE_HTML, GUMBO_TAG_P);
  } else if (tag_is(token, kEndTag, GUMBO_TAG_LI)) {
    if (!has_an_element_in_list_scope(parser, GUMBO_TAG_LI)) {
      parser_add_parse_error(parser, token);
      ignore_token(parser);
      return false;
    }
    return implicitly_close_tags(parser, token, GUMBO_NAMESPACE_HTML, GUMBO_TAG_LI);
 } else if (tag_in(token, kEndTag, (gumbo_tagset) { TAG(DD), TAG(DT) })) {
    assert(token->type == GUMBO_TOKEN_END_TAG);
    GumboTag token_tag = token->v.end_tag;
    if (!has_an_element_in_scope(parser, token_tag)) {
      parser_add_parse_error(parser, token);
      ignore_token(parser);
      return false;
    }
    return implicitly_close_tags(parser, token, GUMBO_NAMESPACE_HTML, token_tag);
 } else if (tag_in(token, kEndTag, (gumbo_tagset) {
       TAG(H1), TAG(H2), TAG(H3), TAG(H4), TAG(H5), TAG(H6) })) {
    if (!has_an_element_in_scope_with_tagname(parser, 6, (GumboTag[]) {
          GUMBO_TAG_H1, GUMBO_TAG_H2, GUMBO_TAG_H3,
          GUMBO_TAG_H4, GUMBO_TAG_H5, GUMBO_TAG_H6})) {
      // No heading open; ignore the token entirely.
      parser_add_parse_error(parser, token);
      ignore_token(parser);
      return false;
    } else {
      generate_implied_end_tags(parser, GUMBO_TAG_LAST);
      const GumboNode* current_node = get_current_node(parser);
      bool success = node_html_tag_is(current_node, token->v.end_tag);
      if (!success) {
        // There're children of the heading currently open; close them below and
        // record a parse error.
        // TODO(jdtang): Add a way to distinguish this error case from the one
        // above.
        parser_add_parse_error(parser, token);
      }
      do {
        current_node = pop_current_node(parser);
      } while (!node_tag_in_set(current_node, (gumbo_tagset) { TAG(H1), TAG(H2),
              TAG(H3), TAG(H4), TAG(H5), TAG(H6) } ));
      return success;
    }
  } else if (tag_is(token, kStartTag, GUMBO_TAG_A)) {
    bool success = true;
    int last_a;
    int has_matching_a = find_last_anchor_index(parser, &last_a);
    if (has_matching_a) {
      assert(has_matching_a == 1);
      parser_add_parse_error(parser, token);
      adoption_agency_algorithm(parser, token, GUMBO_TAG_A);
      // The adoption agency algorithm usually removes all instances of <a>
      // from the list of active formatting elements, but in case it doesn't,
      // we're supposed to do this.  (The conditions where it might not are
      // listed in the spec.)
      if (find_last_anchor_index(parser, &last_a)) {
        void* last_element = gumbo_vector_remove_at(
            parser, last_a, &state->_active_formatting_elements);
        gumbo_vector_remove(
            parser, last_element, &state->_open_elements);
      }
      success = false;
    }
    reconstruct_active_formatting_elements(parser);
    add_formatting_element(parser, insert_element_from_token(parser, token));
    return success;
 } else if (tag_in(token, kStartTag, (gumbo_tagset) { TAG(B), TAG(BIG),
         TAG(CODE), TAG(EM), TAG(FONT), TAG(I),
         TAG(S), TAG(SMALL), TAG(STRIKE),
         TAG(STRONG), TAG(TT), TAG(U) })) {
    reconstruct_active_formatting_elements(parser);
    add_formatting_element(parser, insert_element_from_token(parser, token));
    return true;
  } else if (tag_is(token, kStartTag, GUMBO_TAG_NOBR)) {
    bool result = true;
    reconstruct_active_formatting_elements(parser);
    if (has_an_element_in_scope(parser, GUMBO_TAG_NOBR)) {
      result = false;
      parser_add_parse_error(parser, token);
      adoption_agency_algorithm(parser, token, GUMBO_TAG_NOBR);
      reconstruct_active_formatting_elements(parser);
    }
    insert_element_from_token(parser, token);
    add_formatting_element(parser, get_current_node(parser));
    return result;
    } else if (tag_in(token, kEndTag, (gumbo_tagset) { TAG(A), TAG(B), TAG(BIG),
            TAG(CODE), TAG(EM), TAG(FONT), TAG(I),
            TAG(NOBR), TAG(S), TAG(SMALL),
            TAG(STRIKE), TAG(STRONG), TAG(TT), TAG(U) })) {
    return adoption_agency_algorithm(parser, token, token->v.end_tag);
    } else if (tag_in(token, kStartTag, (gumbo_tagset) { TAG(APPLET), TAG(MARQUEE),
            TAG(OBJECT) })) {
    reconstruct_active_formatting_elements(parser);
    insert_element_from_token(parser, token);
    add_formatting_element(parser, &kActiveFormattingScopeMarker);
    set_frameset_not_ok(parser);
    return true;
    } else if (tag_in(token, kEndTag, (gumbo_tagset) { TAG(APPLET), TAG(MARQUEE),
            TAG(OBJECT) })) {
    GumboTag token_tag = token->v.end_tag;
    if (!has_an_element_in_table_scope(parser, token_tag)) {
      parser_add_parse_error(parser, token);
      ignore_token(parser);
      return false;
    }
    implicitly_close_tags(parser, token, GUMBO_NAMESPACE_HTML, token_tag);
    clear_active_formatting_elements(parser);
    return true;
  } else if (tag_is(token, kStartTag, GUMBO_TAG_TABLE)) {
    if (get_document_node(parser)->v.document.doc_type_quirks_mode !=
        GUMBO_DOCTYPE_QUIRKS) {
      maybe_implicitly_close_p_tag(parser, token);
    }
    insert_element_from_token(parser, token);
    set_frameset_not_ok(parser);
    set_insertion_mode(parser, GUMBO_INSERTION_MODE_IN_TABLE);
    return true;
    } else if (tag_in(token, kStartTag, (gumbo_tagset) { TAG(AREA), TAG(BR),
            TAG(EMBED), TAG(IMG), TAG(IMAGE), TAG(KEYGEN), TAG(WBR) })) {
    bool success = true;
    if (tag_is(token, kStartTag, GUMBO_TAG_IMAGE)) {
      success = false;
      parser_add_parse_error(parser, token);
      token->v.start_tag.tag = GUMBO_TAG_IMG;
    }
    reconstruct_active_formatting_elements(parser);
    GumboNode* node = insert_element_from_token(parser, token);
    if (tag_is(token, kStartTag, GUMBO_TAG_IMAGE)) {
      success = false;
      parser_add_parse_error(parser, token);
      node->v.element.tag = GUMBO_TAG_IMG;
      node->parse_flags |= GUMBO_INSERTION_FROM_IMAGE;
    }
    pop_current_node(parser);
    acknowledge_self_closing_tag(parser);
    set_frameset_not_ok(parser);
    return success;
  } else if (tag_is(token, kStartTag, GUMBO_TAG_INPUT)) {
    if (!attribute_matches(&token->v.start_tag.attributes, "type", "hidden")) {
      // Must be before the element is inserted, as that takes ownership of the
      // token's attribute vector.
      set_frameset_not_ok(parser);
    }
    reconstruct_active_formatting_elements(parser);
    insert_element_from_token(parser, token);
    pop_current_node(parser);
    acknowledge_self_closing_tag(parser);
    return true;
    } else if (tag_in(token, kStartTag, (gumbo_tagset) { TAG(PARAM), TAG(SOURCE), TAG(TRACK) })) {
    insert_element_from_token(parser, token);
    pop_current_node(parser);
    acknowledge_self_closing_tag(parser);
    return true;
  } else if (tag_is(token, kStartTag, GUMBO_TAG_HR)) {
    bool result = maybe_implicitly_close_p_tag(parser, token);
    insert_element_from_token(parser, token);
    pop_current_node(parser);
    acknowledge_self_closing_tag(parser);
    set_frameset_not_ok(parser);
    return result;
  } else if (tag_is(token, kStartTag, GUMBO_TAG_ISINDEX)) {
    parser_add_parse_error(parser, token);
    if (parser->_parser_state->_form_element != NULL &&
        !has_open_element(parser, GUMBO_TAG_TEMPLATE)) {
      ignore_token(parser);
      return false;
    }
    acknowledge_self_closing_tag(parser);
    maybe_implicitly_close_p_tag(parser, token);
    set_frameset_not_ok(parser);

    GumboVector* token_attrs = &token->v.start_tag.attributes;
    GumboAttribute* prompt_attr = gumbo_get_attribute(token_attrs, "prompt");
    GumboAttribute* action_attr = gumbo_get_attribute(token_attrs, "action");
    GumboAttribute* name_attr = gumbo_get_attribute(token_attrs, "name");

    GumboNode* form = insert_element_of_tag_type(
        parser, GUMBO_TAG_FORM, GUMBO_INSERTION_FROM_ISINDEX);
    if (!has_open_element(parser, GUMBO_TAG_TEMPLATE)) {
      parser->_parser_state->_form_element = form;
    }
    if (action_attr) {
      gumbo_vector_add(parser, action_attr, &form->v.element.attributes);
    }
    insert_element_of_tag_type(parser, GUMBO_TAG_HR,
                               GUMBO_INSERTION_FROM_ISINDEX);
    pop_current_node(parser);   // <hr>

    insert_element_of_tag_type(parser, GUMBO_TAG_LABEL,
                               GUMBO_INSERTION_FROM_ISINDEX);
    TextNodeBufferState* text_state = &parser->_parser_state->_text_node;
    text_state->_start_original_text = token->original_text.data;
    text_state->_start_position = token->position;
    text_state->_type = GUMBO_NODE_TEXT;
    if (prompt_attr) {
      int prompt_attr_length = strlen(prompt_attr->value);
      gumbo_string_buffer_destroy(parser, &text_state->_buffer);
      text_state->_buffer.data = gumbo_copy_stringz(parser, prompt_attr->value);
      text_state->_buffer.length = prompt_attr_length;
      text_state->_buffer.capacity = prompt_attr_length + 1;
      gumbo_destroy_attribute(parser, prompt_attr);
    } else {
      GumboStringPiece prompt_text = GUMBO_STRING(
          "This is a searchable index. Enter search keywords: ");
      gumbo_string_buffer_append_string(
          parser, &prompt_text, &text_state->_buffer);
    }

    GumboNode* input = insert_element_of_tag_type(
        parser, GUMBO_TAG_INPUT, GUMBO_INSERTION_FROM_ISINDEX);
    for (unsigned int i = 0; i < token_attrs->length; ++i) {
      GumboAttribute* attr = token_attrs->data[i];
      if (attr != prompt_attr && attr != action_attr && attr != name_attr) {
        gumbo_vector_add(parser, attr, &input->v.element.attributes);
      }
      token_attrs->data[i] = NULL;
    }

    // All attributes have been successfully transferred and nulled out at this
    // point, so the call to ignore_token will free the memory for it without
    // touching the attributes.
    ignore_token(parser);

    // The name attribute, if present, should be destroyed since it's ignored
    // when copying over.  The action attribute should be kept since it's moved
    // to the form.
    if (name_attr) {
      gumbo_destroy_attribute(parser, name_attr);
    }

    GumboAttribute* name =
        gumbo_parser_allocate(parser, sizeof(GumboAttribute));
    GumboStringPiece name_str = GUMBO_STRING("name");
    GumboStringPiece isindex_str = GUMBO_STRING("isindex");
    name->attr_namespace = GUMBO_ATTR_NAMESPACE_NONE;
    name->name = gumbo_copy_stringz(parser, "name");
    name->value = gumbo_copy_stringz(parser, "isindex");
    name->original_name = name_str;
    name->original_value = isindex_str;
    name->name_start = kGumboEmptySourcePosition;
    name->name_end = kGumboEmptySourcePosition;
    name->value_start = kGumboEmptySourcePosition;
    name->value_end = kGumboEmptySourcePosition;
    gumbo_vector_add(parser, name, &input->v.element.attributes);

    pop_current_node(parser);   // <input>
    pop_current_node(parser);   // <label>
    insert_element_of_tag_type(
        parser, GUMBO_TAG_HR, GUMBO_INSERTION_FROM_ISINDEX);
    pop_current_node(parser);   // <hr>
    pop_current_node(parser);   // <form>
    if (!has_open_element(parser, GUMBO_TAG_TEMPLATE)) {
      parser->_parser_state->_form_element = NULL;
    }
    return false;
  } else if (tag_is(token, kStartTag, GUMBO_TAG_TEXTAREA)) {
    run_generic_parsing_algorithm(parser, token, GUMBO_LEX_RCDATA);
    parser->_parser_state->_ignore_next_linefeed = true;
    set_frameset_not_ok(parser);
    return true;
  } else if (tag_is(token, kStartTag, GUMBO_TAG_XMP)) {
    bool result = maybe_implicitly_close_p_tag(parser, token);
    reconstruct_active_formatting_elements(parser);
    set_frameset_not_ok(parser);
    run_generic_parsing_algorithm(parser, token, GUMBO_LEX_RAWTEXT);
    return result;
  } else if (tag_is(token, kStartTag, GUMBO_TAG_IFRAME)) {
    set_frameset_not_ok(parser);
    run_generic_parsing_algorithm(parser, token, GUMBO_LEX_RAWTEXT);
    return true;
  } else if (tag_is(token, kStartTag, GUMBO_TAG_NOEMBED)) {
    run_generic_parsing_algorithm(parser, token, GUMBO_LEX_RAWTEXT);
    return true;
  } else if (tag_is(token, kStartTag, GUMBO_TAG_SELECT)) {
    reconstruct_active_formatting_elements(parser);
    insert_element_from_token(parser, token);
    set_frameset_not_ok(parser);
    GumboInsertionMode state = parser->_parser_state->_insertion_mode;
    if (state == GUMBO_INSERTION_MODE_IN_TABLE ||
        state == GUMBO_INSERTION_MODE_IN_CAPTION ||
        state == GUMBO_INSERTION_MODE_IN_TABLE_BODY ||
        state == GUMBO_INSERTION_MODE_IN_ROW ||
        state == GUMBO_INSERTION_MODE_IN_CELL) {
      set_insertion_mode(parser, GUMBO_INSERTION_MODE_IN_SELECT_IN_TABLE);
    } else {
      set_insertion_mode(parser, GUMBO_INSERTION_MODE_IN_SELECT);
    }
    return true;
    } else if (tag_in(token, kStartTag, (gumbo_tagset) { TAG(OPTION), TAG(OPTGROUP) })) {
    if (node_html_tag_is(get_current_node(parser), GUMBO_TAG_OPTION)) {
      pop_current_node(parser);
    }
    reconstruct_active_formatting_elements(parser);
    insert_element_from_token(parser, token);
    return true;
  } else if (tag_in(token, kStartTag, (gumbo_tagset) {
        TAG(RB), TAG(RP), TAG(RT), TAG(RTC) })) {
    bool success = true;
    GumboTag exception = tag_in(token, kStartTag, (gumbo_tagset) {
        TAG(RT), TAG(RP) }) ? GUMBO_TAG_RTC : GUMBO_TAG_LAST;
    if (has_an_element_in_scope(parser, GUMBO_TAG_RUBY)) {
      generate_implied_end_tags(parser, exception);
    }
    if (!node_html_tag_is(get_current_node(parser), GUMBO_TAG_RUBY) &&
        !(exception == GUMBO_TAG_LAST ||
          node_html_tag_is(get_current_node(parser), GUMBO_TAG_RTC))) {
      parser_add_parse_error(parser, token);
      success = false;
    }
    insert_element_from_token(parser, token);
    return success;
  } else if (tag_is(token, kEndTag, GUMBO_TAG_BR)) {
    parser_add_parse_error(parser, token);
    reconstruct_active_formatting_elements(parser);
    insert_element_of_tag_type(
        parser, GUMBO_TAG_BR, GUMBO_INSERTION_CONVERTED_FROM_END_TAG);
    pop_current_node(parser);
    return false;
  } else if (tag_is(token, kStartTag, GUMBO_TAG_MATH)) {
    reconstruct_active_formatting_elements(parser);
    adjust_mathml_attributes(parser, token);
    adjust_foreign_attributes(parser, token);
    insert_foreign_element(parser, token, GUMBO_NAMESPACE_MATHML);
    if (token->v.start_tag.is_self_closing) {
      pop_current_node(parser);
      acknowledge_self_closing_tag(parser);
    }
    return true;
  } else if (tag_is(token, kStartTag, GUMBO_TAG_SVG)) {
    reconstruct_active_formatting_elements(parser);
    adjust_svg_attributes(parser, token);
    adjust_foreign_attributes(parser, token);
    insert_foreign_element(parser, token, GUMBO_NAMESPACE_SVG);
    if (token->v.start_tag.is_self_closing) {
      pop_current_node(parser);
      acknowledge_self_closing_tag(parser);
    }
    return true;
    } else if (tag_in(token, kStartTag, (gumbo_tagset) { TAG(CAPTION), TAG(COL),
            TAG(COLGROUP), TAG(FRAME), TAG(HEAD),
            TAG(TBODY), TAG(TD), TAG(TFOOT),
            TAG(TH), TAG(THEAD), TAG(TR) })) {
    parser_add_parse_error(parser, token);
    ignore_token(parser);
    return false;
  } else if (token->type == GUMBO_TOKEN_START_TAG) {
    reconstruct_active_formatting_elements(parser);
    insert_element_from_token(parser, token);
    return true;
  } else {
    assert(token->type == GUMBO_TOKEN_END_TAG);
    GumboTag end_tag = token->v.end_tag;
    assert(state->_open_elements.length > 0);
    assert(node_html_tag_is(state->_open_elements.data[0], GUMBO_TAG_HTML));
    // Walk up the stack of open elements until we find one that either:
    // a) Matches the tag name we saw
    // b) Is in the "special" category.
    // If we see a), implicitly close everything up to and including it.  If we
    // see b), then record a parse error, don't close anything (except the
    // implied end tags) and ignore the end tag token.
    for (int i = state->_open_elements.length; --i >= 0; ) {
      const GumboNode* node = state->_open_elements.data[i];
      if (node_html_tag_is(node, end_tag)) {
        generate_implied_end_tags(parser, end_tag);
        // TODO(jdtang): Do I need to add a parse error here?  The condition in
        // the spec seems like it's the inverse of the loop condition above, and
        // so would never fire.
        while (node != pop_current_node(parser));  // Pop everything.
        return true;
      } else if (is_special_node(node)) {
        parser_add_parse_error(parser, token);
        ignore_token(parser);
        return false;
      }
    }
    // <html> is in the special category, so we should never get here.
    assert(0);
    return false;
  }
}

// http://www.whatwg.org/specs/web-apps/current-work/complete/tokenization.html#parsing-main-incdata
static bool handle_text(GumboParser* parser, GumboToken* token) {
  if (token->type == GUMBO_TOKEN_CHARACTER || token->type == GUMBO_TOKEN_WHITESPACE) {
    insert_text_token(parser, token);
  } else {
    // We provide only bare-bones script handling that doesn't involve any of
    // the parser-pause/already-started/script-nesting flags or re-entrant
    // invocations of the tokenizer.  Because the intended usage of this library
    // is mostly for templating, refactoring, and static-analysis libraries, we
    // provide the script body as a text-node child of the <script> element.
    // This behavior doesn't support document.write of partial HTML elements,
    // but should be adequate for almost all other scripting support.
    if (token->type == GUMBO_TOKEN_EOF) {
      parser_add_parse_error(parser, token);
      parser->_parser_state->_reprocess_current_token = true;
    }
    pop_current_node(parser);
    set_insertion_mode(parser, parser->_parser_state->_original_insertion_mode);
  }
  return true;
}

// http://www.whatwg.org/specs/web-apps/current-work/complete/tokenization.html#parsing-main-intable
static bool handle_in_table(GumboParser* parser, GumboToken* token) {
  GumboParserState* state = parser->_parser_state;
  if (token->type == GUMBO_TOKEN_CHARACTER ||
      token->type == GUMBO_TOKEN_WHITESPACE) {
    // The "pending table character tokens" list described in the spec is
    // nothing more than the TextNodeBufferState.  We accumulate text tokens as
    // normal, except that when we go to flush them in the handle_in_table_text,
    // we set _foster_parent_insertions if there're non-whitespace characters in
    // the buffer.
    assert(state->_text_node._buffer.length == 0);
    state->_original_insertion_mode = state->_insertion_mode;
    state->_reprocess_current_token = true;
    set_insertion_mode(parser, GUMBO_INSERTION_MODE_IN_TABLE_TEXT);
    return true;
  } else if (token->type == GUMBO_TOKEN_DOCTYPE) {
    parser_add_parse_error(parser, token);
    ignore_token(parser);
    return false;
  } else if (token->type == GUMBO_TOKEN_COMMENT) {
    append_comment_node(parser, get_current_node(parser), token);
    return true;
  } else if (tag_is(token, kStartTag, GUMBO_TAG_CAPTION)) {
    clear_stack_to_table_context(parser);
    add_formatting_element(parser, &kActiveFormattingScopeMarker);
    insert_element_from_token(parser, token);
    set_insertion_mode(parser, GUMBO_INSERTION_MODE_IN_CAPTION);
    return true;
  } else if (tag_is(token, kStartTag, GUMBO_TAG_COLGROUP)) {
    clear_stack_to_table_context(parser);
    insert_element_from_token(parser, token);
    set_insertion_mode(parser, GUMBO_INSERTION_MODE_IN_COLUMN_GROUP);
    return true;
  } else if (tag_is(token, kStartTag, GUMBO_TAG_COL)) {
    clear_stack_to_table_context(parser);
    insert_element_of_tag_type(
        parser, GUMBO_TAG_COLGROUP, GUMBO_INSERTION_IMPLIED);
    parser->_parser_state->_reprocess_current_token = true;
    set_insertion_mode(parser, GUMBO_INSERTION_MODE_IN_COLUMN_GROUP);
    return true;
  } else if (tag_in(token, kStartTag, (gumbo_tagset) { TAG(TBODY), TAG(TFOOT),
          TAG(THEAD), TAG(TD), TAG(TH), TAG(TR) })) {
    clear_stack_to_table_context(parser);
    set_insertion_mode(parser, GUMBO_INSERTION_MODE_IN_TABLE_BODY);
    if (tag_in(token, kStartTag, (gumbo_tagset) { TAG(TD), TAG(TH), TAG(TR) })) {
      insert_element_of_tag_type(
          parser, GUMBO_TAG_TBODY, GUMBO_INSERTION_IMPLIED);
      state->_reprocess_current_token = true;
    } else {
      insert_element_from_token(parser, token);
    }
    return true;
  } else if (tag_is(token, kStartTag, GUMBO_TAG_TABLE)) {
    parser_add_parse_error(parser, token);
    if (close_table(parser)) {
      parser->_parser_state->_reprocess_current_token = true;
    } else {
      ignore_token(parser);
    }
    return false;
  } else if (tag_is(token, kEndTag, GUMBO_TAG_TABLE)) {
    if (!close_table(parser)) {
      parser_add_parse_error(parser, token);
      return false;
    }
    return true;
  } else if (tag_in(token, kEndTag, (gumbo_tagset) { TAG(BODY), TAG(CAPTION),
          TAG(COL), TAG(COLGROUP), TAG(HTML),
          TAG(TBODY), TAG(TD), TAG(TFOOT),
          TAG(TH), TAG(THEAD), TAG(TR) })) {
    parser_add_parse_error(parser, token);
    ignore_token(parser);
    return false;
  } else if (tag_in(token, kStartTag, (gumbo_tagset) { TAG(STYLE), TAG(SCRIPT), TAG(TEMPLATE) }) ||
             (tag_is(token, kEndTag, GUMBO_TAG_TEMPLATE))) {
    return handle_in_head(parser, token);
  } else if (tag_is(token, kStartTag, GUMBO_TAG_INPUT) &&
             attribute_matches(&token->v.start_tag.attributes,
                               "type", "hidden")) {
    parser_add_parse_error(parser, token);
    insert_element_from_token(parser, token);
    pop_current_node(parser);
    return false;
  } else if (tag_is(token, kStartTag, GUMBO_TAG_FORM)) {
    parser_add_parse_error(parser, token);
    if (state->_form_element || has_open_element(parser, GUMBO_TAG_TEMPLATE)) {
      ignore_token(parser);
      return false;
    }
    state->_form_element = insert_element_from_token(parser, token);
    pop_current_node(parser);
    return false;
  } else if (token->type == GUMBO_TOKEN_EOF) {
    return handle_in_body(parser, token);
  } else {
    parser_add_parse_error(parser, token);
    state->_foster_parent_insertions = true;
    bool result = handle_in_body(parser, token);
    state->_foster_parent_insertions = false;
    return result;
  }
}

// http://www.whatwg.org/specs/web-apps/current-work/complete/tokenization.html#parsing-main-intabletext
static bool handle_in_table_text(GumboParser* parser, GumboToken* token) {
  if (token->type == GUMBO_TOKEN_NULL) {
    parser_add_parse_error(parser, token);
    ignore_token(parser);
    return false;
  } else if (token->type == GUMBO_TOKEN_CHARACTER ||
             token->type == GUMBO_TOKEN_WHITESPACE) {
    insert_text_token(parser, token);
    return true;
  } else {
    GumboParserState* state = parser->_parser_state;
    GumboStringBuffer* buffer = &state->_text_node._buffer;
    // Can't use strspn for this because GumboStringBuffers are not
    // null-terminated.
    // Note that TextNodeBuffer may contain UTF-8 characters, but the presence
    // of any one byte that is not whitespace means we flip the flag, so this
    // loop is still valid.
    for (unsigned int i = 0; i < buffer->length; ++i) {
      if (!isspace((unsigned char)buffer->data[i]) || buffer->data[i] == '\v') {
        state->_foster_parent_insertions = true;
        reconstruct_active_formatting_elements(parser);
        break;
      }
    }
    maybe_flush_text_node_buffer(parser);
    state->_foster_parent_insertions = false;
    state->_reprocess_current_token = true;
    state->_insertion_mode = state->_original_insertion_mode;
    return true;
  }
}

// http://www.whatwg.org/specs/web-apps/current-work/complete/tokenization.html#parsing-main-incaption
static bool handle_in_caption(GumboParser* parser, GumboToken* token) {
  if (tag_is(token, kEndTag, GUMBO_TAG_CAPTION)) {
    if (!has_an_element_in_table_scope(parser, GUMBO_TAG_CAPTION)) {
      parser_add_parse_error(parser, token);
      ignore_token(parser);
      return false;
    } else {
      generate_implied_end_tags(parser, GUMBO_TAG_LAST);
      bool result = true;
      if (!node_html_tag_is(get_current_node(parser), GUMBO_TAG_CAPTION)) {
        parser_add_parse_error(parser, token);
      }
      while (!node_html_tag_is(pop_current_node(parser), GUMBO_TAG_CAPTION));
      clear_active_formatting_elements(parser);
      set_insertion_mode(parser, GUMBO_INSERTION_MODE_IN_TABLE);
      return result;
    }
  } else if (tag_in(token, kStartTag, (gumbo_tagset) { TAG(CAPTION), TAG(COL),
          TAG(COLGROUP), TAG(TBODY), TAG(TD), TAG(TFOOT), TAG(TH), TAG(THEAD), TAG(TR) }) ||
          (tag_is(token, kEndTag, GUMBO_TAG_TABLE))) {
    if (!has_an_element_in_table_scope(parser, GUMBO_TAG_CAPTION)) {
      parser_add_parse_error(parser, token);
      ignore_token(parser);
      return false;
    }
    while (!node_html_tag_is(pop_current_node(parser), GUMBO_TAG_CAPTION));
    clear_active_formatting_elements(parser);
    set_insertion_mode(parser, GUMBO_INSERTION_MODE_IN_TABLE);
    parser->_parser_state->_reprocess_current_token = true;
    return true;
  } else if (tag_in(token, kEndTag, (gumbo_tagset) { TAG(BODY), TAG(COL), TAG(COLGROUP),
          TAG(HTML), TAG(TBODY), TAG(TD), TAG(TFOOT), TAG(TH), TAG(THEAD), TAG(TR) } )) {
    parser_add_parse_error(parser, token);
    ignore_token(parser);
    return false;
  } else {
    return handle_in_body(parser, token);
  }
}

// http://www.whatwg.org/specs/web-apps/current-work/complete/tokenization.html#parsing-main-incolgroup
static bool handle_in_column_group(GumboParser* parser, GumboToken* token) {
  if (token->type == GUMBO_TOKEN_WHITESPACE) {
    insert_text_token(parser, token);
    return true;
  } else if (token->type == GUMBO_TOKEN_DOCTYPE) {
    parser_add_parse_error(parser, token);
    ignore_token(parser);
    return false;
  } else if (token->type == GUMBO_TOKEN_COMMENT) {
    append_comment_node(parser, get_current_node(parser), token);
    return true;
  } else if (tag_is(token, kStartTag, GUMBO_TAG_HTML)) {
    return handle_in_body(parser, token);
  } else if (tag_is(token, kStartTag, GUMBO_TAG_COL)) {
    insert_element_from_token(parser, token);
    pop_current_node(parser);
    acknowledge_self_closing_tag(parser);
    return true;
  } else if (tag_is(token, kEndTag, GUMBO_TAG_COLGROUP)) {
    if (!node_html_tag_is(get_current_node(parser), GUMBO_TAG_COLGROUP)) {
      parser_add_parse_error(parser, token);
      ignore_token(parser);
      return false;
    }
    pop_current_node(parser);
    set_insertion_mode(parser, GUMBO_INSERTION_MODE_IN_TABLE);
    return false;
  } else if (tag_is(token, kEndTag, GUMBO_TAG_COL)) {
    parser_add_parse_error(parser, token);
    ignore_token(parser);
    return false;
  } else if (tag_is(token, kStartTag, GUMBO_TAG_TEMPLATE) ||
             tag_is(token, kEndTag, GUMBO_TAG_TEMPLATE)) {
    return handle_in_head(parser, token);
  } else if (token->type == GUMBO_TOKEN_EOF) {
    return handle_in_body(parser, token);
  } else {
    if (!node_html_tag_is(get_current_node(parser), GUMBO_TAG_COLGROUP)) {
      parser_add_parse_error(parser, token);
      ignore_token(parser);
      return false;
    }
    pop_current_node(parser);
    set_insertion_mode(parser, GUMBO_INSERTION_MODE_IN_TABLE);
    parser->_parser_state->_reprocess_current_token = true;
    return true;
  }
}

// http://www.whatwg.org/specs/web-apps/current-work/complete/tokenization.html#parsing-main-intbody
static bool handle_in_table_body(GumboParser* parser, GumboToken* token) {
  if (tag_is(token, kStartTag, GUMBO_TAG_TR)) {
    clear_stack_to_table_body_context(parser);
    insert_element_from_token(parser, token);
    set_insertion_mode(parser, GUMBO_INSERTION_MODE_IN_ROW);
    return true;
  } else if (tag_in(token, kStartTag, (gumbo_tagset) { TAG(TD), TAG(TH) })) {
    parser_add_parse_error(parser, token);
    clear_stack_to_table_body_context(parser);
    insert_element_of_tag_type(parser, GUMBO_TAG_TR, GUMBO_INSERTION_IMPLIED);
    parser->_parser_state->_reprocess_current_token = true;
    set_insertion_mode(parser, GUMBO_INSERTION_MODE_IN_ROW);
    return false;
  } else if (tag_in(token, kEndTag, (gumbo_tagset) { TAG(TBODY), TAG(TFOOT), TAG(THEAD) })) {
    if (!has_an_element_in_table_scope(parser, token->v.end_tag)) {
      parser_add_parse_error(parser, token);
      ignore_token(parser);
      return false;
    }
    clear_stack_to_table_body_context(parser);
    pop_current_node(parser);
    set_insertion_mode(parser, GUMBO_INSERTION_MODE_IN_TABLE);
    return true;
  } else if (tag_in(token, kStartTag, (gumbo_tagset) { TAG(CAPTION), TAG(COL),
          TAG(COLGROUP), TAG(TBODY), TAG(TFOOT), TAG(THEAD) }) ||
             tag_is(token, kEndTag, GUMBO_TAG_TABLE)) {
    if (!(has_an_element_in_table_scope(parser, GUMBO_TAG_TBODY) ||
          has_an_element_in_table_scope(parser, GUMBO_TAG_THEAD) ||
          has_an_element_in_table_scope(parser, GUMBO_TAG_TFOOT))) {
      parser_add_parse_error(parser, token);
      ignore_token(parser);
      return false;
    }
    clear_stack_to_table_body_context(parser);
    pop_current_node(parser);
    set_insertion_mode(parser, GUMBO_INSERTION_MODE_IN_TABLE);
    parser->_parser_state->_reprocess_current_token = true;
    return true;
  } else if (tag_in(token, kEndTag, (gumbo_tagset) { TAG(BODY), TAG(CAPTION),
          TAG(COL), TAG(TR), TAG(COLGROUP), TAG(HTML), TAG(TD), TAG(TH) }))
  {
    parser_add_parse_error(parser, token);
    ignore_token(parser);
    return false;
  } else {
    return handle_in_table(parser, token);
  }
}

// http://www.whatwg.org/specs/web-apps/current-work/complete/tokenization.html#parsing-main-intr
static bool handle_in_row(GumboParser* parser, GumboToken* token) {
  if (tag_in(token, kStartTag, (gumbo_tagset) { TAG(TH), TAG(TD) })) {
    clear_stack_to_table_row_context(parser);
    insert_element_from_token(parser, token);
    set_insertion_mode(parser, GUMBO_INSERTION_MODE_IN_CELL);
    add_formatting_element(parser, &kActiveFormattingScopeMarker);
    return true;
<<<<<<< HEAD
  } else if (tag_is(token, kEndTag, GUMBO_TAG_TR)) {
    if (!has_an_element_in_table_scope(parser,GUMBO_TAG_TR)) {
=======
  } else if (tag_in(token, kStartTag, (gumbo_tagset) { TAG(CAPTION), TAG(COLGROUP),
          TAG(TBODY), TAG(TFOOT), TAG(THEAD), TAG(TR) }) ||
    tag_in(token, kEndTag, (gumbo_tagset) { TAG(TR), TAG(TABLE),
          TAG(TBODY), TAG(TFOOT), TAG(THEAD) })) {
    // This case covers 4 clauses of the spec, each of which say "Otherwise, act
    // as if an end tag with the tag name "tr" had been seen."  The differences
    // are in error handling and whether the current token is reprocessed.
    GumboTag desired_tag =
      tag_in(token, kEndTag, (gumbo_tagset) { TAG(TBODY), TAG(TFOOT),
            TAG(THEAD) })
        ? token->v.end_tag : GUMBO_TAG_TR;
    if (!has_an_element_in_table_scope(parser, desired_tag)) {
      gumbo_debug("Bailing because there is no tag %s in table scope.\nOpen elements:",
                 gumbo_normalized_tagname(desired_tag));
      for (unsigned int i = 0; i < parser->_parser_state->_open_elements.length; ++i) {
        const GumboNode* node = parser->_parser_state->_open_elements.data[i];
        gumbo_debug("%s\n", gumbo_normalized_tagname(node->v.element.tag));
      }
>>>>>>> 505044cd
      parser_add_parse_error(parser, token);
      ignore_token(parser);
      return false;
    } else {
      clear_stack_to_table_row_context(parser);
      pop_current_node(parser);
      set_insertion_mode(parser, GUMBO_INSERTION_MODE_IN_TABLE_BODY);
      return true;
    }
  } else if (tag_in(token, kStartTag, (gumbo_tagset) { TAG(CAPTION), TAG(COL), TAG(COLGROUP),
          TAG(TBODY), TAG(TFOOT), TAG(THEAD), TAG(TR) }) || tag_is(token, kEndTag, GUMBO_TAG_TABLE)) {
    if (!has_an_element_in_table_scope(parser,GUMBO_TAG_TR)) {
      parser_add_parse_error(parser, token);
      ignore_token(parser);
      return false;
    } else {
      clear_stack_to_table_row_context(parser);
      pop_current_node(parser);
      set_insertion_mode(parser, GUMBO_INSERTION_MODE_IN_TABLE_BODY);
      parser->_parser_state->_reprocess_current_token = true;
      return true;
    }
  } else if (tag_in(token, kEndTag, (gumbo_tagset) { TAG(TBODY), TAG(TFOOT), TAG(THEAD) })) {
    if (!has_an_element_in_table_scope(parser, token->v.end_tag) ||
        (!has_an_element_in_table_scope(parser, GUMBO_TAG_TR))) {
      parser_add_parse_error(parser, token);
      ignore_token(parser);
      return false;
    } else {
      clear_stack_to_table_row_context(parser);
      pop_current_node(parser);
      set_insertion_mode(parser, GUMBO_INSERTION_MODE_IN_TABLE_BODY);
      parser->_parser_state->_reprocess_current_token = true;
      return true;
    }
  } else if (tag_in(token, kEndTag, (gumbo_tagset) { TAG(BODY), TAG(CAPTION), TAG(COL),
          TAG(COLGROUP), TAG(HTML), TAG(TD), TAG(TH) })) {
      parser_add_parse_error(parser, token);
      ignore_token(parser);
      return false;
  } else {
    return handle_in_table(parser, token);
  }
}

// http://www.whatwg.org/specs/web-apps/current-work/complete/tokenization.html#parsing-main-intd
static bool handle_in_cell(GumboParser* parser, GumboToken* token) {
  if (tag_in(token, kEndTag, (gumbo_tagset) { TAG(TD), TAG(TH) })) {
    GumboTag token_tag = token->v.end_tag;
    if (!has_an_element_in_table_scope(parser, token_tag)) {
      parser_add_parse_error(parser, token);
      ignore_token(parser);
      return false;
    }
    return close_table_cell(parser, token, token_tag);
  } else if (tag_in(token, kStartTag, (gumbo_tagset) { TAG(CAPTION), TAG(COL),
          TAG(COLGROUP), TAG(TBODY), TAG(TD),
          TAG(TFOOT), TAG(TH), TAG(THEAD), TAG(TR) })) {
    gumbo_debug("Handling <td> in cell.\n");
    if (!has_an_element_in_table_scope(parser, GUMBO_TAG_TH) &&
        !has_an_element_in_table_scope(parser, GUMBO_TAG_TD)) {
      gumbo_debug("Bailing out because there's no <td> or <th> in scope.\n");
      parser_add_parse_error(parser, token);
      ignore_token(parser);
      return false;
    }
    parser->_parser_state->_reprocess_current_token = true;
    return close_current_cell(parser, token);
  } else if (tag_in(token, kEndTag, (gumbo_tagset) { TAG(BODY), TAG(CAPTION),
          TAG(COL), TAG(COLGROUP), TAG(HTML) })) {
    parser_add_parse_error(parser, token);
    ignore_token(parser);
    return false;
  } else if (tag_in(token, kEndTag, (gumbo_tagset) { TAG(TABLE), TAG(TBODY),
          TAG(TFOOT), TAG(THEAD), TAG(TR) })) {
    if (!has_an_element_in_table_scope(parser, token->v.end_tag)) {
      parser_add_parse_error(parser, token);
      ignore_token(parser);
      return false;
    }
    parser->_parser_state->_reprocess_current_token = true;
    return close_current_cell(parser, token);
  } else {
    return handle_in_body(parser, token);
  }
}

// http://www.whatwg.org/specs/web-apps/current-work/complete/tokenization.html#parsing-main-inselect
static bool handle_in_select(GumboParser* parser, GumboToken* token) {
  if (token->type == GUMBO_TOKEN_NULL) {
    parser_add_parse_error(parser, token);
    ignore_token(parser);
    return false;
  } else if (token->type == GUMBO_TOKEN_CHARACTER ||
             token->type == GUMBO_TOKEN_WHITESPACE) {
    insert_text_token(parser, token);
    return true;
  } else if (token->type == GUMBO_TOKEN_DOCTYPE) {
    parser_add_parse_error(parser, token);
    ignore_token(parser);
    return false;
  } else if (token->type == GUMBO_TOKEN_COMMENT) {
    append_comment_node(parser, get_current_node(parser), token);
    return true;
  } else if (tag_is(token, kStartTag, GUMBO_TAG_HTML)) {
    return handle_in_body(parser, token);
  } else if (tag_is(token, kStartTag, GUMBO_TAG_OPTION)) {
    if (node_html_tag_is(get_current_node(parser), GUMBO_TAG_OPTION)) {
      pop_current_node(parser);
    }
    insert_element_from_token(parser, token);
    return true;
  } else if (tag_is(token, kStartTag, GUMBO_TAG_OPTGROUP)) {
    if (node_html_tag_is(get_current_node(parser), GUMBO_TAG_OPTION)) {
      pop_current_node(parser);
    }
    if (node_html_tag_is(get_current_node(parser), GUMBO_TAG_OPTGROUP)) {
      pop_current_node(parser);
    }
    insert_element_from_token(parser, token);
    return true;
  } else if (tag_is(token, kEndTag, GUMBO_TAG_OPTGROUP)) {
    GumboVector* open_elements = &parser->_parser_state->_open_elements;
    if (node_html_tag_is(get_current_node(parser), GUMBO_TAG_OPTION) &&
        node_html_tag_is(open_elements->data[open_elements->length - 2],
                    GUMBO_TAG_OPTGROUP)) {
      pop_current_node(parser);
    }
    if (node_html_tag_is(get_current_node(parser), GUMBO_TAG_OPTGROUP)) {
      pop_current_node(parser);
      return true;
    } else {
      parser_add_parse_error(parser, token);
      ignore_token(parser);
      return false;
    }
  } else if (tag_is(token, kEndTag, GUMBO_TAG_OPTION)) {
    if (node_html_tag_is(get_current_node(parser), GUMBO_TAG_OPTION)) {
      pop_current_node(parser);
      return true;
    } else {
      parser_add_parse_error(parser, token);
      ignore_token(parser);
      return false;
    }
  } else if (tag_is(token, kEndTag, GUMBO_TAG_SELECT)) {
    if (!has_an_element_in_select_scope(parser, GUMBO_TAG_SELECT)) {
      parser_add_parse_error(parser, token);
      ignore_token(parser);
      return false;
    }
    close_current_select(parser);
    return true;
  } else if (tag_is(token, kStartTag, GUMBO_TAG_SELECT)) {
    parser_add_parse_error(parser, token);
    ignore_token(parser);
    if (has_an_element_in_select_scope(parser, GUMBO_TAG_SELECT)) {
      close_current_select(parser);
    }
    return false;
  } else if (tag_in(token, kStartTag, (gumbo_tagset) { TAG(INPUT), TAG(KEYGEN), TAG(TEXTAREA) })) {
    parser_add_parse_error(parser, token);
    if (!has_an_element_in_select_scope(parser, GUMBO_TAG_SELECT)) {
      ignore_token(parser);
    } else {
      close_current_select(parser);
      parser->_parser_state->_reprocess_current_token = true;
    }
    return false;
  } else if (tag_in(token, kStartTag, (gumbo_tagset) { TAG(SCRIPT) , TAG(TEMPLATE) }) ||
             tag_is(token, kEndTag, GUMBO_TAG_TEMPLATE)) {
    return handle_in_head(parser, token);
  } else if (token->type == GUMBO_TOKEN_EOF) {
    return handle_in_body(parser, token);
  } else {
    parser_add_parse_error(parser, token);
    ignore_token(parser);
    return false;
  }
}

// http://www.whatwg.org/specs/web-apps/current-work/complete/tokenization.html#parsing-main-inselectintable
static bool handle_in_select_in_table(GumboParser* parser, GumboToken* token) {
  if (tag_in(token, kStartTag, (gumbo_tagset) { TAG(CAPTION), TAG(TABLE),
          TAG(TBODY), TAG(TFOOT), TAG(THEAD), TAG(TR), TAG(TD), TAG(TH) })) {
    parser_add_parse_error(parser, token);
    close_current_select(parser);
    parser->_parser_state->_reprocess_current_token = true;
    return false;
  } else if (tag_in(token, kEndTag, (gumbo_tagset) { TAG(CAPTION), TAG(TABLE),
          TAG(TBODY), TAG(TFOOT), TAG(THEAD), TAG(TR), TAG(TD), TAG(TH) })) {
    parser_add_parse_error(parser, token);
    if (!has_an_element_in_table_scope(parser, token->v.end_tag)) {
      ignore_token(parser);
      return false;
    } else {
      close_current_select(parser);
      // close_current_select already does the reset_insertion_mode_appropriately
      // reset_insertion_mode_appropriately(parser);
      parser->_parser_state->_reprocess_current_token = true;
      return false;
    }
  } else {
    return handle_in_select(parser, token);
  }
}

// http://www.whatwg.org/specs/web-apps/current-work/multipage/tree-construction.html#parsing-main-intemplate
static bool handle_in_template(GumboParser* parser, GumboToken* token) {
  GumboParserState* state = parser->_parser_state;
  if (token->type == GUMBO_TOKEN_WHITESPACE ||
      token->type == GUMBO_TOKEN_CHARACTER ||
      token->type == GUMBO_TOKEN_COMMENT ||
      token->type == GUMBO_TOKEN_DOCTYPE) {
    return handle_in_body(parser, token);
  } else if (tag_in(token, kStartTag, (gumbo_tagset) { TAG(BASE), TAG(BASEFONT), TAG(BGSOUND),
          TAG(LINK), TAG(META), TAG(NOFRAMES), TAG(SCRIPT), TAG(STYLE),
          TAG(TEMPLATE), TAG(TITLE) }) ||
             tag_is(token, kEndTag, GUMBO_TAG_TEMPLATE)) {
    return handle_in_head(parser, token);
  } else if (tag_in(token, kStartTag, (gumbo_tagset) { TAG(CAPTION), TAG(COLGROUP),
          TAG(TBODY), TAG(TFOOT), TAG(THEAD) })) {
    pop_template_insertion_mode(parser);
    push_template_insertion_mode(parser, GUMBO_INSERTION_MODE_IN_TABLE);
    set_insertion_mode(parser, GUMBO_INSERTION_MODE_IN_TABLE);
    state->_reprocess_current_token = true;
    return true;
  } else if (tag_is(token, kStartTag, GUMBO_TAG_COL)) {
    pop_template_insertion_mode(parser);
    push_template_insertion_mode(parser, GUMBO_INSERTION_MODE_IN_COLUMN_GROUP);
    set_insertion_mode(parser, GUMBO_INSERTION_MODE_IN_COLUMN_GROUP);
    state->_reprocess_current_token = true;
    return true;
  } else if (tag_is(token, kStartTag, GUMBO_TAG_TR)) {
    pop_template_insertion_mode(parser);
    push_template_insertion_mode(parser, GUMBO_INSERTION_MODE_IN_TABLE_BODY);
    set_insertion_mode(parser, GUMBO_INSERTION_MODE_IN_TABLE_BODY);
    state->_reprocess_current_token = true;
    return true;
  } else if (tag_in(token, kStartTag, (gumbo_tagset) { TAG(TD), TAG(TH) })) {
    pop_template_insertion_mode(parser);
    push_template_insertion_mode(parser, GUMBO_INSERTION_MODE_IN_ROW);
    set_insertion_mode(parser, GUMBO_INSERTION_MODE_IN_ROW);
    state->_reprocess_current_token = true;
    return true;
  } else if (token->type == GUMBO_TOKEN_START_TAG) {
    pop_template_insertion_mode(parser);
    push_template_insertion_mode(parser, GUMBO_INSERTION_MODE_IN_BODY);
    set_insertion_mode(parser, GUMBO_INSERTION_MODE_IN_BODY);
    state->_reprocess_current_token = true;
    return true;
  } else if (token->type == GUMBO_TOKEN_END_TAG) {
    parser_add_parse_error(parser, token);
    ignore_token(parser);
    return false;
  } else if (token->type == GUMBO_TOKEN_EOF) {
    if (!has_open_element(parser, GUMBO_TAG_TEMPLATE)) {
      // Stop parsing.
      return true;
    }
    parser_add_parse_error(parser, token);
    while(!node_html_tag_is(pop_current_node(parser), GUMBO_TAG_TEMPLATE));
    clear_active_formatting_elements(parser);
    pop_template_insertion_mode(parser);
    reset_insertion_mode_appropriately(parser);
    state->_reprocess_current_token = true;
    return false;
  } else {
    assert(0);
    return false;
  }
}

// http://www.whatwg.org/specs/web-apps/current-work/complete/tokenization.html#parsing-main-afterbody
static bool handle_after_body(GumboParser* parser, GumboToken* token) {
  if (token->type == GUMBO_TOKEN_WHITESPACE ||
      tag_is(token, kStartTag, GUMBO_TAG_HTML)) {
    return handle_in_body(parser, token);
  } else if (token->type == GUMBO_TOKEN_COMMENT) {
    GumboNode* html_node = parser->_output->root;
    assert(html_node != NULL);
    append_comment_node(parser, html_node, token);
    return true;
  } else if (token->type == GUMBO_TOKEN_DOCTYPE) {
    parser_add_parse_error(parser, token);
    ignore_token(parser);
    return false;
  } else if (tag_is(token, kEndTag, GUMBO_TAG_HTML)) {
    /* fragment case: ignore the closing HTML token */
    if (is_fragment_parser(parser)) {
      parser_add_parse_error(parser, token);
      ignore_token(parser);
      return false;
    }
    set_insertion_mode(parser, GUMBO_INSERTION_MODE_AFTER_AFTER_BODY);
    GumboNode* html = parser->_parser_state->_open_elements.data[0];
    assert(node_html_tag_is(html, GUMBO_TAG_HTML));
    record_end_of_element(
        parser->_parser_state->_current_token, &html->v.element);
    return true;
  } else if (token->type == GUMBO_TOKEN_EOF) {
    return true;
  } else {
    parser_add_parse_error(parser, token);
    set_insertion_mode(parser, GUMBO_INSERTION_MODE_IN_BODY);
    parser->_parser_state->_reprocess_current_token = true;
    return false;
  }
}

// http://www.whatwg.org/specs/web-apps/current-work/complete/tokenization.html#parsing-main-inframeset
static bool handle_in_frameset(GumboParser* parser, GumboToken* token) {
  if (token->type == GUMBO_TOKEN_WHITESPACE) {
    insert_text_token(parser, token);
    return true;
  } else if (token->type == GUMBO_TOKEN_COMMENT) {
    append_comment_node(parser, get_current_node(parser), token);
    return true;
  } else if (token->type == GUMBO_TOKEN_DOCTYPE) {
    parser_add_parse_error(parser, token);
    ignore_token(parser);
    return false;
  } else if (tag_is(token, kStartTag, GUMBO_TAG_HTML)) {
    return handle_in_body(parser, token);
  } else if (tag_is(token, kStartTag, GUMBO_TAG_FRAMESET)) {
    insert_element_from_token(parser, token);
    return true;
  } else if (tag_is(token, kEndTag, GUMBO_TAG_FRAMESET)) {
    if (node_html_tag_is(get_current_node(parser), GUMBO_TAG_HTML)) {
      parser_add_parse_error(parser, token);
      ignore_token(parser);
      return false;
    }
    pop_current_node(parser);
    if (!is_fragment_parser(parser) &&
        !node_html_tag_is(get_current_node(parser), GUMBO_TAG_FRAMESET)) {
      set_insertion_mode(parser, GUMBO_INSERTION_MODE_AFTER_FRAMESET);
    }
    return true;
  } else if (tag_is(token, kStartTag, GUMBO_TAG_FRAME)) {
    insert_element_from_token(parser, token);
    pop_current_node(parser);
    acknowledge_self_closing_tag(parser);
    return true;
  } else if (tag_is(token, kStartTag, GUMBO_TAG_NOFRAMES)) {
    return handle_in_head(parser, token);
  } else if (token->type == GUMBO_TOKEN_EOF) {
    if (!node_html_tag_is(get_current_node(parser), GUMBO_TAG_HTML)) {
      parser_add_parse_error(parser, token);
      return false;
    }
    return true;
  } else {
    parser_add_parse_error(parser, token);
    ignore_token(parser);
    return false;
  }
}

// http://www.whatwg.org/specs/web-apps/current-work/complete/tokenization.html#parsing-main-afterframeset
static bool handle_after_frameset(GumboParser* parser, GumboToken* token) {
  if (token->type == GUMBO_TOKEN_WHITESPACE) {
    insert_text_token(parser, token);
    return true;
  } else if (token->type == GUMBO_TOKEN_COMMENT) {
    append_comment_node(parser, get_current_node(parser), token);
    return true;
  } else if (token->type == GUMBO_TOKEN_DOCTYPE) {
    parser_add_parse_error(parser, token);
    ignore_token(parser);
    return false;
  } else if (tag_is(token, kStartTag, GUMBO_TAG_HTML)) {
    return handle_in_body(parser, token);
  } else if (tag_is(token, kEndTag, GUMBO_TAG_HTML)) {
    GumboNode* html = parser->_parser_state->_open_elements.data[0];
    assert(node_html_tag_is(html, GUMBO_TAG_HTML));
    record_end_of_element(
        parser->_parser_state->_current_token, &html->v.element);
    set_insertion_mode(parser, GUMBO_INSERTION_MODE_AFTER_AFTER_FRAMESET);
    return true;
  } else if (tag_is(token, kStartTag, GUMBO_TAG_NOFRAMES)) {
    return handle_in_head(parser, token);
  } else if (token->type == GUMBO_TOKEN_EOF) {
    return true;
  } else {
    parser_add_parse_error(parser, token);
    ignore_token(parser);
    return false;
  }
}

// http://www.whatwg.org/specs/web-apps/current-work/complete/tokenization.html#the-after-after-body-insertion-mode
static bool handle_after_after_body(GumboParser* parser, GumboToken* token) {
  if (token->type == GUMBO_TOKEN_COMMENT) {
    append_comment_node(parser, get_document_node(parser), token);
    return true;
  } else if (token->type == GUMBO_TOKEN_DOCTYPE ||
             token->type == GUMBO_TOKEN_WHITESPACE ||
             tag_is(token, kStartTag, GUMBO_TAG_HTML)) {
    return handle_in_body(parser, token);
  } else if (token->type == GUMBO_TOKEN_EOF) {
    return true;
  } else {
    parser_add_parse_error(parser, token);
    set_insertion_mode(parser, GUMBO_INSERTION_MODE_IN_BODY);
    parser->_parser_state->_reprocess_current_token = true;
    return false;
  }
}

// http://www.whatwg.org/specs/web-apps/current-work/complete/tokenization.html#the-after-after-frameset-insertion-mode
static bool handle_after_after_frameset(
    GumboParser* parser, GumboToken* token) {
  if (token->type == GUMBO_TOKEN_COMMENT) {
    append_comment_node(parser, get_document_node(parser), token);
    return true;
  } else if (token->type == GUMBO_TOKEN_DOCTYPE ||
             token->type == GUMBO_TOKEN_WHITESPACE ||
             tag_is(token, kStartTag, GUMBO_TAG_HTML)) {
    return handle_in_body(parser, token);
  } else if (token->type == GUMBO_TOKEN_EOF) {
    return true;
  } else if (tag_is(token, kStartTag, GUMBO_TAG_NOFRAMES)) {
    return handle_in_head(parser, token);
  } else {
    parser_add_parse_error(parser, token);
    ignore_token(parser);
    return false;
  }
}

// Function pointers for each insertion mode.  Keep in sync with
// insertion_mode.h.
typedef bool (*TokenHandler)(GumboParser* parser, GumboToken* token);
static const TokenHandler kTokenHandlers[] = {
  handle_initial,
  handle_before_html,
  handle_before_head,
  handle_in_head,
  handle_in_head_noscript,
  handle_after_head,
  handle_in_body,
  handle_text,
  handle_in_table,
  handle_in_table_text,
  handle_in_caption,
  handle_in_column_group,
  handle_in_table_body,
  handle_in_row,
  handle_in_cell,
  handle_in_select,
  handle_in_select_in_table,
  handle_in_template,
  handle_after_body,
  handle_in_frameset,
  handle_after_frameset,
  handle_after_after_body,
  handle_after_after_frameset
};

static bool handle_html_content(GumboParser* parser, GumboToken* token) {
  return kTokenHandlers[(unsigned int) parser->_parser_state->_insertion_mode](
      parser, token);
}

// http://www.whatwg.org/specs/web-apps/current-work/complete/tokenization.html#parsing-main-inforeign
static bool handle_in_foreign_content(GumboParser* parser, GumboToken* token) {
  switch (token->type) {
    case GUMBO_TOKEN_NULL:
      parser_add_parse_error(parser, token);
      token->v.character = kUtf8ReplacementChar;
      insert_text_token(parser, token);
      return false;
    case GUMBO_TOKEN_WHITESPACE:
      insert_text_token(parser, token);
      return true;
    case GUMBO_TOKEN_CDATA:
    case GUMBO_TOKEN_CHARACTER:
      insert_text_token(parser, token);
      set_frameset_not_ok(parser);
      return true;
    case GUMBO_TOKEN_COMMENT:
      append_comment_node(parser, get_current_node(parser), token);
      return true;
    case GUMBO_TOKEN_DOCTYPE:
      parser_add_parse_error(parser, token);
      ignore_token(parser);
      return false;
    default:
      // Fall through to the if-statements below.
      break;
  }
  // Order matters for these clauses.
  if (tag_in(token, kStartTag, (gumbo_tagset) { TAG(B), TAG(BIG),
          TAG(BLOCKQUOTE), TAG(BODY), TAG(BR),
          TAG(CENTER), TAG(CODE), TAG(DD), TAG(DIV),
          TAG(DL), TAG(DT), TAG(EM), TAG(EMBED),
          TAG(H1), TAG(H2), TAG(H3), TAG(H4),
          TAG(H5), TAG(H6), TAG(HEAD), TAG(HR),
          TAG(I), TAG(IMG), TAG(LI), TAG(LISTING),
          TAG(MENU), TAG(META), TAG(NOBR), TAG(OL),
          TAG(P), TAG(PRE), TAG(RUBY), TAG(S),
          TAG(SMALL), TAG(SPAN), TAG(STRONG),
          TAG(STRIKE), TAG(SUB), TAG(SUP),
          TAG(TABLE), TAG(TT), TAG(U), TAG(UL), TAG(VAR) }) ||
     (tag_is(token, kStartTag, GUMBO_TAG_FONT) && (
         token_has_attribute(token, "color") ||
         token_has_attribute(token, "face") ||
         token_has_attribute(token, "size")))) {

    /* Parse error */
    parser_add_parse_error(parser, token);

    /*
     * Fragment case: If the parser was originally created for the HTML
     * fragment parsing algorithm, then act as described in the "any other
     * start tag" entry below.
     */
    if (!is_fragment_parser(parser)) {
      do {
        pop_current_node(parser);
      } while(!(is_mathml_integration_point(get_current_node(parser)) ||
                is_html_integration_point(get_current_node(parser)) ||
                get_current_node(parser)->v.element.tag_namespace ==
                GUMBO_NAMESPACE_HTML));
      parser->_parser_state->_reprocess_current_token = true;
      return false;
    }

    assert(token->type == GUMBO_TOKEN_START_TAG);
  }

  if (token->type == GUMBO_TOKEN_START_TAG) {
    const GumboNamespaceEnum current_namespace =
        get_adjusted_current_node(parser)->v.element.tag_namespace;
    if (current_namespace == GUMBO_NAMESPACE_MATHML) {
      adjust_mathml_attributes(parser, token);
    }
    if (current_namespace == GUMBO_NAMESPACE_SVG) {
      // Tag adjustment is left to the gumbo_normalize_svg_tagname helper
      // function.
      adjust_svg_attributes(parser, token);
    }
    adjust_foreign_attributes(parser, token);
    insert_foreign_element(parser, token, current_namespace);
    if (token->v.start_tag.is_self_closing) {
      pop_current_node(parser);
      acknowledge_self_closing_tag(parser);
    }
    return true;
  // </script> tags are handled like any other end tag, putting the script's
  // text into a text node child and closing the current node.
  } else {
    assert(token->type == GUMBO_TOKEN_END_TAG);
    GumboNode* node = get_current_node(parser);
    assert(node != NULL);
    GumboStringPiece token_tagname = token->original_text;
    GumboStringPiece node_tagname = node->v.element.original_tag;
    gumbo_tag_from_original_text(&token_tagname);
    gumbo_tag_from_original_text(&node_tagname);

    bool is_success = true;
    if (!gumbo_string_equals_ignore_case(&node_tagname, &token_tagname)) {
      parser_add_parse_error(parser, token);
      is_success = false;
    }
    int i = parser->_parser_state->_open_elements.length;
    for( --i; i > 0; ) {
      // Here we move up the stack until we find an HTML element (in which
      // case we do nothing) or we find the element that we're about to
      // close (in which case we pop everything we've seen until that
      // point.)
      gumbo_debug("Foreign %.*s node at %d.\n", node_tagname.length,
                  node_tagname.data, i);
      if (gumbo_string_equals_ignore_case(&node_tagname, &token_tagname)) {
        gumbo_debug("Matches.\n");
        while (pop_current_node(parser) != node) {
          // Pop all the nodes below the current one.  Node is guaranteed to
          // be an element on the stack of open elements (set below), so
          // this loop is guaranteed to terminate.
        }
        return is_success;
      }
      --i;
      node = parser->_parser_state->_open_elements.data[i];
      if (node->v.element.tag_namespace == GUMBO_NAMESPACE_HTML) {
        // Must break before gumbo_tag_from_original_text to avoid passing
        // parser-inserted nodes through.
        break;
      }
      node_tagname = node->v.element.original_tag;
      gumbo_tag_from_original_text(&node_tagname);
    }
    assert(node->v.element.tag_namespace == GUMBO_NAMESPACE_HTML);
    // We can't call handle_token directly because the current node is still in
    // the SVG namespace, so it would re-enter this and result in infinite
    // recursion.
    return handle_html_content(parser, token) && is_success;
  }
}


// http://www.whatwg.org/specs/web-apps/current-work/multipage/tree-construction.html#tree-construction
static bool handle_token(GumboParser* parser, GumboToken* token) {
  if (parser->_parser_state->_ignore_next_linefeed &&
      token->type == GUMBO_TOKEN_WHITESPACE && token->v.character == '\n') {
    parser->_parser_state->_ignore_next_linefeed = false;
    ignore_token(parser);
    return true;
  }
  // This needs to be reset both here and in the conditional above to catch both
  // the case where the next token is not whitespace (so we don't ignore
  // whitespace in the middle of <pre> tags) and where there are multiple
  // whitespace tokens (so we don't ignore the second one).
  parser->_parser_state->_ignore_next_linefeed = false;

  if (tag_is(token, kEndTag, GUMBO_TAG_BODY)) {
    parser->_parser_state->_closed_body_tag = true;
  }
  if (tag_is(token, kEndTag, GUMBO_TAG_HTML)) {
    parser->_parser_state->_closed_html_tag = true;
  }

  const GumboNode* current_node = get_adjusted_current_node(parser);
  assert(!current_node ||
         current_node->type == GUMBO_NODE_ELEMENT ||
         current_node->type == GUMBO_NODE_TEMPLATE);
  if (current_node) {
    gumbo_debug("Current node: <%s>.\n",
                gumbo_normalized_tagname(current_node->v.element.tag));
  }
  if (!current_node ||
      current_node->v.element.tag_namespace == GUMBO_NAMESPACE_HTML ||
      (is_mathml_integration_point(current_node) &&
       (token->type == GUMBO_TOKEN_CHARACTER ||
        token->type == GUMBO_TOKEN_WHITESPACE ||
        token->type == GUMBO_TOKEN_NULL ||
        (token->type == GUMBO_TOKEN_START_TAG &&
         !tag_in(token, kStartTag, (gumbo_tagset) { TAG(MGLYPH), TAG(MALIGNMARK) })))) ||
      (current_node->v.element.tag_namespace == GUMBO_NAMESPACE_MATHML &&
       node_qualified_tag_is(current_node, GUMBO_NAMESPACE_MATHML, GUMBO_TAG_ANNOTATION_XML) &&
       tag_is(token, kStartTag, GUMBO_TAG_SVG)) ||
      (is_html_integration_point(current_node) && (
          token->type == GUMBO_TOKEN_START_TAG ||
          token->type == GUMBO_TOKEN_CHARACTER ||
          token->type == GUMBO_TOKEN_NULL ||
          token->type == GUMBO_TOKEN_WHITESPACE)) ||
      token->type == GUMBO_TOKEN_EOF) {
    return handle_html_content(parser, token);
  } else {
    return handle_in_foreign_content(parser, token);
  }
}

static void fragment_parser_init(
    GumboParser *parser, GumboTag fragment_ctx,
    GumboNamespaceEnum fragment_namespace) {
  GumboNode *root;
  assert(fragment_ctx != GUMBO_TAG_LAST);

  // 3
  parser->_parser_state->_fragment_ctx = create_element(parser, fragment_ctx);
  parser->_parser_state->_fragment_ctx->v.element.tag_namespace =
    fragment_namespace;

  // 4
  if (fragment_namespace == GUMBO_NAMESPACE_HTML) {
    // Non-HTML namespaces always start in the DATA state.
    switch (fragment_ctx) {
      case GUMBO_TAG_TITLE:
      case GUMBO_TAG_TEXTAREA:
        gumbo_tokenizer_set_state(parser, GUMBO_LEX_RCDATA);
        break;

      case GUMBO_TAG_STYLE:
      case GUMBO_TAG_XMP:
      case GUMBO_TAG_IFRAME:
      case GUMBO_TAG_NOEMBED:
      case GUMBO_TAG_NOFRAMES:
        gumbo_tokenizer_set_state(parser, GUMBO_LEX_RAWTEXT);
        break;

      case GUMBO_TAG_SCRIPT:
        gumbo_tokenizer_set_state(parser, GUMBO_LEX_SCRIPT);
        break;

      case GUMBO_TAG_NOSCRIPT:
        /* scripting is disabled in Gumbo, so leave the tokenizer
         * in the default data state */
        break;

      case GUMBO_TAG_PLAINTEXT:
        gumbo_tokenizer_set_state(parser, GUMBO_LEX_PLAINTEXT);
        break;

      default:
        /* default data state */
        break;
    }
  }

  // 5. 6. 7.
  root = insert_element_of_tag_type(parser, GUMBO_TAG_HTML, GUMBO_INSERTION_IMPLIED);
  parser->_output->root = root;

  // 8.
  if (fragment_ctx == GUMBO_TAG_TEMPLATE) {
    push_template_insertion_mode(parser, GUMBO_INSERTION_MODE_IN_TEMPLATE);
  }

  // 10.
  reset_insertion_mode_appropriately(parser);
}

GumboOutput* gumbo_parse(const char* buffer) {
  return gumbo_parse_with_options(
      &kGumboDefaultOptions, buffer, strlen(buffer));
}

GumboOutput* gumbo_parse_with_options(
    const GumboOptions* options, const char* buffer, size_t length) {
  GumboParser parser;
  parser._options = options;
  output_init(&parser);
  gumbo_tokenizer_state_init(&parser, buffer, length);
  parser_state_init(&parser);

  if (options->fragment_context != GUMBO_TAG_LAST) {
    fragment_parser_init(
        &parser, options->fragment_context, options->fragment_namespace);
  }

  GumboParserState* state = parser._parser_state;
  gumbo_debug("Parsing %.*s.\n", length, buffer);

  // Sanity check so that infinite loops die with an assertion failure instead
  // of hanging the process before we ever get an error.
  int loop_count = 0;

  GumboToken token;
  bool has_error = false;

  do {
    if (state->_reprocess_current_token) {
      state->_reprocess_current_token = false;
    } else {
      GumboNode* current_node = get_current_node(&parser);
      gumbo_tokenizer_set_is_current_node_foreign(
          &parser, current_node &&
          current_node->v.element.tag_namespace != GUMBO_NAMESPACE_HTML);
      has_error = !gumbo_lex(&parser, &token) || has_error;
    }
    const char* token_type = "text";
    switch (token.type) {
      case GUMBO_TOKEN_DOCTYPE:
        token_type = "doctype";
        break;
      case GUMBO_TOKEN_START_TAG:
        token_type = gumbo_normalized_tagname(token.v.start_tag.tag);
        break;
      case GUMBO_TOKEN_END_TAG:
        token_type = gumbo_normalized_tagname(token.v.end_tag);
        break;
      case GUMBO_TOKEN_COMMENT:
        token_type = "comment";
        break;
      default:
        break;
    }
    gumbo_debug("Handling %s token @%d:%d in state %d.\n",
               (char*) token_type, token.position.line, token.position.column,
               state->_insertion_mode);

    state->_current_token = &token;
    state->_self_closing_flag_acknowledged =
        !(token.type == GUMBO_TOKEN_START_TAG &&
          token.v.start_tag.is_self_closing);

    has_error = !handle_token(&parser, &token) || has_error;

    // Check for memory leaks when ownership is transferred from start tag
    // tokens to nodes.
    assert(state->_reprocess_current_token ||
           token.type != GUMBO_TOKEN_START_TAG ||
           token.v.start_tag.attributes.data == NULL);

    if (!state->_self_closing_flag_acknowledged) {
      GumboError* error = parser_add_parse_error(&parser, &token);
      if (error) {
        error->type = GUMBO_ERR_UNACKNOWLEDGED_SELF_CLOSING_TAG;
      }
    }

    ++loop_count;
    assert(loop_count < 1000000000);

  } while ((token.type != GUMBO_TOKEN_EOF || state->_reprocess_current_token) &&
           !(options->stop_on_first_error && has_error));

  finish_parsing(&parser);
  // For API uniformity reasons, if the doctype still has nulls, convert them to
  // empty strings.
  GumboDocument* doc_type = &parser._output->document->v.document;
  if (doc_type->name == NULL) {
    doc_type->name = gumbo_copy_stringz(&parser, "");
  }
  if (doc_type->public_identifier == NULL) {
    doc_type->public_identifier = gumbo_copy_stringz(&parser, "");
  }
  if (doc_type->system_identifier == NULL) {
    doc_type->system_identifier = gumbo_copy_stringz(&parser, "");
  }

  parser_state_destroy(&parser);
  gumbo_tokenizer_state_destroy(&parser);
  return parser._output;
}

void gumbo_destroy_node(GumboOptions* options, GumboNode* node) {
  // Need a dummy GumboParser because the allocator comes along with the
  // options object.
  GumboParser parser;
  parser._options = options;
  destroy_node(&parser, node);
}

void gumbo_destroy_output(const GumboOptions* options, GumboOutput* output) {
  // Need a dummy GumboParser because the allocator comes along with the
  // options object.
  GumboParser parser;
  parser._options = options;
  destroy_node(&parser, output->document);
  for (unsigned int i = 0; i < output->errors.length; ++i) {
    gumbo_error_destroy(&parser, output->errors.data[i]);
  }
  gumbo_vector_destroy(&parser, &output->errors);
  gumbo_parser_deallocate(&parser, output);
}<|MERGE_RESOLUTION|>--- conflicted
+++ resolved
@@ -861,7 +861,6 @@
                         GumboParser* parser, GumboNode* node, InsertionLocation location) {
   assert(node->parent == NULL);
   assert(node->index_within_parent == -1);
-<<<<<<< HEAD
   GumboNode* parent = location.target;
   int index = location.index;
   if (index != -1) {
@@ -875,22 +874,6 @@
     } else {
       assert(0);
     }
-=======
-  assert(parent->type == GUMBO_NODE_ELEMENT);
-  GumboVector* children = &parent->v.element.children;
-  assert(index >= 0);
-  assert(index < children->length);
-  node->parent = parent;
-  node->index_within_parent = index;
-  gumbo_vector_insert_at(parser, (void*) node, index, children);
-  assert(node->index_within_parent < children->length);
-  for (unsigned int i = index + 1; i < children->length; ++i) {
-    GumboNode* sibling = children->data[i];
-    sibling->index_within_parent = i;
-    assert(sibling->index_within_parent < children->length);
-  }
-}
->>>>>>> 505044cd
 
     assert(index >= 0);
     assert(index < children->length);
@@ -2492,20 +2475,12 @@
       return false;
     }
     bool success = true;
-<<<<<<< HEAD
-    for (int i = 0; i < state->_open_elements.length; ++i) {
+    for (unsigned int i = 0; i < state->_open_elements.length; ++i) {
       if (!node_tag_in_set(state->_open_elements.data[i], (gumbo_tagset) {
             TAG(DD), TAG(DT), TAG(LI), TAG(OPTGROUP), TAG(OPTION), TAG(P),
             TAG(RB), TAG(RP), TAG(RT), TAG(RTC), TAG(TBODY), TAG(TD),
             TAG(TFOOT), TAG(TH), TAG(THEAD), TAG(TR),
             TAG(BODY), TAG(HTML) })) {
-=======
-    for (unsigned int i = 0; i < state->_open_elements.length; ++i) {
-      if (!node_tag_in_set(state->_open_elements.data[i], (gumbo_tagset) { TAG(DD),
-              TAG(DT), TAG(LI), TAG(OPTGROUP), TAG(OPTION), TAG(P), TAG(RP),
-              TAG(RT), TAG(TBODY), TAG(TD), TAG(TFOOT), TAG(TH), TAG(THEAD),
-              TAG(TR), TAG(BODY), TAG(HTML) })) {
->>>>>>> 505044cd
         parser_add_parse_error(parser, token);
         success = false;
         break;
@@ -3335,29 +3310,8 @@
     set_insertion_mode(parser, GUMBO_INSERTION_MODE_IN_CELL);
     add_formatting_element(parser, &kActiveFormattingScopeMarker);
     return true;
-<<<<<<< HEAD
   } else if (tag_is(token, kEndTag, GUMBO_TAG_TR)) {
     if (!has_an_element_in_table_scope(parser,GUMBO_TAG_TR)) {
-=======
-  } else if (tag_in(token, kStartTag, (gumbo_tagset) { TAG(CAPTION), TAG(COLGROUP),
-          TAG(TBODY), TAG(TFOOT), TAG(THEAD), TAG(TR) }) ||
-    tag_in(token, kEndTag, (gumbo_tagset) { TAG(TR), TAG(TABLE),
-          TAG(TBODY), TAG(TFOOT), TAG(THEAD) })) {
-    // This case covers 4 clauses of the spec, each of which say "Otherwise, act
-    // as if an end tag with the tag name "tr" had been seen."  The differences
-    // are in error handling and whether the current token is reprocessed.
-    GumboTag desired_tag =
-      tag_in(token, kEndTag, (gumbo_tagset) { TAG(TBODY), TAG(TFOOT),
-            TAG(THEAD) })
-        ? token->v.end_tag : GUMBO_TAG_TR;
-    if (!has_an_element_in_table_scope(parser, desired_tag)) {
-      gumbo_debug("Bailing because there is no tag %s in table scope.\nOpen elements:",
-                 gumbo_normalized_tagname(desired_tag));
-      for (unsigned int i = 0; i < parser->_parser_state->_open_elements.length; ++i) {
-        const GumboNode* node = parser->_parser_state->_open_elements.data[i];
-        gumbo_debug("%s\n", gumbo_normalized_tagname(node->v.element.tag));
-      }
->>>>>>> 505044cd
       parser_add_parse_error(parser, token);
       ignore_token(parser);
       return false;
