--- conflicted
+++ resolved
@@ -1446,19 +1446,11 @@
 // Pass QUAL_NAME_LAST to not exclude any of them.
 static void generate_implied_end_tags(GumboParser* parser, GumboQualName exception) {
   for (;
-<<<<<<< HEAD
-       node_tag_in(get_current_node(parser), GUMBO_TAG_DD, GUMBO_TAG_DT,
-                   GUMBO_TAG_LI, GUMBO_TAG_OPTION, GUMBO_TAG_OPTGROUP,
-                   GUMBO_TAG_P, GUMBO_TAG_RP, GUMBO_TAG_RB, GUMBO_TAG_RT,
-                   GUMBO_TAG_RTC, GUMBO_TAG_LAST) &&
-       !node_tag_is(get_current_node(parser), exception);
-=======
        node_qualname_in(get_current_node(parser), HTML_QN(DD), HTML_QN(DT),
                    HTML_QN(LI), HTML_QN(OPTION), HTML_QN(OPTGROUP),
                    HTML_QN(P), HTML_QN(RP), HTML_QN(RB), HTML_QN(RT),
-                   QUAL_NAME_LAST) &&
+                   HTML_QN(RTC), QUAL_NAME_LAST) &&
        !node_qualname_is(get_current_node(parser), exception);
->>>>>>> d33961a1
        pop_current_node(parser));
 }
 
@@ -2403,23 +2395,13 @@
     }
     bool success = true;
     for (int i = 0; i < state->_open_elements.length; ++i) {
-<<<<<<< HEAD
-      if (!node_tag_in(state->_open_elements.data[i], GUMBO_TAG_DD,
-                       GUMBO_TAG_DT, GUMBO_TAG_LI, GUMBO_TAG_OPTGROUP,
-                       GUMBO_TAG_OPTION, GUMBO_TAG_P, GUMBO_TAG_RB,
-                       GUMBO_TAG_RP, GUMBO_TAG_RT, GUMBO_TAG_RTC,
-                       GUMBO_TAG_TBODY, GUMBO_TAG_TD, GUMBO_TAG_TFOOT,
-                       GUMBO_TAG_TH, GUMBO_TAG_THEAD, GUMBO_TAG_TR,
-                       GUMBO_TAG_BODY, GUMBO_TAG_HTML, GUMBO_TAG_LAST)) {
-=======
       if (!node_qualname_in(state->_open_elements.data[i], HTML_QN(DD),
                        HTML_QN(DT), HTML_QN(LI), HTML_QN(OPTGROUP),
-                       HTML_QN(OPTION), HTML_QN(P), HTML_QN(RP),
-                       HTML_QN(RT), HTML_QN(TBODY), HTML_QN(TD),
+                       HTML_QN(OPTION), HTML_QN(P), HTML_QN(RB), HTML_QN(RP),
+                       HTML_QN(RT), HTML_QN(RTC), HTML_QN(TBODY), HTML_QN(TD),
                        HTML_QN(TFOOT), HTML_QN(TH), HTML_QN(THEAD),
                        HTML_QN(TR), HTML_QN(BODY), HTML_QN(HTML),
                        QUAL_NAME_LAST)) {
->>>>>>> d33961a1
         parser_add_parse_error(parser, token);
         success = false;
         break;
@@ -2843,21 +2825,15 @@
   } else if (tag_in(token, kStartTag, GUMBO_TAG_RB, GUMBO_TAG_RP, GUMBO_TAG_RT,
                     GUMBO_TAG_RTC, GUMBO_TAG_LAST)) {
     bool success = true;
-<<<<<<< HEAD
-    GumboTag exception = tag_in(
+    GumboQualName exception = QUAL_NAME(GUMBO_NAMESPACE_HTML, tag_in(
         token, kStartTag, GUMBO_TAG_RT, GUMBO_TAG_RP, GUMBO_TAG_LAST)
-      ? GUMBO_TAG_RTC : GUMBO_TAG_LAST;
-    if (has_an_element_in_scope(parser, GUMBO_TAG_RUBY)) {
-      generate_implied_end_tags(parser, exception);
-    }
-    if (!node_tag_in(get_current_node(parser),
-          GUMBO_TAG_RUBY, exception, GUMBO_TAG_LAST)) {
-=======
+      ? GUMBO_TAG_RTC : GUMBO_TAG_LAST);
     if (has_an_element_in_scope(parser, HTML_QN(RUBY))) {
-      generate_implied_end_tags(parser, QUAL_NAME_LAST);
-    }
-    if (!node_qualname_is(get_current_node(parser), HTML_QN(RUBY))) {
->>>>>>> d33961a1
+      generate_implied_end_tags(
+          parser, QUAL_NAME(GUMBO_NAMESPACE_HTML, exception));
+    }
+    if (!node_qualname_in(get_current_node(parser),
+          HTML_QN(RUBY), exception, QUAL_NAME_LAST)) {
       parser_add_parse_error(parser, token);
       success = false;
     }
