// Copyright 2010 Google Inc. All Rights Reserved.
//
// Licensed under the Apache License, Version 2.0 (the "License");
// you may not use this file except in compliance with the License.
// You may obtain a copy of the License at
//
//     http://www.apache.org/licenses/LICENSE-2.0
//
// Unless required by applicable law or agreed to in writing, software
// distributed under the License is distributed on an "AS IS" BASIS,
// WITHOUT WARRANTIES OR CONDITIONS OF ANY KIND, either express or implied.
// See the License for the specific language governing permissions and
// limitations under the License.
//
// Author: jdtang@google.com (Jonathan Tang)

#include <assert.h>
#include <limits.h>
#include <stdio.h>
#include <stdlib.h>
#include <string.h>

#include "attribute.h"
#include "error.h"
#include "gumbo.h"
#include "insertion_mode.h"
#include "parser.h"
#include "tokenizer.h"
#include "tokenizer_states.h"
#include "utf8.h"
#include "util.h"
#include "vector.h"
#include "replacement.h"

#define AVOID_UNUSED_VARIABLE_WARNING(i) (void) (i)

#define GUMBO_STRING(literal) \
  { literal, sizeof(literal) - 1 }
#define TERMINATOR \
  { "", 0 }

typedef char gumbo_tagset[GUMBO_TAG_LAST];
#define TAG(tag) [GUMBO_TAG_##tag] = (1 << GUMBO_NAMESPACE_HTML)
#define TAG_SVG(tag) [GUMBO_TAG_##tag] = (1 << GUMBO_NAMESPACE_SVG)
#define TAG_MATHML(tag) [GUMBO_TAG_##tag] = (1 << GUMBO_NAMESPACE_MATHML)

#define TAGSET_INCLUDES(tagset, namespace, tag) \
  (tag < GUMBO_TAG_LAST && tagset[(int) tag] & (1 << (int) namespace))

// selected forward declarations as it is getting hard to find
// an appropriate order
static bool node_html_tag_is(const GumboNode*, GumboTag);
static GumboInsertionMode get_current_template_insertion_mode(
    const GumboParser*);
static bool handle_in_template(GumboParser*, GumboToken*);
static void free_node(GumboNode* node);

const GumboOptions kGumboDefaultOptions = {
    4, true, false,
    50,  // limited to 50 max errors by default to avoid quadratic worst case
         // performance
};

static const GumboStringPiece kDoctypeHtml = GUMBO_STRING("html");
static const GumboStringPiece kPublicIdHtml4_0 =
    GUMBO_STRING("-//W3C//DTD HTML 4.0//EN");
static const GumboStringPiece kPublicIdHtml4_01 =
    GUMBO_STRING("-//W3C//DTD HTML 4.01//EN");
static const GumboStringPiece kPublicIdXhtml1_0 =
    GUMBO_STRING("-//W3C//DTD XHTML 1.0 Strict//EN");
static const GumboStringPiece kPublicIdXhtml1_1 =
    GUMBO_STRING("-//W3C//DTD XHTML 1.1//EN");
static const GumboStringPiece kSystemIdRecHtml4_0 =
    GUMBO_STRING("http://www.w3.org/TR/REC-html40/strict.dtd");
static const GumboStringPiece kSystemIdHtml4 =
    GUMBO_STRING("http://www.w3.org/TR/html4/strict.dtd");
static const GumboStringPiece kSystemIdXhtmlStrict1_1 =
    GUMBO_STRING("http://www.w3.org/TR/xhtml1/DTD/xhtml1-strict.dtd");
static const GumboStringPiece kSystemIdXhtml1_1 =
    GUMBO_STRING("http://www.w3.org/TR/xhtml11/DTD/xhtml11.dtd");
static const GumboStringPiece kSystemIdLegacyCompat =
    GUMBO_STRING("about:legacy-compat");

// The doctype arrays have an explicit terminator because we want to pass them
// to a helper function, and passing them as a pointer discards sizeof
// information.  The SVG arrays are used only by one-off functions, and so loops
// over them use sizeof directly instead of a terminator.

static const GumboStringPiece kQuirksModePublicIdPrefixes[] = {
    GUMBO_STRING("+//Silmaril//dtd html Pro v0r11 19970101//"),
    GUMBO_STRING("-//AdvaSoft Ltd//DTD HTML 3.0 asWedit + extensions//"),
    GUMBO_STRING("-//AS//DTD HTML 3.0 asWedit + extensions//"),
    GUMBO_STRING("-//IETF//DTD HTML 2.0 Level 1//"),
    GUMBO_STRING("-//IETF//DTD HTML 2.0 Level 2//"),
    GUMBO_STRING("-//IETF//DTD HTML 2.0 Strict Level 1//"),
    GUMBO_STRING("-//IETF//DTD HTML 2.0 Strict Level 2//"),
    GUMBO_STRING("-//IETF//DTD HTML 2.0 Strict//"),
    GUMBO_STRING("-//IETF//DTD HTML 2.0//"),
    GUMBO_STRING("-//IETF//DTD HTML 2.1E//"),
    GUMBO_STRING("-//IETF//DTD HTML 3.0//"),
    GUMBO_STRING("-//IETF//DTD HTML 3.2 Final//"),
    GUMBO_STRING("-//IETF//DTD HTML 3.2//"),
    GUMBO_STRING("-//IETF//DTD HTML 3//"),
    GUMBO_STRING("-//IETF//DTD HTML Level 0//"),
    GUMBO_STRING("-//IETF//DTD HTML Level 1//"),
    GUMBO_STRING("-//IETF//DTD HTML Level 2//"),
    GUMBO_STRING("-//IETF//DTD HTML Level 3//"),
    GUMBO_STRING("-//IETF//DTD HTML Strict Level 0//"),
    GUMBO_STRING("-//IETF//DTD HTML Strict Level 1//"),
    GUMBO_STRING("-//IETF//DTD HTML Strict Level 2//"),
    GUMBO_STRING("-//IETF//DTD HTML Strict Level 3//"),
    GUMBO_STRING("-//IETF//DTD HTML Strict//"),
    GUMBO_STRING("-//IETF//DTD HTML//"),
    GUMBO_STRING("-//Metrius//DTD Metrius Presentational//"),
    GUMBO_STRING("-//Microsoft//DTD Internet Explorer 2.0 HTML Strict//"),
    GUMBO_STRING("-//Microsoft//DTD Internet Explorer 2.0 HTML//"),
    GUMBO_STRING("-//Microsoft//DTD Internet Explorer 2.0 Tables//"),
    GUMBO_STRING("-//Microsoft//DTD Internet Explorer 3.0 HTML Strict//"),
    GUMBO_STRING("-//Microsoft//DTD Internet Explorer 3.0 HTML//"),
    GUMBO_STRING("-//Microsoft//DTD Internet Explorer 3.0 Tables//"),
    GUMBO_STRING("-//Netscape Comm. Corp.//DTD HTML//"),
    GUMBO_STRING("-//Netscape Comm. Corp.//DTD Strict HTML//"),
    GUMBO_STRING("-//O'Reilly and Associates//DTD HTML 2.0//"),
    GUMBO_STRING("-//O'Reilly and Associates//DTD HTML Extended 1.0//"),
    GUMBO_STRING("-//O'Reilly and Associates//DTD HTML Extended Relaxed 1.0//"),
    GUMBO_STRING("-//SoftQuad Software//DTD HoTMetaL PRO 6.0::19990601::)"
                 "extensions to HTML 4.0//"),
    GUMBO_STRING("-//SoftQuad//DTD HoTMetaL PRO 4.0::19971010::"
                 "extensions to HTML 4.0//"),
    GUMBO_STRING("-//Spyglass//DTD HTML 2.0 Extended//"),
    GUMBO_STRING("-//SQ//DTD HTML 2.0 HoTMetaL + extensions//"),
    GUMBO_STRING("-//Sun Microsystems Corp.//DTD HotJava HTML//"),
    GUMBO_STRING("-//Sun Microsystems Corp.//DTD HotJava Strict HTML//"),
    GUMBO_STRING("-//W3C//DTD HTML 3 1995-03-24//"),
    GUMBO_STRING("-//W3C//DTD HTML 3.2 Draft//"),
    GUMBO_STRING("-//W3C//DTD HTML 3.2 Final//"),
    GUMBO_STRING("-//W3C//DTD HTML 3.2//"),
    GUMBO_STRING("-//W3C//DTD HTML 3.2S Draft//"),
    GUMBO_STRING("-//W3C//DTD HTML 4.0 Frameset//"),
    GUMBO_STRING("-//W3C//DTD HTML 4.0 Transitional//"),
    GUMBO_STRING("-//W3C//DTD HTML Experimental 19960712//"),
    GUMBO_STRING("-//W3C//DTD HTML Experimental 970421//"),
    GUMBO_STRING("-//W3C//DTD W3 HTML//"),
    GUMBO_STRING("-//W3O//DTD W3 HTML 3.0//"),
    GUMBO_STRING("-//WebTechs//DTD Mozilla HTML 2.0//"),
    GUMBO_STRING("-//WebTechs//DTD Mozilla HTML//"), TERMINATOR};

static const GumboStringPiece kQuirksModePublicIdExactMatches[] = {
    GUMBO_STRING("-//W3O//DTD W3 HTML Strict 3.0//EN//"),
    GUMBO_STRING("-/W3C/DTD HTML 4.0 Transitional/EN"), GUMBO_STRING("HTML"),
    TERMINATOR};

static const GumboStringPiece kQuirksModeSystemIdExactMatches[] = {
    GUMBO_STRING("http://www.ibm.com/data/dtd/v11/ibmxhtml1-transitional.dtd"),
    TERMINATOR};

static const GumboStringPiece kLimitedQuirksPublicIdPrefixes[] = {
    GUMBO_STRING("-//W3C//DTD XHTML 1.0 Frameset//"),
    GUMBO_STRING("-//W3C//DTD XHTML 1.0 Transitional//"), TERMINATOR};

static const GumboStringPiece kLimitedQuirksRequiresSystemIdPublicIdPrefixes[] =
    {GUMBO_STRING("-//W3C//DTD HTML 4.01 Frameset//"),
        GUMBO_STRING("-//W3C//DTD HTML 4.01 Transitional//"), TERMINATOR};

// Indexed by GumboNamespaceEnum; keep in sync with that.
static const char* kLegalXmlns[] = {"http://www.w3.org/1999/xhtml",
    "http://www.w3.org/2000/svg", "http://www.w3.org/1998/Math/MathML"};

typedef struct {
  const GumboStringPiece from;
  const GumboStringPiece to;
} ReplacementEntry;

<<<<<<< HEAD
=======
#define REPLACEMENT_ENTRY(from, to) \
  { GUMBO_STRING(from), GUMBO_STRING(to) }

// Static data for SVG attribute replacements.
// https://html.spec.whatwg.org/multipage/syntax.html#creating-and-inserting-nodes
static const ReplacementEntry kSvgAttributeReplacements[] = {
    REPLACEMENT_ENTRY("attributename", "attributeName"),
    REPLACEMENT_ENTRY("attributetype", "attributeType"),
    REPLACEMENT_ENTRY("basefrequency", "baseFrequency"),
    REPLACEMENT_ENTRY("baseprofile", "baseProfile"),
    REPLACEMENT_ENTRY("calcmode", "calcMode"),
    REPLACEMENT_ENTRY("clippathunits", "clipPathUnits"),
    // REPLACEMENT_ENTRY("contentscripttype", "contentScriptType"),
    // REPLACEMENT_ENTRY("contentstyletype", "contentStyleType"),
    REPLACEMENT_ENTRY("diffuseconstant", "diffuseConstant"),
    REPLACEMENT_ENTRY("edgemode", "edgeMode"),
    // REPLACEMENT_ENTRY("externalresourcesrequired", "externalResourcesRequired"),
    // REPLACEMENT_ENTRY("filterres", "filterRes"),
    REPLACEMENT_ENTRY("filterunits", "filterUnits"),
    REPLACEMENT_ENTRY("glyphref", "glyphRef"),
    REPLACEMENT_ENTRY("gradienttransform", "gradientTransform"),
    REPLACEMENT_ENTRY("gradientunits", "gradientUnits"),
    REPLACEMENT_ENTRY("kernelmatrix", "kernelMatrix"),
    REPLACEMENT_ENTRY("kernelunitlength", "kernelUnitLength"),
    REPLACEMENT_ENTRY("keypoints", "keyPoints"),
    REPLACEMENT_ENTRY("keysplines", "keySplines"),
    REPLACEMENT_ENTRY("keytimes", "keyTimes"),
    REPLACEMENT_ENTRY("lengthadjust", "lengthAdjust"),
    REPLACEMENT_ENTRY("limitingconeangle", "limitingConeAngle"),
    REPLACEMENT_ENTRY("markerheight", "markerHeight"),
    REPLACEMENT_ENTRY("markerunits", "markerUnits"),
    REPLACEMENT_ENTRY("markerwidth", "markerWidth"),
    REPLACEMENT_ENTRY("maskcontentunits", "maskContentUnits"),
    REPLACEMENT_ENTRY("maskunits", "maskUnits"),
    REPLACEMENT_ENTRY("numoctaves", "numOctaves"),
    REPLACEMENT_ENTRY("pathlength", "pathLength"),
    REPLACEMENT_ENTRY("patterncontentunits", "patternContentUnits"),
    REPLACEMENT_ENTRY("patterntransform", "patternTransform"),
    REPLACEMENT_ENTRY("patternunits", "patternUnits"),
    REPLACEMENT_ENTRY("pointsatx", "pointsAtX"),
    REPLACEMENT_ENTRY("pointsaty", "pointsAtY"),
    REPLACEMENT_ENTRY("pointsatz", "pointsAtZ"),
    REPLACEMENT_ENTRY("preservealpha", "preserveAlpha"),
    REPLACEMENT_ENTRY("preserveaspectratio", "preserveAspectRatio"),
    REPLACEMENT_ENTRY("primitiveunits", "primitiveUnits"),
    REPLACEMENT_ENTRY("refx", "refX"),
    REPLACEMENT_ENTRY("refy", "refY"),
    REPLACEMENT_ENTRY("repeatcount", "repeatCount"),
    REPLACEMENT_ENTRY("repeatdur", "repeatDur"),
    REPLACEMENT_ENTRY("requiredextensions", "requiredExtensions"),
    REPLACEMENT_ENTRY("requiredfeatures", "requiredFeatures"),
    REPLACEMENT_ENTRY("specularconstant", "specularConstant"),
    REPLACEMENT_ENTRY("specularexponent", "specularExponent"),
    REPLACEMENT_ENTRY("spreadmethod", "spreadMethod"),
    REPLACEMENT_ENTRY("startoffset", "startOffset"),
    REPLACEMENT_ENTRY("stddeviation", "stdDeviation"),
    REPLACEMENT_ENTRY("stitchtiles", "stitchTiles"),
    REPLACEMENT_ENTRY("surfacescale", "surfaceScale"),
    REPLACEMENT_ENTRY("systemlanguage", "systemLanguage"),
    REPLACEMENT_ENTRY("tablevalues", "tableValues"),
    REPLACEMENT_ENTRY("targetx", "targetX"),
    REPLACEMENT_ENTRY("targety", "targetY"),
    REPLACEMENT_ENTRY("textlength", "textLength"),
    REPLACEMENT_ENTRY("viewbox", "viewBox"),
    REPLACEMENT_ENTRY("viewtarget", "viewTarget"),
    REPLACEMENT_ENTRY("xchannelselector", "xChannelSelector"),
    REPLACEMENT_ENTRY("ychannelselector", "yChannelSelector"),
    REPLACEMENT_ENTRY("zoomandpan", "zoomAndPan"),
};

static const ReplacementEntry kSvgTagReplacements[] = {
    REPLACEMENT_ENTRY("altglyph", "altGlyph"),
    REPLACEMENT_ENTRY("altglyphdef", "altGlyphDef"),
    REPLACEMENT_ENTRY("altglyphitem", "altGlyphItem"),
    REPLACEMENT_ENTRY("animatecolor", "animateColor"),
    REPLACEMENT_ENTRY("animatemotion", "animateMotion"),
    REPLACEMENT_ENTRY("animatetransform", "animateTransform"),
    REPLACEMENT_ENTRY("clippath", "clipPath"),
    REPLACEMENT_ENTRY("feblend", "feBlend"),
    REPLACEMENT_ENTRY("fecolormatrix", "feColorMatrix"),
    REPLACEMENT_ENTRY("fecomponenttransfer", "feComponentTransfer"),
    REPLACEMENT_ENTRY("fecomposite", "feComposite"),
    REPLACEMENT_ENTRY("feconvolvematrix", "feConvolveMatrix"),
    REPLACEMENT_ENTRY("fediffuselighting", "feDiffuseLighting"),
    REPLACEMENT_ENTRY("fedisplacementmap", "feDisplacementMap"),
    REPLACEMENT_ENTRY("fedistantlight", "feDistantLight"),
    REPLACEMENT_ENTRY("feflood", "feFlood"),
    REPLACEMENT_ENTRY("fefunca", "feFuncA"),
    REPLACEMENT_ENTRY("fefuncb", "feFuncB"),
    REPLACEMENT_ENTRY("fefuncg", "feFuncG"),
    REPLACEMENT_ENTRY("fefuncr", "feFuncR"),
    REPLACEMENT_ENTRY("fegaussianblur", "feGaussianBlur"),
    REPLACEMENT_ENTRY("feimage", "feImage"),
    REPLACEMENT_ENTRY("femerge", "feMerge"),
    REPLACEMENT_ENTRY("femergenode", "feMergeNode"),
    REPLACEMENT_ENTRY("femorphology", "feMorphology"),
    REPLACEMENT_ENTRY("feoffset", "feOffset"),
    REPLACEMENT_ENTRY("fepointlight", "fePointLight"),
    REPLACEMENT_ENTRY("fespecularlighting", "feSpecularLighting"),
    REPLACEMENT_ENTRY("fespotlight", "feSpotLight"),
    REPLACEMENT_ENTRY("fetile", "feTile"),
    REPLACEMENT_ENTRY("feturbulence", "feTurbulence"),
    REPLACEMENT_ENTRY("foreignobject", "foreignObject"),
    REPLACEMENT_ENTRY("glyphref", "glyphRef"),
    REPLACEMENT_ENTRY("lineargradient", "linearGradient"),
    REPLACEMENT_ENTRY("radialgradient", "radialGradient"),
    REPLACEMENT_ENTRY("textpath", "textPath"),
};

>>>>>>> 3f86c877
typedef struct _NamespacedAttributeReplacement {
  const char* from;
  const char* local_name;
  const GumboAttributeNamespaceEnum attr_namespace;
} NamespacedAttributeReplacement;

static const NamespacedAttributeReplacement kForeignAttributeReplacements[] = {
    {"xlink:actuate", "actuate", GUMBO_ATTR_NAMESPACE_XLINK},
    {"xlink:actuate", "actuate", GUMBO_ATTR_NAMESPACE_XLINK},
    {"xlink:href", "href", GUMBO_ATTR_NAMESPACE_XLINK},
    {"xlink:role", "role", GUMBO_ATTR_NAMESPACE_XLINK},
    {"xlink:show", "show", GUMBO_ATTR_NAMESPACE_XLINK},
    {"xlink:title", "title", GUMBO_ATTR_NAMESPACE_XLINK},
    {"xlink:type", "type", GUMBO_ATTR_NAMESPACE_XLINK},
    {"xml:lang", "lang", GUMBO_ATTR_NAMESPACE_XML},
    {"xml:space", "space", GUMBO_ATTR_NAMESPACE_XML},
    {"xmlns", "xmlns", GUMBO_ATTR_NAMESPACE_XMLNS},
    {"xmlns:xlink", "xlink", GUMBO_ATTR_NAMESPACE_XMLNS},
};

// The "scope marker" for the list of active formatting elements.  We use a
// pointer to this as a generic marker element, since the particular element
// scope doesn't matter.
static const GumboNode kActiveFormattingScopeMarker;

// The tag_is and tag_in function use true & false to denote start & end tags,
// but for readability, we define constants for them here.
static const bool kStartTag = true;
static const bool kEndTag = false;

// Because GumboStringPieces are immutable, we can't insert a character directly
// into a text node.  Instead, we accumulate all pending characters here and
// flush them out to a text node whenever a new element is inserted.
//
// http://www.whatwg.org/specs/web-apps/current-work/complete/tokenization.html#insert-a-character
typedef struct _TextNodeBufferState {
  // The accumulated text to be inserted into the current text node.
  GumboStringBuffer _buffer;

  // A pointer to the original text represented by this text node.  Note that
  // because of foster parenting and other strange DOM manipulations, this may
  // include other non-text HTML tags in it; it is defined as the span of
  // original text from the first character in this text node to the last
  // character in this text node.
  const char* _start_original_text;

  // The source position of the start of this text node.
  GumboSourcePosition _start_position;

  // The type of node that will be inserted (TEXT, CDATA, or WHITESPACE).
  GumboNodeType _type;
} TextNodeBufferState;

typedef struct GumboInternalParserState {
  // http://www.whatwg.org/specs/web-apps/current-work/complete/parsing.html#insertion-mode
  GumboInsertionMode _insertion_mode;

  // Used for run_generic_parsing_algorithm, which needs to switch back to the
  // original insertion mode at its conclusion.
  GumboInsertionMode _original_insertion_mode;

  // http://www.whatwg.org/specs/web-apps/current-work/complete/parsing.html#the-stack-of-open-elements
  GumboVector /*GumboNode*/ _open_elements;

  // http://www.whatwg.org/specs/web-apps/current-work/complete/parsing.html#the-list-of-active-formatting-elements
  GumboVector /*GumboNode*/ _active_formatting_elements;

  // The stack of template insertion modes.
  // http://www.whatwg.org/specs/web-apps/current-work/multipage/parsing.html#the-insertion-mode
  GumboVector /*InsertionMode*/ _template_insertion_modes;

  // http://www.whatwg.org/specs/web-apps/current-work/complete/parsing.html#the-element-pointers
  GumboNode* _head_element;
  GumboNode* _form_element;

  // The element used as fragment context when parsing in fragment mode
  GumboNode* _fragment_ctx;

  // The flag for when the spec says "Reprocess the current token in..."
  bool _reprocess_current_token;

  // The flag for "acknowledge the token's self-closing flag".
  bool _self_closing_flag_acknowledged;

  // The "frameset-ok" flag from the spec.
  bool _frameset_ok;

  // The flag for "If the next token is a LINE FEED, ignore that token...".
  bool _ignore_next_linefeed;

  // The flag for "whenever a node would be inserted into the current node, it
  // must instead be foster parented".  This is used for misnested table
  // content, which needs to be handled according to "in body" rules yet foster
  // parented outside of the table.
  // It would perhaps be more explicit to have this as a parameter to
  // handle_in_body and insert_element, but given how special-purpose this is
  // and the number of call-sites that would need to take the extra parameter,
  // it's easier just to have a state flag.
  bool _foster_parent_insertions;

  // The accumulated text node buffer state.
  TextNodeBufferState _text_node;

  // The current token.
  GumboToken* _current_token;

  // The way that the spec is written, the </body> and </html> tags are *always*
  // implicit, because encountering one of those tokens merely switches the
  // insertion mode out of "in body".  So we have individual state flags for
  // those end tags that are then inspected by pop_current_node when the <body>
  // and <html> nodes are popped to set the GUMBO_INSERTION_IMPLICIT_END_TAG
  // flag appropriately.
  bool _closed_body_tag;
  bool _closed_html_tag;
} GumboParserState;

static inline bool gumbo_isspace(unsigned char c) {
  switch (c) {
    case ' ':
    case '\f':
    case '\n':
    case '\r':
    case '\t':
      return true;
    default:
      return false;
  }
}

static bool token_has_attribute(const GumboToken* token, const char* name) {
  assert(token->type == GUMBO_TOKEN_START_TAG);
  return gumbo_get_attribute(&token->v.start_tag.attributes, name) != NULL;
}

// Checks if the value of the specified attribute is a case-insensitive match
// for the specified string.
static bool attribute_matches(
    const GumboVector* attributes, const char* name, const char* value) {
  const GumboAttribute* attr = gumbo_get_attribute(attributes, name);
  return attr ? strcasecmp(value, attr->value) == 0 : false;
}

// Checks if the value of the specified attribute is a case-sensitive match
// for the specified string.
static bool attribute_matches_case_sensitive(
    const GumboVector* attributes, const char* name, const char* value) {
  const GumboAttribute* attr = gumbo_get_attribute(attributes, name);
  return attr ? strcmp(value, attr->value) == 0 : false;
}

// Checks if the specified attribute vectors are identical.
static bool all_attributes_match(
    const GumboVector* attr1, const GumboVector* attr2) {
  int num_unmatched_attr2_elements = attr2->length;
  for (unsigned int i = 0; i < attr1->length; ++i) {
    const GumboAttribute* attr = attr1->data[i];
    if (attribute_matches_case_sensitive(attr2, attr->name, attr->value)) {
      --num_unmatched_attr2_elements;
    } else {
      return false;
    }
  }
  return num_unmatched_attr2_elements == 0;
}

static void set_frameset_not_ok(GumboParser* parser) {
  gumbo_debug("Setting frameset_ok to false.\n");
  parser->_parser_state->_frameset_ok = false;
}

static GumboNode* create_node(GumboNodeType type) {
  GumboNode* node = gumbo_malloc(sizeof(GumboNode));

  node->parent = NULL;
  node->index_within_parent = -1;
  node->type = type;
  node->parse_flags = GUMBO_INSERTION_NORMAL;

  return node;
}

static GumboNode* new_document_node(void) {
  GumboNode* document_node = create_node(GUMBO_NODE_DOCUMENT);
  document_node->parse_flags = GUMBO_INSERTION_BY_PARSER;
  gumbo_vector_init(1, &document_node->v.document.children);

  // Must be initialized explicitly, as there's no guarantee that we'll see a
  // doc type token.
  GumboDocument* document = &document_node->v.document;
  document->has_doctype = false;
  document->name = NULL;
  document->public_identifier = NULL;
  document->system_identifier = NULL;
  return document_node;
}

static void output_init(GumboParser* parser) {
  GumboOutput* output = gumbo_malloc(sizeof(GumboOutput));
  output->root = NULL;
  output->document = new_document_node();
  parser->_output = output;
  gumbo_init_errors(parser);
}

static void parser_state_init(GumboParser* parser) {
<<<<<<< HEAD
  GumboParserState* parser_state = gumbo_malloc(sizeof(GumboParserState));
=======
  GumboParserState* parser_state = gumbo_parser_allocate(parser, sizeof(GumboParserState));
  if (NULL == parser_state)
    return;
>>>>>>> 3f86c877
  parser_state->_insertion_mode = GUMBO_INSERTION_MODE_INITIAL;
  parser_state->_reprocess_current_token = false;
  parser_state->_frameset_ok = true;
  parser_state->_ignore_next_linefeed = false;
  parser_state->_foster_parent_insertions = false;
  parser_state->_text_node._type = GUMBO_NODE_WHITESPACE;
  gumbo_string_buffer_init(&parser_state->_text_node._buffer);
  gumbo_vector_init(10, &parser_state->_open_elements);
  gumbo_vector_init(5, &parser_state->_active_formatting_elements);
  gumbo_vector_init(5, &parser_state->_template_insertion_modes);
  parser_state->_head_element = NULL;
  parser_state->_form_element = NULL;
  parser_state->_fragment_ctx = NULL;
  parser_state->_current_token = NULL;
  parser_state->_closed_body_tag = false;
  parser_state->_closed_html_tag = false;
  parser->_parser_state = parser_state;
}

static void parser_state_destroy(GumboParser* parser) {
  GumboParserState* state = parser->_parser_state;
  if (state->_fragment_ctx) {
    free_node(state->_fragment_ctx);
  }
  gumbo_vector_destroy(&state->_active_formatting_elements);
  gumbo_vector_destroy(&state->_open_elements);
  gumbo_vector_destroy(&state->_template_insertion_modes);
  gumbo_string_buffer_destroy(&state->_text_node._buffer);
  gumbo_free(state);
  parser->_parser_state = NULL;
}

static GumboNode* get_document_node(GumboParser* parser) {
  return parser->_output->document;
}

static bool is_fragment_parser(const GumboParser* parser) {
  return !!parser->_parser_state->_fragment_ctx;
}

// Returns the node at the bottom of the stack of open elements, or NULL if no
// elements have been added yet.
static GumboNode* get_current_node(GumboParser* parser) {
  GumboVector* open_elements = &parser->_parser_state->_open_elements;
  if (open_elements->length == 0) {
    assert(!parser->_output->root);
    return NULL;
  }
  assert(open_elements->length > 0);
  assert(open_elements->data != NULL);
  return open_elements->data[open_elements->length - 1];
}

static GumboNode* get_adjusted_current_node(GumboParser* parser) {
  GumboParserState* state = parser->_parser_state;
  if (state->_open_elements.length == 1 && state->_fragment_ctx) {
    return state->_fragment_ctx;
  }
  return get_current_node(parser);
}

// Returns true if the given needle is in the given array of literal
// GumboStringPieces.  If exact_match is true, this requires that they match
// exactly; otherwise, this performs a prefix match to check if any of the
// elements in haystack start with needle.  This always performs a
// case-insensitive match.
static bool is_in_static_list(
    const char* needle, const GumboStringPiece* haystack, bool exact_match) {
  for (int i = 0; haystack[i].length > 0; ++i) {
    if ((exact_match && !strcmp(needle, haystack[i].data)) ||
        (!exact_match && !strcasecmp(needle, haystack[i].data))) {
      return true;
    }
  }
  return false;
}

static void set_insertion_mode(GumboParser* parser, GumboInsertionMode mode) {
  parser->_parser_state->_insertion_mode = mode;
}

// http://www.whatwg.org/specs/web-apps/current-work/complete/parsing.html#reset-the-insertion-mode-appropriately
// This is a helper function that returns the appropriate insertion mode instead
// of setting it.  Returns GUMBO_INSERTION_MODE_INITIAL as a sentinel value to
// indicate that there is no appropriate insertion mode, and the loop should
// continue.
static GumboInsertionMode get_appropriate_insertion_mode(
    const GumboParser* parser, int index) {
  const GumboVector* open_elements = &parser->_parser_state->_open_elements;
  const GumboNode* node = open_elements->data[index];
  const bool is_last = index == 0;

  if (is_last && is_fragment_parser(parser)) {
    node = parser->_parser_state->_fragment_ctx;
  }

  assert(node->type == GUMBO_NODE_ELEMENT || node->type == GUMBO_NODE_TEMPLATE);
  if (node->v.element.tag_namespace != GUMBO_NAMESPACE_HTML)
    return is_last ? GUMBO_INSERTION_MODE_IN_BODY
                   : GUMBO_INSERTION_MODE_INITIAL;

  switch (node->v.element.tag) {
    case GUMBO_TAG_SELECT: {
      if (is_last) {
        return GUMBO_INSERTION_MODE_IN_SELECT;
      }
      for (int i = index; i > 0; --i) {
        const GumboNode* ancestor = open_elements->data[i];
        if (node_html_tag_is(ancestor, GUMBO_TAG_TEMPLATE)) {
          return GUMBO_INSERTION_MODE_IN_SELECT;
        }
        if (node_html_tag_is(ancestor, GUMBO_TAG_TABLE)) {
          return GUMBO_INSERTION_MODE_IN_SELECT_IN_TABLE;
        }
      }
      return GUMBO_INSERTION_MODE_IN_SELECT;
    }
    case GUMBO_TAG_TD:
    case GUMBO_TAG_TH:
      if (!is_last) return GUMBO_INSERTION_MODE_IN_CELL;
      break;
    case GUMBO_TAG_TR:
      return GUMBO_INSERTION_MODE_IN_ROW;
    case GUMBO_TAG_TBODY:
    case GUMBO_TAG_THEAD:
    case GUMBO_TAG_TFOOT:
      return GUMBO_INSERTION_MODE_IN_TABLE_BODY;
    case GUMBO_TAG_CAPTION:
      return GUMBO_INSERTION_MODE_IN_CAPTION;
    case GUMBO_TAG_COLGROUP:
      return GUMBO_INSERTION_MODE_IN_COLUMN_GROUP;
    case GUMBO_TAG_TABLE:
      return GUMBO_INSERTION_MODE_IN_TABLE;
    case GUMBO_TAG_TEMPLATE:
      return get_current_template_insertion_mode(parser);
    case GUMBO_TAG_HEAD:
      if (!is_last) return GUMBO_INSERTION_MODE_IN_HEAD;
      break;
    case GUMBO_TAG_BODY:
      return GUMBO_INSERTION_MODE_IN_BODY;
    case GUMBO_TAG_FRAMESET:
      return GUMBO_INSERTION_MODE_IN_FRAMESET;
    case GUMBO_TAG_HTML:
      return parser->_parser_state->_head_element
                 ? GUMBO_INSERTION_MODE_AFTER_HEAD
                 : GUMBO_INSERTION_MODE_BEFORE_HEAD;
    default:
      break;
  }
  return is_last ? GUMBO_INSERTION_MODE_IN_BODY : GUMBO_INSERTION_MODE_INITIAL;
}

// This performs the actual "reset the insertion mode" loop.
static void reset_insertion_mode_appropriately(GumboParser* parser) {
  const GumboVector* open_elements = &parser->_parser_state->_open_elements;
  for (int i = open_elements->length; --i >= 0;) {
    GumboInsertionMode mode = get_appropriate_insertion_mode(parser, i);
    if (mode != GUMBO_INSERTION_MODE_INITIAL) {
      set_insertion_mode(parser, mode);
      return;
    }
  }
  // Should never get here, because is_last will be set on the last iteration
  // and will force GUMBO_INSERTION_MODE_IN_BODY.
  assert(0);
}

static GumboError* parser_add_parse_error(
    GumboParser* parser, const GumboToken* token) {
  gumbo_debug("Adding parse error.\n");
  GumboError* error = gumbo_add_error(parser);
  if (!error) {
    return NULL;
  }
  error->type = GUMBO_ERR_PARSER;
  error->position = token->position;
  error->original_text = token->original_text.data;
  GumboParserError* extra_data = &error->v.parser;
  extra_data->input_type = token->type;
  extra_data->input_tag = GUMBO_TAG_UNKNOWN;
  if (token->type == GUMBO_TOKEN_START_TAG) {
    extra_data->input_tag = token->v.start_tag.tag;
  } else if (token->type == GUMBO_TOKEN_END_TAG) {
    extra_data->input_tag = token->v.end_tag;
  }
  GumboParserState* state = parser->_parser_state;
  extra_data->parser_state = state->_insertion_mode;
  gumbo_vector_init(state->_open_elements.length, &extra_data->tag_stack);
  for (unsigned int i = 0; i < state->_open_elements.length; ++i) {
    const GumboNode* node = state->_open_elements.data[i];
    assert(
        node->type == GUMBO_NODE_ELEMENT || node->type == GUMBO_NODE_TEMPLATE);
    gumbo_vector_add((void*) node->v.element.tag, &extra_data->tag_stack);
  }
  return error;
}

// Returns true if the specified token is either a start or end tag (specified
// by is_start) with one of the tag types in the varargs list.  Terminate the
// list with GUMBO_TAG_LAST; this functions as a sentinel since no portion of
// the spec references tags that are not in the spec.
static bool tag_in(
    const GumboToken* token, bool is_start, const gumbo_tagset tags) {
  GumboTag token_tag;
  if (is_start && token->type == GUMBO_TOKEN_START_TAG) {
    token_tag = token->v.start_tag.tag;
  } else if (!is_start && token->type == GUMBO_TOKEN_END_TAG) {
    token_tag = token->v.end_tag;
  } else {
    return false;
  }
  return (token_tag < GUMBO_TAG_LAST && tags[(int) token_tag] != 0);
}

// Like tag_in, but for the single-tag case.
static bool tag_is(const GumboToken* token, bool is_start, GumboTag tag) {
  if (is_start && token->type == GUMBO_TOKEN_START_TAG) {
    return token->v.start_tag.tag == tag;
  } else if (!is_start && token->type == GUMBO_TOKEN_END_TAG) {
    return token->v.end_tag == tag;
  } else {
    return false;
  }
}

// Like tag_in, but checks for the tag of a node, rather than a token.
static bool node_tag_in_set(const GumboNode* node, const gumbo_tagset tags) {
  assert(node != NULL);
  if (node->type != GUMBO_NODE_ELEMENT && node->type != GUMBO_NODE_TEMPLATE) {
    return false;
  }
  return TAGSET_INCLUDES(
      tags, node->v.element.tag_namespace, node->v.element.tag);
}

// Like node_tag_in, but for the single-tag case.
static bool node_qualified_tag_is(
    const GumboNode* node, GumboNamespaceEnum ns, GumboTag tag) {
  return (node->type == GUMBO_NODE_ELEMENT ||
             node->type == GUMBO_NODE_TEMPLATE) &&
         node->v.element.tag == tag && node->v.element.tag_namespace == ns;
}

// Like node_tag_in, but for the single-tag case in the HTML namespace
static bool node_html_tag_is(const GumboNode* node, GumboTag tag) {
  return node_qualified_tag_is(node, GUMBO_NAMESPACE_HTML, tag);
}

static void push_template_insertion_mode(
    GumboParser* parser, GumboInsertionMode mode) {
  gumbo_vector_add(
      (void*) mode, &parser->_parser_state->_template_insertion_modes);
}

static void pop_template_insertion_mode(GumboParser* parser) {
  gumbo_vector_pop(&parser->_parser_state->_template_insertion_modes);
}

// Returns the current template insertion mode.  If the stack of template
// insertion modes is empty, this returns GUMBO_INSERTION_MODE_INITIAL.
static GumboInsertionMode get_current_template_insertion_mode(
    const GumboParser* parser) {
  GumboVector* template_insertion_modes =
      &parser->_parser_state->_template_insertion_modes;
  if (template_insertion_modes->length == 0) {
    return GUMBO_INSERTION_MODE_INITIAL;
  }
  return (GumboInsertionMode)(uintptr_t)
      template_insertion_modes->data[(template_insertion_modes->length - 1)];
}

// http://www.whatwg.org/specs/web-apps/current-work/multipage/tree-construction.html#mathml-text-integration-point
static bool is_mathml_integration_point(const GumboNode* node) {
  return node_tag_in_set(
      node, (gumbo_tagset){TAG_MATHML(MI), TAG_MATHML(MO), TAG_MATHML(MN),
                TAG_MATHML(MS), TAG_MATHML(MTEXT)});
}

// http://www.whatwg.org/specs/web-apps/current-work/multipage/tree-construction.html#html-integration-point
static bool is_html_integration_point(const GumboNode* node) {
  return node_tag_in_set(node, (gumbo_tagset){TAG_SVG(FOREIGNOBJECT),
                                   TAG_SVG(DESC), TAG_SVG(TITLE)}) ||
         (node_qualified_tag_is(
              node, GUMBO_NAMESPACE_MATHML, GUMBO_TAG_ANNOTATION_XML) &&
             (attribute_matches(
                  &node->v.element.attributes, "encoding", "text/html") ||
                 attribute_matches(&node->v.element.attributes, "encoding",
                     "application/xhtml+xml")));
}

// This represents a place to insert a node, consisting of a target parent and a
// child index within that parent.  If the node should be inserted at the end of
// the parent's child, index will be -1.
typedef struct {
  GumboNode* target;
  int index;
} InsertionLocation;

InsertionLocation get_appropriate_insertion_location(
    GumboParser* parser, GumboNode* override_target) {
  InsertionLocation retval = {override_target, -1};
  if (retval.target == NULL) {
    // No override target; default to the current node, but special-case the
    // root node since get_current_node() assumes the stack of open elements is
    // non-empty.
    retval.target = parser->_output->root != NULL ? get_current_node(parser)
                                                  : get_document_node(parser);
  }
  if (!parser->_parser_state->_foster_parent_insertions ||
      !node_tag_in_set(retval.target, (gumbo_tagset){TAG(TABLE), TAG(TBODY),
                                          TAG(TFOOT), TAG(THEAD), TAG(TR)})) {
    return retval;
  }

  // Foster-parenting case.
  int last_template_index = -1;
  int last_table_index = -1;
  GumboVector* open_elements = &parser->_parser_state->_open_elements;
  for (unsigned int i = 0; i < open_elements->length; ++i) {
    if (node_html_tag_is(open_elements->data[i], GUMBO_TAG_TEMPLATE)) {
      last_template_index = i;
    }
    if (node_html_tag_is(open_elements->data[i], GUMBO_TAG_TABLE)) {
      last_table_index = i;
    }
  }
  if (last_template_index != -1 &&
      (last_table_index == -1 || last_template_index > last_table_index)) {
    retval.target = open_elements->data[last_template_index];
    return retval;
  }
  if (last_table_index == -1) {
    retval.target = open_elements->data[0];
    return retval;
  }
  GumboNode* last_table = open_elements->data[last_table_index];
  if (last_table->parent != NULL) {
    retval.target = last_table->parent;
    retval.index = last_table->index_within_parent;
    return retval;
  }

  retval.target = open_elements->data[last_table_index - 1];
  return retval;
}

// Appends a node to the end of its parent, setting the "parent" and
// "index_within_parent" fields appropriately.
static void append_node(GumboNode* parent, GumboNode* node) {
  assert(node->parent == NULL);
  assert(node->index_within_parent == UINT_MAX);
  GumboVector* children;
  if (parent->type == GUMBO_NODE_ELEMENT ||
      parent->type == GUMBO_NODE_TEMPLATE) {
    children = &parent->v.element.children;
  } else {
    assert(parent->type == GUMBO_NODE_DOCUMENT);
    children = &parent->v.document.children;
  }
  node->parent = parent;
  node->index_within_parent = children->length;
  gumbo_vector_add((void*) node, children);
  assert(node->index_within_parent < children->length);
}

// Inserts a node at the specified InsertionLocation, updating the
// "parent" and "index_within_parent" fields of it and all its siblings.
// If the index of the location is -1, this calls append_node.
static void insert_node(GumboNode* node, InsertionLocation location) {
  assert(node->parent == NULL);
  assert(node->index_within_parent == UINT_MAX);
  GumboNode* parent = location.target;
  int index = location.index;
  if (index != -1) {
    GumboVector* children = NULL;
    if (parent->type == GUMBO_NODE_ELEMENT ||
        parent->type == GUMBO_NODE_TEMPLATE) {
      children = &parent->v.element.children;
    } else if (parent->type == GUMBO_NODE_DOCUMENT) {
      children = &parent->v.document.children;
      assert(children->length == 0);
    } else {
      assert(0);
    }

    assert(index >= 0);
    assert((unsigned int) index < children->length);
    node->parent = parent;
    node->index_within_parent = index;
    gumbo_vector_insert_at((void*) node, index, children);
    assert(node->index_within_parent < children->length);
    for (unsigned int i = index + 1; i < children->length; ++i) {
      GumboNode* sibling = children->data[i];
      sibling->index_within_parent = i;
      assert(sibling->index_within_parent < children->length);
    }
  } else {
    append_node(parent, node);
  }
}

static void maybe_flush_text_node_buffer(GumboParser* parser) {
  GumboParserState* state = parser->_parser_state;
  TextNodeBufferState* buffer_state = &state->_text_node;
  if (buffer_state->_buffer.length == 0) {
    return;
  }

  assert(buffer_state->_type == GUMBO_NODE_WHITESPACE ||
         buffer_state->_type == GUMBO_NODE_TEXT ||
         buffer_state->_type == GUMBO_NODE_CDATA);
  GumboNode* text_node = create_node(buffer_state->_type);
  GumboText* text_node_data = &text_node->v.text;
  text_node_data->text = gumbo_string_buffer_to_string(&buffer_state->_buffer);
  text_node_data->original_text.data = buffer_state->_start_original_text;
  text_node_data->original_text.length =
      state->_current_token->original_text.data -
      buffer_state->_start_original_text;
  text_node_data->start_pos = buffer_state->_start_position;

  gumbo_debug("Flushing text node buffer of %.*s.\n",
      (int) buffer_state->_buffer.length, buffer_state->_buffer.data);

  InsertionLocation location = get_appropriate_insertion_location(parser, NULL);
  if (location.target->type == GUMBO_NODE_DOCUMENT) {
    // The DOM does not allow Document nodes to have Text children, so per the
    // spec, they are dropped on the floor.
    free_node(text_node);
  } else {
    insert_node(text_node, location);
  }

  gumbo_string_buffer_clear(&buffer_state->_buffer);
  buffer_state->_type = GUMBO_NODE_WHITESPACE;
  assert(buffer_state->_buffer.length == 0);
}

static void record_end_of_element(
    GumboToken* current_token, GumboElement* element) {
  element->end_pos = current_token->position;
  element->original_end_tag = current_token->type == GUMBO_TOKEN_END_TAG
                                  ? current_token->original_text
                                  : kGumboEmptyString;
}

static GumboNode* pop_current_node(GumboParser* parser) {
  GumboParserState* state = parser->_parser_state;
  maybe_flush_text_node_buffer(parser);
  if (state->_open_elements.length > 0) {
    assert(node_html_tag_is(state->_open_elements.data[0], GUMBO_TAG_HTML));
    gumbo_debug("Popping %s node.\n",
        gumbo_normalized_tagname(get_current_node(parser)->v.element.tag));
  }
  GumboNode* current_node = gumbo_vector_pop(&state->_open_elements);
  if (!current_node) {
    assert(state->_open_elements.length == 0);
    return NULL;
  }
  assert(current_node->type == GUMBO_NODE_ELEMENT ||
         current_node->type == GUMBO_NODE_TEMPLATE);
  bool is_closed_body_or_html_tag =
      (node_html_tag_is(current_node, GUMBO_TAG_BODY) &&
          state->_closed_body_tag) ||
      (node_html_tag_is(current_node, GUMBO_TAG_HTML) &&
          state->_closed_html_tag);
  if ((state->_current_token->type != GUMBO_TOKEN_END_TAG ||
          !node_html_tag_is(current_node, state->_current_token->v.end_tag)) &&
      !is_closed_body_or_html_tag) {
    current_node->parse_flags |= GUMBO_INSERTION_IMPLICIT_END_TAG;
  }
  if (!is_closed_body_or_html_tag) {
    record_end_of_element(state->_current_token, &current_node->v.element);
  }
  return current_node;
}

static void append_comment_node(
    GumboParser* parser, GumboNode* node, const GumboToken* token) {
  maybe_flush_text_node_buffer(parser);
  GumboNode* comment = create_node(GUMBO_NODE_COMMENT);
  comment->type = GUMBO_NODE_COMMENT;
  comment->parse_flags = GUMBO_INSERTION_NORMAL;
  comment->v.text.text = token->v.text;
  comment->v.text.original_text = token->original_text;
  comment->v.text.start_pos = token->position;
  append_node(node, comment);
}

// http://www.whatwg.org/specs/web-apps/current-work/complete/tokenization.html#clear-the-stack-back-to-a-table-row-context
static void clear_stack_to_table_row_context(GumboParser* parser) {
  while (!node_tag_in_set(get_current_node(parser),
      (gumbo_tagset){TAG(HTML), TAG(TR), TAG(TEMPLATE)})) {
    pop_current_node(parser);
  }
}

// http://www.whatwg.org/specs/web-apps/current-work/complete/tokenization.html#clear-the-stack-back-to-a-table-context
static void clear_stack_to_table_context(GumboParser* parser) {
  while (!node_tag_in_set(get_current_node(parser),
      (gumbo_tagset){TAG(HTML), TAG(TABLE), TAG(TEMPLATE)})) {
    pop_current_node(parser);
  }
}

// http://www.whatwg.org/specs/web-apps/current-work/complete/tokenization.html#clear-the-stack-back-to-a-table-body-context
void clear_stack_to_table_body_context(GumboParser* parser) {
  while (!node_tag_in_set(
      get_current_node(parser), (gumbo_tagset){TAG(HTML), TAG(TBODY),
                                    TAG(TFOOT), TAG(THEAD), TAG(TEMPLATE)})) {
    pop_current_node(parser);
  }
}

// Creates a parser-inserted element in the HTML namespace and returns it.
static GumboNode* create_element(GumboParser* parser, GumboTag tag) {
  GumboNode* node = create_node(GUMBO_NODE_ELEMENT);
  GumboElement* element = &node->v.element;
  gumbo_vector_init(1, &element->children);
  gumbo_vector_init(0, &element->attributes);
  element->tag = tag;
  element->tag_namespace = GUMBO_NAMESPACE_HTML;
  element->original_tag = kGumboEmptyString;
  element->original_end_tag = kGumboEmptyString;
  element->start_pos = (parser->_parser_state->_current_token)
                           ? parser->_parser_state->_current_token->position
                           : kGumboEmptySourcePosition;
  element->end_pos = kGumboEmptySourcePosition;
  return node;
}

// Constructs an element from the given start tag token.
static GumboNode* create_element_from_token(
    GumboToken* token, GumboNamespaceEnum tag_namespace) {
  assert(token->type == GUMBO_TOKEN_START_TAG);
  GumboTokenStartTag* start_tag = &token->v.start_tag;

  GumboNodeType type = (tag_namespace == GUMBO_NAMESPACE_HTML &&
                           start_tag->tag == GUMBO_TAG_TEMPLATE)
                           ? GUMBO_NODE_TEMPLATE
                           : GUMBO_NODE_ELEMENT;

  GumboNode* node = create_node(type);
  GumboElement* element = &node->v.element;
  gumbo_vector_init(1, &element->children);
  element->attributes = start_tag->attributes;
  element->tag = start_tag->tag;
  element->tag_namespace = tag_namespace;

  assert(token->original_text.length >= 2);
  assert(token->original_text.data[0] == '<');
  assert(token->original_text.data[token->original_text.length - 1] == '>');
  element->original_tag = token->original_text;
  element->start_pos = token->position;
  element->original_end_tag = kGumboEmptyString;
  element->end_pos = kGumboEmptySourcePosition;

  // The element takes ownership of the attributes from the token, so any
  // allocated-memory fields should be nulled out.
  start_tag->attributes = kGumboEmptyVector;
  return node;
}

// http://www.whatwg.org/specs/web-apps/current-work/complete/tokenization.html#insert-an-html-element
static void insert_element(GumboParser* parser, GumboNode* node,
    bool is_reconstructing_formatting_elements) {
  GumboParserState* state = parser->_parser_state;
  // NOTE(jdtang): The text node buffer must always be flushed before inserting
  // a node, otherwise we're handling nodes in a different order than the spec
  // mandated.  However, one clause of the spec (character tokens in the body)
  // requires that we reconstruct the active formatting elements *before* adding
  // the character, and reconstructing the active formatting elements may itself
  // result in the insertion of new elements (which should be pushed onto the
  // stack of open elements before the buffer is flushed).  We solve this (for
  // the time being, the spec has been rewritten for <template> and the new
  // version may be simpler here) with a boolean flag to this method.
  if (!is_reconstructing_formatting_elements) {
    maybe_flush_text_node_buffer(parser);
  }
  InsertionLocation location = get_appropriate_insertion_location(parser, NULL);
  insert_node(node, location);
  gumbo_vector_add((void*) node, &state->_open_elements);
}

// Convenience method that combines create_element_from_token and
// insert_element, inserting the generated element directly into the current
// node.  Returns the node inserted.
static GumboNode* insert_element_from_token(
    GumboParser* parser, GumboToken* token) {
  GumboNode* element = create_element_from_token(token, GUMBO_NAMESPACE_HTML);
  insert_element(parser, element, false);
  gumbo_debug("Inserting <%s> element (@%x) from token.\n",
      gumbo_normalized_tagname(element->v.element.tag), element);
  return element;
}

// Convenience method that combines create_element and insert_element, inserting
// a parser-generated element of a specific tag type.  Returns the node
// inserted.
static GumboNode* insert_element_of_tag_type(
    GumboParser* parser, GumboTag tag, GumboParseFlags reason) {
  GumboNode* element = create_element(parser, tag);
  element->parse_flags |= GUMBO_INSERTION_BY_PARSER | reason;
  insert_element(parser, element, false);
  gumbo_debug("Inserting %s element (@%x) from tag type.\n",
      gumbo_normalized_tagname(tag), element);
  return element;
}

// Convenience method for creating foreign namespaced element.  Returns the node
// inserted.
static GumboNode* insert_foreign_element(
    GumboParser* parser, GumboToken* token, GumboNamespaceEnum tag_namespace) {
  assert(token->type == GUMBO_TOKEN_START_TAG);
  GumboNode* element = create_element_from_token(token, tag_namespace);
  insert_element(parser, element, false);
  if (token_has_attribute(token, "xmlns") &&
      !attribute_matches_case_sensitive(&token->v.start_tag.attributes, "xmlns",
          kLegalXmlns[tag_namespace])) {
    // TODO(jdtang): Since there're multiple possible error codes here, we
    // eventually need reason codes to differentiate them.
    parser_add_parse_error(parser, token);
  }
  if (token_has_attribute(token, "xmlns:xlink") &&
      !attribute_matches_case_sensitive(&token->v.start_tag.attributes,
          "xmlns:xlink", "http://www.w3.org/1999/xlink")) {
    parser_add_parse_error(parser, token);
  }
  return element;
}

static void insert_text_token(GumboParser* parser, GumboToken* token) {
  assert(token->type == GUMBO_TOKEN_WHITESPACE ||
         token->type == GUMBO_TOKEN_CHARACTER ||
         token->type == GUMBO_TOKEN_NULL || token->type == GUMBO_TOKEN_CDATA);
  TextNodeBufferState* buffer_state = &parser->_parser_state->_text_node;
  if (buffer_state->_buffer.length == 0) {
    // Initialize position fields.
    buffer_state->_start_original_text = token->original_text.data;
    buffer_state->_start_position = token->position;
  }
  gumbo_string_buffer_append_codepoint(
      token->v.character, &buffer_state->_buffer);
  if (token->type == GUMBO_TOKEN_CHARACTER) {
    buffer_state->_type = GUMBO_NODE_TEXT;
  } else if (token->type == GUMBO_TOKEN_CDATA) {
    buffer_state->_type = GUMBO_NODE_CDATA;
  }
  gumbo_debug("Inserting text token '%c'.\n", token->v.character);
}

// http://www.whatwg.org/specs/web-apps/current-work/complete/tokenization.html#generic-rcdata-element-parsing-algorithm
static void run_generic_parsing_algorithm(
    GumboParser* parser, GumboToken* token, GumboTokenizerEnum lexer_state) {
  insert_element_from_token(parser, token);
  gumbo_tokenizer_set_state(parser, lexer_state);
  parser->_parser_state->_original_insertion_mode =
      parser->_parser_state->_insertion_mode;
  parser->_parser_state->_insertion_mode = GUMBO_INSERTION_MODE_TEXT;
}

static void acknowledge_self_closing_tag(GumboParser* parser) {
  parser->_parser_state->_self_closing_flag_acknowledged = true;
}

// Returns true if there's an anchor tag in the list of active formatting
// elements, and fills in its index if so.
static bool find_last_anchor_index(GumboParser* parser, int* anchor_index) {
  GumboVector* elements = &parser->_parser_state->_active_formatting_elements;
  for (int i = elements->length; --i >= 0;) {
    GumboNode* node = elements->data[i];
    if (node == &kActiveFormattingScopeMarker) {
      return false;
    }
    if (node_html_tag_is(node, GUMBO_TAG_A)) {
      *anchor_index = i;
      return true;
    }
  }
  return false;
}

// Counts the number of open formatting elements in the list of active
// formatting elements (after the last active scope marker) that have a specific
// tag.  If this is > 0, then earliest_matching_index will be filled in with the
// index of the first such element.
static int count_formatting_elements_of_tag(GumboParser* parser,
    const GumboNode* desired_node, int* earliest_matching_index) {
  const GumboElement* desired_element = &desired_node->v.element;
  GumboVector* elements = &parser->_parser_state->_active_formatting_elements;
  int num_identical_elements = 0;
  for (int i = elements->length; --i >= 0;) {
    GumboNode* node = elements->data[i];
    if (node == &kActiveFormattingScopeMarker) {
      break;
    }
    assert(node->type == GUMBO_NODE_ELEMENT);
    if (node_qualified_tag_is(
            node, desired_element->tag_namespace, desired_element->tag) &&
        all_attributes_match(
            &node->v.element.attributes, &desired_element->attributes)) {
      num_identical_elements++;
      *earliest_matching_index = i;
    }
  }
  return num_identical_elements;
}

// http://www.whatwg.org/specs/web-apps/current-work/complete/parsing.html#reconstruct-the-active-formatting-elements
static void add_formatting_element(GumboParser* parser, const GumboNode* node) {
  assert(node == &kActiveFormattingScopeMarker ||
         node->type == GUMBO_NODE_ELEMENT);
  GumboVector* elements = &parser->_parser_state->_active_formatting_elements;
  if (node == &kActiveFormattingScopeMarker) {
    gumbo_debug("Adding a scope marker.\n");
  } else {
    gumbo_debug("Adding a formatting element.\n");
  }

  // Hunt for identical elements.
  int earliest_identical_element = elements->length;
  int num_identical_elements = count_formatting_elements_of_tag(
      parser, node, &earliest_identical_element);

  // Noah's Ark clause: if there're at least 3, remove the earliest.
  if (num_identical_elements >= 3) {
    gumbo_debug("Noah's ark clause: removing element at %d.\n",
        earliest_identical_element);
    gumbo_vector_remove_at(earliest_identical_element, elements);
  }

  gumbo_vector_add((void*) node, elements);
}

static bool is_open_element(GumboParser* parser, const GumboNode* node) {
  GumboVector* open_elements = &parser->_parser_state->_open_elements;
  for (unsigned int i = 0; i < open_elements->length; ++i) {
    if (open_elements->data[i] == node) {
      return true;
    }
  }
  return false;
}

// Clones attributes, tags, etc. of a node, but does not copy the content.  The
// clone shares no structure with the original node: all owned strings and
// values are fresh copies.
GumboNode* clone_node(const GumboNode* node, GumboParseFlags reason) {
  assert(node->type == GUMBO_NODE_ELEMENT || node->type == GUMBO_NODE_TEMPLATE);
  GumboNode* new_node = gumbo_malloc(sizeof(GumboNode));
  *new_node = *node;
  new_node->parent = NULL;
  new_node->index_within_parent = -1;
  // Clear the GUMBO_INSERTION_IMPLICIT_END_TAG flag, as the cloned node may
  // have a separate end tag.
  new_node->parse_flags &= ~GUMBO_INSERTION_IMPLICIT_END_TAG;
  new_node->parse_flags |= reason | GUMBO_INSERTION_BY_PARSER;
  GumboElement* element = &new_node->v.element;
  gumbo_vector_init(1, &element->children);

  const GumboVector* old_attributes = &node->v.element.attributes;
  gumbo_vector_init(old_attributes->length, &element->attributes);
  for (unsigned int i = 0; i < old_attributes->length; ++i) {
    const GumboAttribute* old_attr = old_attributes->data[i];
    GumboAttribute* attr = gumbo_malloc(sizeof(GumboAttribute));
    *attr = *old_attr;
    attr->name = gumbo_strdup(old_attr->name);
    attr->value = gumbo_strdup(old_attr->value);
    gumbo_vector_add(attr, &element->attributes);
  }
  return new_node;
}

// "Reconstruct active formatting elements" part of the spec.
// This implementation is based on the html5lib translation from the mess of
// GOTOs in the spec to reasonably structured programming.
// http://code.google.com/p/html5lib/source/browse/python/html5lib/treebuilders/_base.py
static void reconstruct_active_formatting_elements(GumboParser* parser) {
  GumboVector* elements = &parser->_parser_state->_active_formatting_elements;
  // Step 1
  if (elements->length == 0) {
    return;
  }

  // Step 2 & 3
  int i = elements->length - 1;
  const GumboNode* element = elements->data[i];
  if (element == &kActiveFormattingScopeMarker ||
      is_open_element(parser, element)) {
    return;
  }

  // Step 6
  do {
    if (i == 0) {
      // Step 4
      i = -1;  // Incremented to 0 below.
      break;
    }
    // Step 5
    element = elements->data[--i];
  } while (element != &kActiveFormattingScopeMarker &&
           !is_open_element(parser, element));

  ++i;
  gumbo_debug("Reconstructing elements from %d on %s parent.\n", i,
      gumbo_normalized_tagname(get_current_node(parser)->v.element.tag));
  for (unsigned int c = i; c < elements->length; ++c) {
    // Step 7 & 8.
    assert(elements->length > 0);
    assert(c < elements->length);
    element = elements->data[c];
    assert(element != &kActiveFormattingScopeMarker);
    GumboNode* clone =
        clone_node(element, GUMBO_INSERTION_RECONSTRUCTED_FORMATTING_ELEMENT);
    // Step 9.
    InsertionLocation location =
        get_appropriate_insertion_location(parser, NULL);
    insert_node(clone, location);
    gumbo_vector_add((void*) clone, &parser->_parser_state->_open_elements);

    // Step 10.
    elements->data[c] = clone;
    gumbo_debug("Reconstructed %s element at %d.\n",
        gumbo_normalized_tagname(clone->v.element.tag), c);
  }
}

static void clear_active_formatting_elements(GumboParser* parser) {
  GumboVector* elements = &parser->_parser_state->_active_formatting_elements;
  int num_elements_cleared = 0;
  const GumboNode* node;
  do {
    node = gumbo_vector_pop(elements);
    ++num_elements_cleared;
  } while (node && node != &kActiveFormattingScopeMarker);
  gumbo_debug("Cleared %d elements from active formatting list.\n",
      num_elements_cleared);
}

// http://www.whatwg.org/specs/web-apps/current-work/complete/tokenization.html#the-initial-insertion-mode
static GumboQuirksModeEnum compute_quirks_mode(
    const GumboTokenDocType* doctype) {
  if (doctype->force_quirks || strcmp(doctype->name, kDoctypeHtml.data) ||
      is_in_static_list(
          doctype->public_identifier, kQuirksModePublicIdPrefixes, false) ||
      is_in_static_list(
          doctype->public_identifier, kQuirksModePublicIdExactMatches, true) ||
      is_in_static_list(
          doctype->system_identifier, kQuirksModeSystemIdExactMatches, true) ||
      (is_in_static_list(doctype->public_identifier,
           kLimitedQuirksRequiresSystemIdPublicIdPrefixes, false) &&
          !doctype->has_system_identifier)) {
    return GUMBO_DOCTYPE_QUIRKS;
  } else if (is_in_static_list(doctype->public_identifier,
                 kLimitedQuirksPublicIdPrefixes, false) ||
             (is_in_static_list(doctype->public_identifier,
                  kLimitedQuirksRequiresSystemIdPublicIdPrefixes, false) &&
                 doctype->has_system_identifier)) {
    return GUMBO_DOCTYPE_LIMITED_QUIRKS;
  }
  return GUMBO_DOCTYPE_NO_QUIRKS;
}

// The following functions are all defined by the "has an element in __ scope"
// sections of the HTML5 spec:
// http://www.whatwg.org/specs/web-apps/current-work/multipage/parsing.html#has-an-element-in-the-specific-scope
// The basic idea behind them is that they check for an element of the given
// qualified name, contained within a scope formed by a set of other qualified
// names.  For example, "has an element in list scope" looks for an element of
// the given qualified name within the nearest enclosing <ol> or <ul>, along
// with a bunch of generic element types that serve to "firewall" their content
// from the rest of the document. Note that because of the way the spec is
// written,
// all elements are expected to be in the HTML namespace
static bool has_an_element_in_specific_scope(GumboParser* parser,
    int expected_size, const GumboTag* expected, bool negate,
    const gumbo_tagset tags) {
  GumboVector* open_elements = &parser->_parser_state->_open_elements;
  for (int i = open_elements->length; --i >= 0;) {
    const GumboNode* node = open_elements->data[i];
    if (node->type != GUMBO_NODE_ELEMENT && node->type != GUMBO_NODE_TEMPLATE)
      continue;

    GumboTag node_tag = node->v.element.tag;
    GumboNamespaceEnum node_ns = node->v.element.tag_namespace;
    for (int j = 0; j < expected_size; ++j) {
      if (node_tag == expected[j] && node_ns == GUMBO_NAMESPACE_HTML)
        return true;
    }

    bool found = TAGSET_INCLUDES(tags, node_ns, node_tag);
    if (negate != found) return false;
  }
  return false;
}

// Checks for the presence of an open element of the specified tag type.
static bool has_open_element(GumboParser* parser, GumboTag tag) {
  return has_an_element_in_specific_scope(
      parser, 1, &tag, false, (gumbo_tagset){TAG(HTML)});
}

// http://www.whatwg.org/specs/web-apps/current-work/multipage/parsing.html#has-an-element-in-scope
static bool has_an_element_in_scope(GumboParser* parser, GumboTag tag) {
  return has_an_element_in_specific_scope(parser, 1, &tag, false,
      (gumbo_tagset){TAG(APPLET), TAG(CAPTION), TAG(HTML), TAG(TABLE), TAG(TD),
          TAG(TH), TAG(MARQUEE), TAG(OBJECT), TAG(TEMPLATE), TAG_MATHML(MI),
          TAG_MATHML(MO), TAG_MATHML(MN), TAG_MATHML(MS), TAG_MATHML(MTEXT),
          TAG_MATHML(ANNOTATION_XML), TAG_SVG(FOREIGNOBJECT), TAG_SVG(DESC),
          TAG_SVG(TITLE)});
}

// Like "has an element in scope", but for the specific case of looking for a
// unique target node, not for any node with a given tag name.  This duplicates
// much of the algorithm from has_an_element_in_specific_scope because the
// predicate is different when checking for an exact node, and it's easier &
// faster just to duplicate the code for this one case than to try and
// parameterize it.
static bool has_node_in_scope(GumboParser* parser, const GumboNode* node) {
  GumboVector* open_elements = &parser->_parser_state->_open_elements;
  for (int i = open_elements->length; --i >= 0;) {
    const GumboNode* current = open_elements->data[i];
    if (current == node) {
      return true;
    }
    if (current->type != GUMBO_NODE_ELEMENT &&
        current->type != GUMBO_NODE_TEMPLATE) {
      continue;
    }
    if (node_tag_in_set(current,
            (gumbo_tagset){TAG(APPLET), TAG(CAPTION), TAG(HTML), TAG(TABLE),
                TAG(TD), TAG(TH), TAG(MARQUEE), TAG(OBJECT), TAG(TEMPLATE),
                TAG_MATHML(MI), TAG_MATHML(MO), TAG_MATHML(MN), TAG_MATHML(MS),
                TAG_MATHML(MTEXT), TAG_MATHML(ANNOTATION_XML),
                TAG_SVG(FOREIGNOBJECT), TAG_SVG(DESC), TAG_SVG(TITLE)})) {
      return false;
    }
  }
  assert(false);
  return false;
}

// Like has_an_element_in_scope, but restricts the expected qualified name to a
// range of possible qualified names instead of just a single one.
static bool has_an_element_in_scope_with_tagname(
    GumboParser* parser, int expected_len, const GumboTag expected[]) {
  return has_an_element_in_specific_scope(parser, expected_len, expected, false,
      (gumbo_tagset){TAG(APPLET), TAG(CAPTION), TAG(HTML), TAG(TABLE), TAG(TD),
          TAG(TH), TAG(MARQUEE), TAG(OBJECT), TAG(TEMPLATE), TAG_MATHML(MI),
          TAG_MATHML(MO), TAG_MATHML(MN), TAG_MATHML(MS), TAG_MATHML(MTEXT),
          TAG_MATHML(ANNOTATION_XML), TAG_SVG(FOREIGNOBJECT), TAG_SVG(DESC),
          TAG_SVG(TITLE)});
}

// http://www.whatwg.org/specs/web-apps/current-work/multipage/parsing.html#has-an-element-in-list-item-scope
static bool has_an_element_in_list_scope(GumboParser* parser, GumboTag tag) {
  return has_an_element_in_specific_scope(parser, 1, &tag, false,
      (gumbo_tagset){TAG(APPLET), TAG(CAPTION), TAG(HTML), TAG(TABLE), TAG(TD),
          TAG(TH), TAG(MARQUEE), TAG(OBJECT), TAG(TEMPLATE), TAG_MATHML(MI),
          TAG_MATHML(MO), TAG_MATHML(MN), TAG_MATHML(MS), TAG_MATHML(MTEXT),
          TAG_MATHML(ANNOTATION_XML), TAG_SVG(FOREIGNOBJECT), TAG_SVG(DESC),
          TAG_SVG(TITLE), TAG(OL), TAG(UL)});
}

// http://www.whatwg.org/specs/web-apps/current-work/multipage/parsing.html#has-an-element-in-button-scope
static bool has_an_element_in_button_scope(GumboParser* parser, GumboTag tag) {
  return has_an_element_in_specific_scope(parser, 1, &tag, false,
      (gumbo_tagset){TAG(APPLET), TAG(CAPTION), TAG(HTML), TAG(TABLE), TAG(TD),
          TAG(TH), TAG(MARQUEE), TAG(OBJECT), TAG(TEMPLATE), TAG_MATHML(MI),
          TAG_MATHML(MO), TAG_MATHML(MN), TAG_MATHML(MS), TAG_MATHML(MTEXT),
          TAG_MATHML(ANNOTATION_XML), TAG_SVG(FOREIGNOBJECT), TAG_SVG(DESC),
          TAG_SVG(TITLE), TAG(BUTTON)});
}

// http://www.whatwg.org/specs/web-apps/current-work/multipage/parsing.html#has-an-element-in-table-scope
static bool has_an_element_in_table_scope(GumboParser* parser, GumboTag tag) {
  return has_an_element_in_specific_scope(parser, 1, &tag, false,
      (gumbo_tagset){TAG(HTML), TAG(TABLE), TAG(TEMPLATE)});
}

// http://www.whatwg.org/specs/web-apps/current-work/multipage/parsing.html#has-an-element-in-select-scope
static bool has_an_element_in_select_scope(GumboParser* parser, GumboTag tag) {
  return has_an_element_in_specific_scope(
      parser, 1, &tag, true, (gumbo_tagset){TAG(OPTGROUP), TAG(OPTION)});
}

// http://www.whatwg.org/specs/web-apps/current-work/complete/tokenization.html#generate-implied-end-tags
// "exception" is the "element to exclude from the process" listed in the spec.
// Pass GUMBO_TAG_LAST to not exclude any of them.
static void generate_implied_end_tags(GumboParser* parser, GumboTag exception) {
  for (; node_tag_in_set(get_current_node(parser),
             (gumbo_tagset){TAG(DD), TAG(DT), TAG(LI), TAG(OPTION),
                 TAG(OPTGROUP), TAG(P), TAG(RP), TAG(RB), TAG(RT), TAG(RTC)}) &&
         !node_html_tag_is(get_current_node(parser), exception);
       pop_current_node(parser))
    ;
}

// This is the "generate all implied end tags thoroughly" clause of the spec.
// https://html.spec.whatwg.org/multipage/syntax.html#closing-elements-that-have-implied-end-tags
static void generate_all_implied_end_tags_thoroughly(GumboParser* parser) {
  for (; node_tag_in_set(get_current_node(parser),
           (gumbo_tagset){TAG(CAPTION), TAG(COLGROUP), TAG(DD), TAG(DT),
               TAG(LI), TAG(OPTION), TAG(OPTGROUP), TAG(P), TAG(RP), TAG(RT),
               TAG(RTC), TAG(TBODY), TAG(TD), TAG(TFOOT), TAG(TH), TAG(HEAD),
               TAG(TR)});
       pop_current_node(parser))
    ;
}

// This factors out the clauses relating to "act as if an end tag token with tag
// name "table" had been seen.  Returns true if there's a table element in table
// scope which was successfully closed, false if not and the token should be
// ignored.  Does not add parse errors; callers should handle that.
static bool close_table(GumboParser* parser) {
  if (!has_an_element_in_table_scope(parser, GUMBO_TAG_TABLE)) {
    return false;
  }

  GumboNode* node = pop_current_node(parser);
  while (!node_html_tag_is(node, GUMBO_TAG_TABLE)) {
    node = pop_current_node(parser);
  }
  reset_insertion_mode_appropriately(parser);
  return true;
}

// This factors out the clauses relating to "act as if an end tag token with tag
// name `cell_tag` had been seen".
static bool close_table_cell(
    GumboParser* parser, const GumboToken* token, GumboTag cell_tag) {
  bool result = true;
  generate_implied_end_tags(parser, GUMBO_TAG_LAST);
  const GumboNode* node = get_current_node(parser);
  if (!node_html_tag_is(node, cell_tag)) {
    parser_add_parse_error(parser, token);
    result = false;
  }
  do {
    node = pop_current_node(parser);
  } while (!node_html_tag_is(node, cell_tag));

  clear_active_formatting_elements(parser);
  set_insertion_mode(parser, GUMBO_INSERTION_MODE_IN_ROW);
  return result;
}

// http://www.whatwg.org/specs/web-apps/current-work/complete/tokenization.html#close-the-cell
// This holds the logic to determine whether we should close a <td> or a <th>.
static bool close_current_cell(GumboParser* parser, const GumboToken* token) {
  if (has_an_element_in_table_scope(parser, GUMBO_TAG_TD)) {
    assert(!has_an_element_in_table_scope(parser, GUMBO_TAG_TH));
    return close_table_cell(parser, token, GUMBO_TAG_TD);
  } else {
    assert(has_an_element_in_table_scope(parser, GUMBO_TAG_TH));
    return close_table_cell(parser, token, GUMBO_TAG_TH);
  }
}

// This factors out the "act as if an end tag of tag name 'select' had been
// seen" clause of the spec, since it's referenced in several places.  It pops
// all nodes from the stack until the current <select> has been closed, then
// resets the insertion mode appropriately.
static void close_current_select(GumboParser* parser) {
  GumboNode* node = pop_current_node(parser);
  while (!node_html_tag_is(node, GUMBO_TAG_SELECT)) {
    node = pop_current_node(parser);
  }
  reset_insertion_mode_appropriately(parser);
}

// The list of nodes in the "special" category:
// http://www.whatwg.org/specs/web-apps/current-work/complete/parsing.html#special
static bool is_special_node(const GumboNode* node) {
  assert(node->type == GUMBO_NODE_ELEMENT || node->type == GUMBO_NODE_TEMPLATE);
  return node_tag_in_set(node,
      (gumbo_tagset){TAG(ADDRESS), TAG(APPLET), TAG(AREA), TAG(ARTICLE),
          TAG(ASIDE), TAG(BASE), TAG(BASEFONT), TAG(BGSOUND), TAG(BLOCKQUOTE),
          TAG(BODY), TAG(BR), TAG(BUTTON), TAG(CAPTION), TAG(CENTER), TAG(COL),
          TAG(COLGROUP), TAG(MENUITEM), TAG(DD), TAG(DETAILS), TAG(DIR),
          TAG(DIV), TAG(DL), TAG(DT), TAG(EMBED), TAG(FIELDSET),
          TAG(FIGCAPTION), TAG(FIGURE), TAG(FOOTER), TAG(FORM), TAG(FRAME),
          TAG(FRAMESET), TAG(H1), TAG(H2), TAG(H3), TAG(H4), TAG(H5), TAG(H6),
          TAG(HEAD), TAG(HEADER), TAG(HGROUP), TAG(HR), TAG(HTML), TAG(IFRAME),
          TAG(IMG), TAG(INPUT), TAG(ISINDEX), TAG(LI), TAG(LINK), TAG(LISTING),
          TAG(MARQUEE), TAG(MENU), TAG(META), TAG(NAV), TAG(NOEMBED),
          TAG(NOFRAMES), TAG(NOSCRIPT), TAG(OBJECT), TAG(OL), TAG(P),
          TAG(PARAM), TAG(PLAINTEXT), TAG(PRE), TAG(SCRIPT), TAG(SECTION),
          TAG(SELECT), TAG(STYLE), TAG(SUMMARY), TAG(TABLE), TAG(TBODY),
          TAG(TD), TAG(TEMPLATE), TAG(TEXTAREA), TAG(TFOOT), TAG(TH),
          TAG(THEAD), TAG(TR), TAG(UL), TAG(WBR), TAG(XMP),

          TAG_MATHML(MI), TAG_MATHML(MO), TAG_MATHML(MN), TAG_MATHML(MS),
          TAG_MATHML(MTEXT), TAG_MATHML(ANNOTATION_XML),

          TAG_SVG(FOREIGNOBJECT), TAG_SVG(DESC),

          // This TagSet needs to include the "title" element in both the HTML and
          // SVG namespaces. Using both TAG(TITLE) and TAG_SVG(TITLE) won't work, due
          // to the simplistic way in which the TAG macros are implemented, so we do
          // it like this instead:
          [GUMBO_TAG_TITLE] = (1 << GUMBO_NAMESPACE_HTML) | (1 << GUMBO_NAMESPACE_SVG)
      }
  );
}

// Implicitly closes currently open elements until it reaches an element with
// the
// specified qualified name.  If the elements closed are in the set handled by
// generate_implied_end_tags, this is normal operation and this function returns
// true.  Otherwise, a parse error is recorded and this function returns false.
static bool implicitly_close_tags(GumboParser* parser, GumboToken* token,
    GumboNamespaceEnum target_ns, GumboTag target) {
  bool result = true;
  generate_implied_end_tags(parser, target);
  if (!node_qualified_tag_is(get_current_node(parser), target_ns, target)) {
    parser_add_parse_error(parser, token);
    while (
        !node_qualified_tag_is(get_current_node(parser), target_ns, target)) {
      pop_current_node(parser);
    }
    result = false;
  }
  assert(node_qualified_tag_is(get_current_node(parser), target_ns, target));
  pop_current_node(parser);
  return result;
}

// If the stack of open elements has a <p> tag in button scope, this acts as if
// a </p> tag was encountered, implicitly closing tags.  Returns false if a
// parse error occurs.  This is a convenience function because this particular
// clause appears several times in the spec.
static bool maybe_implicitly_close_p_tag(
    GumboParser* parser, GumboToken* token) {
  if (has_an_element_in_button_scope(parser, GUMBO_TAG_P)) {
    return implicitly_close_tags(
        parser, token, GUMBO_NAMESPACE_HTML, GUMBO_TAG_P);
  }
  return true;
}

// Convenience function to encapsulate the logic for closing <li> or <dd>/<dt>
// tags.  Pass true to is_li for handling <li> tags, false for <dd> and <dt>.
static void maybe_implicitly_close_list_tag(
    GumboParser* parser, GumboToken* token, bool is_li) {
  GumboParserState* state = parser->_parser_state;
  state->_frameset_ok = false;
  for (int i = state->_open_elements.length; --i >= 0;) {
    const GumboNode* node = state->_open_elements.data[i];
    bool is_list_tag =
        is_li ? node_html_tag_is(node, GUMBO_TAG_LI)
              : node_tag_in_set(node, (gumbo_tagset){TAG(DD), TAG(DT)});
    if (is_list_tag) {
      implicitly_close_tags(
          parser, token, node->v.element.tag_namespace, node->v.element.tag);
      return;
    }
    if (is_special_node(node) &&
        !node_tag_in_set(
            node, (gumbo_tagset){TAG(ADDRESS), TAG(DIV), TAG(P)})) {
      return;
    }
  }
}

static void merge_attributes(GumboToken* token, GumboNode* node) {
  assert(token->type == GUMBO_TOKEN_START_TAG);
  assert(node->type == GUMBO_NODE_ELEMENT);
  const GumboVector* token_attr = &token->v.start_tag.attributes;
  GumboVector* node_attr = &node->v.element.attributes;

  for (unsigned int i = 0; i < token_attr->length; ++i) {
    GumboAttribute* attr = token_attr->data[i];
    if (!gumbo_get_attribute(node_attr, attr->name)) {
      // Ownership of the attribute is transferred by this gumbo_vector_add,
      // so it has to be nulled out of the original token so it doesn't get
      // double-deleted.
      gumbo_vector_add(attr, node_attr);
      token_attr->data[i] = NULL;
    }
  }
  // When attributes are merged, it means the token has been ignored and merged
  // with another token, so we need to free its memory.  The attributes that are
  // transferred need to be nulled-out in the vector above so that they aren't
  // double-deleted.
  gumbo_token_destroy(token);

#ifndef NDEBUG
  // Mark this sentinel so the assertion in the main loop knows it's been
  // destroyed.
  token->v.start_tag.attributes = kGumboEmptyVector;
#endif
}

const char* gumbo_normalize_svg_tagname(
    const GumboStringPiece* tag) {
    const StringReplacement *replacement = gumbo_get_svg_tag_replacement(tag->data, tag->length);
    return replacement ? replacement->to : NULL;
}

// http://www.whatwg.org/specs/web-apps/current-work/multipage/tree-construction.html#adjust-foreign-attributes
// This destructively modifies any matching attributes on the token and sets the
// namespace appropriately.
static void adjust_foreign_attributes(GumboToken* token) {
  assert(token->type == GUMBO_TOKEN_START_TAG);
  const GumboVector* attributes = &token->v.start_tag.attributes;
  for (unsigned int i = 0; i < sizeof(kForeignAttributeReplacements) /
                                   sizeof(NamespacedAttributeReplacement);
       ++i) {
    const NamespacedAttributeReplacement* entry =
        &kForeignAttributeReplacements[i];
    GumboAttribute* attr = gumbo_get_attribute(attributes, entry->from);
    if (!attr) {
      continue;
    }
    /* TODO:vmg refactor to use attribute helpers */
    gumbo_free((void*) attr->name);
    attr->attr_namespace = entry->attr_namespace;
    attr->name = gumbo_strdup(entry->local_name);
  }
}

// http://www.whatwg.org/specs/web-apps/current-work/complete/tokenization.html#adjust-svg-attributes
// This destructively modifies any matching attributes on the token.
static void adjust_svg_attributes(GumboToken* token) {
  assert(token->type == GUMBO_TOKEN_START_TAG);
  const GumboVector* attributes = &token->v.start_tag.attributes;
  for (unsigned int i = 0, n = attributes->length; i < n; i++) {
    GumboAttribute* attr = (GumboAttribute*) attributes->data[i];
    const StringReplacement* replacement = gumbo_get_svg_attr_replacement(attr->name, attr->original_name.length);
    if (!replacement) {
      continue;
    }
    /* TODO:vmg refactor to use attribute helpers */
    gumbo_free((void*) attr->name);
    attr->name = gumbo_strdup(replacement->to);
  }
}

// http://www.whatwg.org/specs/web-apps/current-work/complete/tokenization.html#adjust-mathml-attributes
// Note that this may destructively modify the token with the new attribute
// value.
static void adjust_mathml_attributes(GumboToken* token) {
  assert(token->type == GUMBO_TOKEN_START_TAG);
  GumboAttribute* attr =
      gumbo_get_attribute(&token->v.start_tag.attributes, "definitionurl");
  if (!attr) {
    return;
  }
  gumbo_free((void*) attr->name);
  attr->name = gumbo_strdup("definitionURL");
}

static bool doctype_matches(const GumboTokenDocType* doctype,
    const GumboStringPiece* public_id, const GumboStringPiece* system_id,
    bool allow_missing_system_id) {
  return !strcmp(doctype->public_identifier, public_id->data) &&
         (allow_missing_system_id || doctype->has_system_identifier) &&
         !strcmp(doctype->system_identifier, system_id->data);
}

static bool maybe_add_doctype_error(
    GumboParser* parser, const GumboToken* token) {
  const GumboTokenDocType* doctype = &token->v.doc_type;
  bool html_doctype = !strcmp(doctype->name, kDoctypeHtml.data);
  if ((!html_doctype || doctype->has_public_identifier ||
          (doctype->has_system_identifier &&
              !strcmp(
                  doctype->system_identifier, kSystemIdLegacyCompat.data))) &&
      !(html_doctype && (doctype_matches(doctype, &kPublicIdHtml4_0,
                             &kSystemIdRecHtml4_0, true) ||
                            doctype_matches(doctype, &kPublicIdHtml4_01,
                                &kSystemIdHtml4, true) ||
                            doctype_matches(doctype, &kPublicIdXhtml1_0,
                                &kSystemIdXhtmlStrict1_1, false) ||
                            doctype_matches(doctype, &kPublicIdXhtml1_1,
                                &kSystemIdXhtml1_1, false)))) {
    parser_add_parse_error(parser, token);
    return false;
  }
  return true;
}

static void remove_from_parent(GumboNode* node) {
  if (!node->parent) {
    // The node may not have a parent if, for example, it is a newly-cloned copy
    // of an active formatting element.  DOM manipulations continue with the
    // orphaned fragment of the DOM tree until it's appended/foster-parented to
    // the common ancestor at the end of the adoption agency algorithm.
    return;
  }
  assert(node->parent->type == GUMBO_NODE_ELEMENT);
  GumboVector* children = &node->parent->v.element.children;
  int index = gumbo_vector_index_of(children, node);
  assert(index != -1);

  gumbo_vector_remove_at(index, children);
  node->parent = NULL;
  node->index_within_parent = -1;
  for (unsigned int i = index; i < children->length; ++i) {
    GumboNode* child = children->data[i];
    child->index_within_parent = i;
  }
}

// http://www.whatwg.org/specs/web-apps/current-work/multipage/the-end.html#an-introduction-to-error-handling-and-strange-cases-in-the-parser
// Also described in the "in body" handling for end formatting tags.
static bool adoption_agency_algorithm(
    GumboParser* parser, GumboToken* token, GumboTag subject) {
  GumboParserState* state = parser->_parser_state;
  gumbo_debug("Entering adoption agency algorithm.\n");
  // Step 1.
  GumboNode* current_node = get_current_node(parser);
  if (current_node->v.element.tag_namespace == GUMBO_NAMESPACE_HTML &&
      current_node->v.element.tag == subject &&
      gumbo_vector_index_of(
          &state->_active_formatting_elements, current_node) == -1) {
    pop_current_node(parser);
    return false;
  }
  // Steps 2-4 & 20:
  for (int i = 0; i < 8; ++i) {
    // Step 5.
    GumboNode* formatting_node = NULL;
    int formatting_node_in_open_elements = -1;
    for (int j = state->_active_formatting_elements.length; --j >= 0;) {
      GumboNode* current_node = state->_active_formatting_elements.data[j];
      if (current_node == &kActiveFormattingScopeMarker) {
        gumbo_debug("Broke on scope marker; aborting.\n");
        // Last scope marker; abort the algorithm.
        return false;
      }
      if (node_html_tag_is(current_node, subject)) {
        // Found it.
        formatting_node = current_node;
        formatting_node_in_open_elements =
            gumbo_vector_index_of(&state->_open_elements, formatting_node);
        gumbo_debug("Formatting element of tag %s at %d.\n",
            gumbo_normalized_tagname(subject),
            formatting_node_in_open_elements);
        break;
      }
    }
    if (!formatting_node) {
      // No matching tag; not a parse error outright, but fall through to the
      // "any other end tag" clause (which may potentially add a parse error,
      // but not always).
      gumbo_debug("No active formatting elements; aborting.\n");
      return false;
    }

    // Step 6
    if (formatting_node_in_open_elements == -1) {
      gumbo_debug("Formatting node not on stack of open elements.\n");
      parser_add_parse_error(parser, token);
      gumbo_vector_remove(formatting_node, &state->_active_formatting_elements);
      return false;
    }

    // Step 7
    if (!has_an_element_in_scope(parser, formatting_node->v.element.tag)) {
      parser_add_parse_error(parser, token);
      gumbo_debug("Element not in scope.\n");
      return false;
    }

    // Step 8
    if (formatting_node != get_current_node(parser)) {
      parser_add_parse_error(parser, token);  // But continue onwards.
    }
    assert(formatting_node);
    assert(!node_html_tag_is(formatting_node, GUMBO_TAG_HTML));
    assert(!node_html_tag_is(formatting_node, GUMBO_TAG_BODY));

    // Step 9 & 10
    GumboNode* furthest_block = NULL;
    for (unsigned int j = formatting_node_in_open_elements;
         j < state->_open_elements.length; ++j) {
      assert(j > 0);
      GumboNode* current = state->_open_elements.data[j];
      if (is_special_node(current)) {
        // Step 9.
        furthest_block = current;
        break;
      }
    }
    if (!furthest_block) {
      // Step 10.
      while (get_current_node(parser) != formatting_node) {
        pop_current_node(parser);
      }
      // And the formatting element itself.
      pop_current_node(parser);
      gumbo_vector_remove(formatting_node, &state->_active_formatting_elements);
      return false;
    }
    assert(!node_html_tag_is(furthest_block, GUMBO_TAG_HTML));
    assert(furthest_block);

    // Step 11.
    // Elements may be moved and reparented by this algorithm, so
    // common_ancestor is not necessarily the same as formatting_node->parent.
    GumboNode* common_ancestor =
        state->_open_elements.data[gumbo_vector_index_of(&state->_open_elements,
                                       formatting_node) -
                                   1];
    gumbo_debug("Common ancestor tag = %s, furthest block tag = %s.\n",
        gumbo_normalized_tagname(common_ancestor->v.element.tag),
        gumbo_normalized_tagname(furthest_block->v.element.tag));

    // Step 12.
    int bookmark = gumbo_vector_index_of(
                       &state->_active_formatting_elements, formatting_node) +
                   1;
    gumbo_debug("Bookmark at %d.\n", bookmark);
    // Step 13.
    GumboNode* node = furthest_block;
    GumboNode* last_node = furthest_block;
    // Must be stored explicitly, in case node is removed from the stack of open
    // elements, to handle step 9.4.
    int saved_node_index = gumbo_vector_index_of(&state->_open_elements, node);
    assert(saved_node_index > 0);
    // Step 13.1.
    for (int j = 0;;) {
      // Step 13.2.
      ++j;
      // Step 13.3.
      int node_index = gumbo_vector_index_of(&state->_open_elements, node);
      gumbo_debug(
          "Current index: %d, last index: %d.\n", node_index, saved_node_index);
      if (node_index == -1) {
        node_index = saved_node_index;
      }
      saved_node_index = --node_index;
      assert(node_index > 0);
      assert((unsigned int) node_index < state->_open_elements.capacity);
      node = state->_open_elements.data[node_index];
      assert(node->parent);
      if (node == formatting_node) {
        // Step 13.4.
        break;
      }
      int formatting_index =
          gumbo_vector_index_of(&state->_active_formatting_elements, node);
      if (j > 3 && formatting_index != -1) {
        // Step 13.5.
        gumbo_debug("Removing formatting element at %d.\n", formatting_index);
        gumbo_vector_remove_at(
            formatting_index, &state->_active_formatting_elements);
        // Removing the element shifts all indices over by one, so we may need
        // to move the bookmark.
        if (formatting_index < bookmark) {
          --bookmark;
          gumbo_debug("Moving bookmark to %d.\n", bookmark);
        }
        continue;
      }
      if (formatting_index == -1) {
        // Step 13.6.
        gumbo_vector_remove_at(node_index, &state->_open_elements);
        continue;
      }
      // Step 13.7.
      // "common ancestor as the intended parent" doesn't actually mean insert
      // it into the common ancestor; that happens below.
      node = clone_node(node, GUMBO_INSERTION_ADOPTION_AGENCY_CLONED);
      assert(formatting_index >= 0);
      state->_active_formatting_elements.data[formatting_index] = node;
      assert(node_index >= 0);
      state->_open_elements.data[node_index] = node;
      // Step 13.8.
      if (last_node == furthest_block) {
        bookmark = formatting_index + 1;
        gumbo_debug("Bookmark moved to %d.\n", bookmark);
        assert(
            UINT_MAX + bookmark <= state->_active_formatting_elements.length);
      }
      // Step 13.9.
      last_node->parse_flags |= GUMBO_INSERTION_ADOPTION_AGENCY_MOVED;
      remove_from_parent(last_node);
      append_node(node, last_node);
      // Step 13.10.
      last_node = node;
    }  // Step 13.11.

    // Step 14.
    gumbo_debug("Removing %s node from parent ",
        gumbo_normalized_tagname(last_node->v.element.tag));
    remove_from_parent(last_node);
    last_node->parse_flags |= GUMBO_INSERTION_ADOPTION_AGENCY_MOVED;
    InsertionLocation location =
        get_appropriate_insertion_location(parser, common_ancestor);
    gumbo_debug("and inserting it into %s.\n",
        gumbo_normalized_tagname(location.target->v.element.tag));
    insert_node(last_node, location);

    // Step 15.
    GumboNode* new_formatting_node =
        clone_node(formatting_node, GUMBO_INSERTION_ADOPTION_AGENCY_CLONED);
    formatting_node->parse_flags |= GUMBO_INSERTION_IMPLICIT_END_TAG;

    // Step 16.  Instead of appending nodes one-by-one, we swap the children
    // vector of furthest_block with the empty children of new_formatting_node,
    // reducing memory traffic and allocations.  We still have to reset their
    // parent pointers, though.
    GumboVector temp = new_formatting_node->v.element.children;
    new_formatting_node->v.element.children =
        furthest_block->v.element.children;
    furthest_block->v.element.children = temp;

    temp = new_formatting_node->v.element.children;
    for (unsigned int i = 0; i < temp.length; ++i) {
      GumboNode* child = temp.data[i];
      child->parent = new_formatting_node;
    }

    // Step 17.
    append_node(furthest_block, new_formatting_node);

    // Step 18.
    // If the formatting node was before the bookmark, it may shift over all
    // indices after it, so we need to explicitly find the index and possibly
    // adjust the bookmark.
    int formatting_node_index = gumbo_vector_index_of(
        &state->_active_formatting_elements, formatting_node);
    assert(formatting_node_index != -1);
    if (formatting_node_index < bookmark) {
      gumbo_debug(
          "Formatting node at %d is before bookmark at %d; decrementing.\n",
          formatting_node_index, bookmark);
      --bookmark;
    }
    gumbo_vector_remove_at(
        formatting_node_index, &state->_active_formatting_elements);
    assert(bookmark >= 0);
    assert(
        (unsigned int) bookmark <= state->_active_formatting_elements.length);
    gumbo_vector_insert_at(
        new_formatting_node, bookmark, &state->_active_formatting_elements);

    // Step 19.
    gumbo_vector_remove(formatting_node, &state->_open_elements);
    int insert_at =
        gumbo_vector_index_of(&state->_open_elements, furthest_block) + 1;
    assert(insert_at >= 0);
    assert((unsigned int) insert_at <= state->_open_elements.length);
    gumbo_vector_insert_at(
        new_formatting_node, insert_at, &state->_open_elements);
  }  // Step 20.
  return true;
}

// This is here to clean up memory when the spec says "Ignore current token."
static void ignore_token(GumboParser* parser) {
  GumboToken* token = parser->_parser_state->_current_token;
  // Ownership of the token's internal buffers are normally transferred to the
  // element, but if no element is emitted (as happens in non-verbatim-mode
  // when a token is ignored), we need to free it here to prevent a memory
  // leak.
  gumbo_token_destroy(token);
#ifndef NDEBUG
  if (token->type == GUMBO_TOKEN_START_TAG) {
    // Mark this sentinel so the assertion in the main loop knows it's been
    // destroyed.
    token->v.start_tag.attributes = kGumboEmptyVector;
  }
#endif
}

// http://www.whatwg.org/specs/web-apps/current-work/complete/the-end.html
static void finish_parsing(GumboParser* parser) {
  maybe_flush_text_node_buffer(parser);
  GumboParserState* state = parser->_parser_state;
  for (GumboNode* node = pop_current_node(parser); node;
       node = pop_current_node(parser)) {
    if ((node_html_tag_is(node, GUMBO_TAG_BODY) && state->_closed_body_tag) ||
        (node_html_tag_is(node, GUMBO_TAG_HTML) && state->_closed_html_tag)) {
      continue;
    }
    node->parse_flags |= GUMBO_INSERTION_IMPLICIT_END_TAG;
  }
  while (pop_current_node(parser))
    ;  // Pop them all.
}

static bool handle_initial(GumboParser* parser, GumboToken* token) {
  GumboDocument* document = &get_document_node(parser)->v.document;
  switch (token->type) {
    case GUMBO_TOKEN_WHITESPACE:
      ignore_token(parser);
      return true;
    case GUMBO_TOKEN_COMMENT:
      append_comment_node(parser, get_document_node(parser), token);
      return true;
    case GUMBO_TOKEN_DOCTYPE:
      document->has_doctype = true;
      document->name = token->v.doc_type.name;
      document->public_identifier = token->v.doc_type.public_identifier;
      document->system_identifier = token->v.doc_type.system_identifier;
      document->doc_type_quirks_mode = compute_quirks_mode(&token->v.doc_type);
      set_insertion_mode(parser, GUMBO_INSERTION_MODE_BEFORE_HTML);
      return maybe_add_doctype_error(parser, token);
    default:
      parser_add_parse_error(parser, token);
      document->doc_type_quirks_mode = GUMBO_DOCTYPE_QUIRKS;
      set_insertion_mode(parser, GUMBO_INSERTION_MODE_BEFORE_HTML);
      parser->_parser_state->_reprocess_current_token = true;
      return true;
  }
}

// http://www.whatwg.org/specs/web-apps/current-work/complete/tokenization.html#the-before-html-insertion-mode
static bool handle_before_html(GumboParser* parser, GumboToken* token) {
  switch (token->type) {
    case GUMBO_TOKEN_DOCTYPE:
      parser_add_parse_error(parser, token);
      ignore_token(parser);
      return false;
    case GUMBO_TOKEN_COMMENT:
      append_comment_node(parser, get_document_node(parser), token);
      return true;
    case GUMBO_TOKEN_WHITESPACE:
      ignore_token(parser);
      return true;
    case GUMBO_TOKEN_START_TAG:
      if (token->v.start_tag.tag == GUMBO_TAG_HTML) {
        GumboNode* html_node = insert_element_from_token(parser, token);
        parser->_output->root = html_node;
        set_insertion_mode(parser, GUMBO_INSERTION_MODE_BEFORE_HEAD);
        return true;
      }
      break;
    case GUMBO_TOKEN_END_TAG:
      switch (token->v.end_tag) {
        case GUMBO_TAG_HEAD:
        case GUMBO_TAG_BODY:
        case GUMBO_TAG_HTML:
        case GUMBO_TAG_BR:
          break;
        default:
          parser_add_parse_error(parser, token);
          ignore_token(parser);
          return false;
      }
      break;
    default:
      break;
  }
  GumboNode* html_node = insert_element_of_tag_type(
      parser, GUMBO_TAG_HTML, GUMBO_INSERTION_IMPLIED);
  assert(html_node);
  parser->_output->root = html_node;
  set_insertion_mode(parser, GUMBO_INSERTION_MODE_BEFORE_HEAD);
  parser->_parser_state->_reprocess_current_token = true;
  return true;
}

// http://www.whatwg.org/specs/web-apps/current-work/complete/tokenization.html#the-before-head-insertion-mode
static bool handle_before_head(GumboParser* parser, GumboToken* token) {
  switch (token->type) {
    case GUMBO_TOKEN_DOCTYPE:
      parser_add_parse_error(parser, token);
      ignore_token(parser);
      return false;
    case GUMBO_TOKEN_COMMENT:
      append_comment_node(parser, get_current_node(parser), token);
      return true;
    case GUMBO_TOKEN_WHITESPACE:
      ignore_token(parser);
      return true;
    case GUMBO_TOKEN_START_TAG:
      if (token->v.start_tag.tag == GUMBO_TAG_HEAD) {
        GumboNode* node = insert_element_from_token(parser, token);
        set_insertion_mode(parser, GUMBO_INSERTION_MODE_IN_HEAD);
        parser->_parser_state->_head_element = node;
        return true;
      }
      break;
    case GUMBO_TOKEN_END_TAG:
      switch (token->v.end_tag) {
        case GUMBO_TAG_HEAD:
        case GUMBO_TAG_BODY:
        case GUMBO_TAG_HTML:
        case GUMBO_TAG_BR:
          break;
        default:
          parser_add_parse_error(parser, token);
          ignore_token(parser);
          return false;
      }
      break;
    default:
      break;
  }
  GumboNode* node = insert_element_of_tag_type(
      parser, GUMBO_TAG_HEAD, GUMBO_INSERTION_IMPLIED);
  set_insertion_mode(parser, GUMBO_INSERTION_MODE_IN_HEAD);
  parser->_parser_state->_head_element = node;
  parser->_parser_state->_reprocess_current_token = true;
  return true;
}

// Forward declarations because of mutual dependencies.
static bool handle_token(GumboParser* parser, GumboToken* token);
static bool handle_in_body(GumboParser* parser, GumboToken* token);

// http://www.whatwg.org/specs/web-apps/current-work/complete/tokenization.html#parsing-main-inhead
static bool handle_in_head(GumboParser* parser, GumboToken* token) {
  switch (token->type) {
    case GUMBO_TOKEN_WHITESPACE:
      insert_text_token(parser, token);
      return true;
    case GUMBO_TOKEN_DOCTYPE:
      parser_add_parse_error(parser, token);
      ignore_token(parser);
      return false;
    case GUMBO_TOKEN_COMMENT:
      append_comment_node(parser, get_current_node(parser), token);
      return true;
    case GUMBO_TOKEN_START_TAG:
      if (parser->_options->use_xhtml_rules &&
          token->v.start_tag.is_self_closing &&
          tag_in(token, kStartTag,
              (gumbo_tagset){TAG(IFRAME), TAG(NOEMBED), TAG(NOFRAMES),
                  TAG(NOSCRIPT), TAG(SCRIPT), TAG(STYLE), TAG(TEXTAREA),
                  TAG(TITLE), TAG(XMP)})) {
        insert_element_from_token(parser, token);
        return true;
      }
      switch (token->v.start_tag.tag) {
        default:
          break;
        case GUMBO_TAG_HTML:
          return handle_in_body(parser, token);
        case GUMBO_TAG_BASE:
        case GUMBO_TAG_BASEFONT:
        case GUMBO_TAG_BGSOUND:
        case GUMBO_TAG_MENUITEM:
        case GUMBO_TAG_LINK:
        case GUMBO_TAG_META:
          insert_element_from_token(parser, token);
          pop_current_node(parser);
          acknowledge_self_closing_tag(parser);
          return true;
        case GUMBO_TAG_TITLE:
          run_generic_parsing_algorithm(parser, token, GUMBO_LEX_RCDATA);
          return true;
        case GUMBO_TAG_NOFRAMES:
        case GUMBO_TAG_STYLE:
          run_generic_parsing_algorithm(parser, token, GUMBO_LEX_RAWTEXT);
          return true;
        case GUMBO_TAG_NOSCRIPT:
          insert_element_from_token(parser, token);
          set_insertion_mode(parser, GUMBO_INSERTION_MODE_IN_HEAD_NOSCRIPT);
          return true;
        case GUMBO_TAG_SCRIPT:
          run_generic_parsing_algorithm(parser, token, GUMBO_LEX_SCRIPT);
          return true;
        case GUMBO_TAG_TEMPLATE:
          insert_element_from_token(parser, token);
          add_formatting_element(parser, &kActiveFormattingScopeMarker);
          parser->_parser_state->_frameset_ok = false;
          set_insertion_mode(parser, GUMBO_INSERTION_MODE_IN_TEMPLATE);
          push_template_insertion_mode(
              parser, GUMBO_INSERTION_MODE_IN_TEMPLATE);
          return true;
        case GUMBO_TAG_HEAD:
          parser_add_parse_error(parser, token);
          ignore_token(parser);
          return false;
      }
      break;
    case GUMBO_TOKEN_END_TAG:
      if (parser->_options->use_xhtml_rules && token->is_injected &&
          tag_in(token, kEndTag,
              (gumbo_tagset){TAG(IFRAME), TAG(NOEMBED), TAG(NOFRAMES),
                  TAG(NOSCRIPT), TAG(SCRIPT), TAG(STYLE), TAG(TEXTAREA),
                  TAG(TITLE), TAG(XMP)})) {
        pop_current_node(parser);
        return true;
      }
      switch (token->v.end_tag) {
        default:
          parser_add_parse_error(parser, token);
          ignore_token(parser);
          return false;
        case GUMBO_TAG_HEAD: {
          GumboNode* head = pop_current_node(parser);
          AVOID_UNUSED_VARIABLE_WARNING(head);
          assert(node_html_tag_is(head, GUMBO_TAG_HEAD));
          set_insertion_mode(parser, GUMBO_INSERTION_MODE_AFTER_HEAD);
          return true;
        }
        case GUMBO_TAG_BODY:
        case GUMBO_TAG_HTML:
        case GUMBO_TAG_BR:
          pop_current_node(parser);
          set_insertion_mode(parser, GUMBO_INSERTION_MODE_AFTER_HEAD);
          parser->_parser_state->_reprocess_current_token = true;
          return true;
        case GUMBO_TAG_TEMPLATE: {
          if (!has_open_element(parser, GUMBO_TAG_TEMPLATE)) {
            parser_add_parse_error(parser, token);
            ignore_token(parser);
            return false;
          }
          generate_all_implied_end_tags_thoroughly(parser);
          bool success = true;
          if (!node_html_tag_is(get_current_node(parser), GUMBO_TAG_TEMPLATE)) {
            parser_add_parse_error(parser, token);
            success = false;
          }
          while (
              !node_html_tag_is(pop_current_node(parser), GUMBO_TAG_TEMPLATE))
            ;
          clear_active_formatting_elements(parser);
          pop_template_insertion_mode(parser);
          reset_insertion_mode_appropriately(parser);
          return success;
        }
      }
      break;
    default:
      break;
  }
  pop_current_node(parser);
  set_insertion_mode(parser, GUMBO_INSERTION_MODE_AFTER_HEAD);
  parser->_parser_state->_reprocess_current_token = true;
  return true;
}

// http://www.whatwg.org/specs/web-apps/current-work/complete/tokenization.html#parsing-main-inheadnoscript
static bool handle_in_head_noscript(GumboParser* parser, GumboToken* token) {
  switch (token->type) {
    case GUMBO_TOKEN_DOCTYPE:
      parser_add_parse_error(parser, token);
      return false;
    case GUMBO_TOKEN_WHITESPACE:
    case GUMBO_TOKEN_COMMENT:
      return handle_in_head(parser, token);
    case GUMBO_TOKEN_START_TAG:
      switch (token->v.start_tag.tag) {
        case GUMBO_TAG_BASEFONT:
        case GUMBO_TAG_BGSOUND:
        case GUMBO_TAG_LINK:
        case GUMBO_TAG_META:
        case GUMBO_TAG_NOFRAMES:
        case GUMBO_TAG_STYLE:
          return handle_in_head(parser, token);
        case GUMBO_TAG_HTML:
          return handle_in_body(parser, token);
        case GUMBO_TAG_HEAD:
        case GUMBO_TAG_NOSCRIPT:
          parser_add_parse_error(parser, token);
          ignore_token(parser);
          return false;
        default:
          break;
      }
      break;
    case GUMBO_TOKEN_END_TAG:
      switch (token->v.end_tag) {
        case GUMBO_TAG_NOSCRIPT: {
          const GumboNode* node = pop_current_node(parser);
          assert(node_html_tag_is(node, GUMBO_TAG_NOSCRIPT));
          AVOID_UNUSED_VARIABLE_WARNING(node);
          set_insertion_mode(parser, GUMBO_INSERTION_MODE_IN_HEAD);
          return true;
        }
        case GUMBO_TAG_BR:
          break;
        default:
          parser_add_parse_error(parser, token);
          ignore_token(parser);
          return false;
      }
      break;
    default:
      break;
  }
  parser_add_parse_error(parser, token);
  const GumboNode* node = pop_current_node(parser);
  assert(node_html_tag_is(node, GUMBO_TAG_NOSCRIPT));
  AVOID_UNUSED_VARIABLE_WARNING(node);
  set_insertion_mode(parser, GUMBO_INSERTION_MODE_IN_HEAD);
  parser->_parser_state->_reprocess_current_token = true;
  return false;
}

// http://www.whatwg.org/specs/web-apps/current-work/complete/tokenization.html#the-after-head-insertion-mode
static bool handle_after_head(GumboParser* parser, GumboToken* token) {
  GumboParserState* state = parser->_parser_state;
<<<<<<< HEAD
  switch (token->type) {
    case GUMBO_TOKEN_WHITESPACE:
      insert_text_token(parser, token);
      return true;
    case GUMBO_TOKEN_DOCTYPE:
      parser_add_parse_error(parser, token);
      ignore_token(parser);
      return false;
    case GUMBO_TOKEN_COMMENT:
      append_comment_node(parser, get_current_node(parser), token);
      return true;
    case GUMBO_TOKEN_START_TAG:
      switch (token->v.start_tag.tag) {
        case GUMBO_TAG_HTML:
          return handle_in_body(parser, token);
        case GUMBO_TAG_BODY:
          insert_element_from_token(parser, token);
          state->_frameset_ok = false;
          set_insertion_mode(parser, GUMBO_INSERTION_MODE_IN_BODY);
          return true;
        case GUMBO_TAG_FRAMESET:
          insert_element_from_token(parser, token);
          set_insertion_mode(parser, GUMBO_INSERTION_MODE_IN_FRAMESET);
          return true;
        case GUMBO_TAG_BASE:
        case GUMBO_TAG_BASEFONT:
        case GUMBO_TAG_BGSOUND:
        case GUMBO_TAG_LINK:
        case GUMBO_TAG_META:
        case GUMBO_TAG_NOFRAMES:
        case GUMBO_TAG_SCRIPT:
        case GUMBO_TAG_STYLE:
        case GUMBO_TAG_TEMPLATE:
        case GUMBO_TAG_TITLE:
          parser_add_parse_error(parser, token);
          assert(state->_head_element != NULL);
          // This must be flushed before we push the head element on, as there
          // may be
          // pending character tokens that should be attached to the root.
          maybe_flush_text_node_buffer(parser);
          gumbo_vector_add(state->_head_element, &state->_open_elements);
          bool result = handle_in_head(parser, token);
          gumbo_vector_remove(state->_head_element, &state->_open_elements);
          return result;
        case GUMBO_TAG_HEAD:
          parser_add_parse_error(parser, token);
          ignore_token(parser);
          return false;
        default:
          break;
=======
  if (token->type == GUMBO_TOKEN_WHITESPACE) {
    insert_text_token(parser, token);
    return true;
  } else if (token->type == GUMBO_TOKEN_DOCTYPE) {
    parser_add_parse_error(parser, token);
    ignore_token(parser);
    return false;
  } else if (token->type == GUMBO_TOKEN_COMMENT) {
    append_comment_node(parser, get_current_node(parser), token);
    return true;
  } else if (tag_is(token, kStartTag, GUMBO_TAG_HTML)) {
    return handle_in_body(parser, token);
  } else if (tag_is(token, kStartTag, GUMBO_TAG_BODY)) {
    insert_element_from_token(parser, token);
    state->_frameset_ok = false;
    set_insertion_mode(parser, GUMBO_INSERTION_MODE_IN_BODY);
    return true;
  } else if (tag_is(token, kStartTag, GUMBO_TAG_FRAMESET)) {
    insert_element_from_token(parser, token);
    set_insertion_mode(parser, GUMBO_INSERTION_MODE_IN_FRAMESET);
    return true;
  } else if (tag_in(token, kStartTag,
                 (gumbo_tagset){TAG(BASE), TAG(BASEFONT), TAG(BGSOUND),
                     TAG(LINK), TAG(META), TAG(NOFRAMES), TAG(SCRIPT),
                     TAG(STYLE), TAG(TEMPLATE), TAG(TITLE)})) {
    parser_add_parse_error(parser, token);
    assert(state->_head_element != NULL);
    // This must be flushed before we push the head element on, as there may be
    // pending character tokens that should be attached to the root.
    maybe_flush_text_node_buffer(parser);
    gumbo_vector_add(parser, state->_head_element, &state->_open_elements);
    bool result = handle_in_head(parser, token);
    gumbo_vector_remove(parser, state->_head_element, &state->_open_elements);
    return result;
  } else if (tag_is(token, kEndTag, GUMBO_TAG_TEMPLATE)) {
    return handle_in_head(parser, token);
  } else if (tag_is(token, kStartTag, GUMBO_TAG_HEAD) ||
             (token->type == GUMBO_TOKEN_END_TAG &&
                 !tag_in(token, kEndTag,
                     (gumbo_tagset){TAG(BODY), TAG(HTML), TAG(BR)}))) {
    parser_add_parse_error(parser, token);
    ignore_token(parser);
    return false;
  } else {
    insert_element_of_tag_type(parser, GUMBO_TAG_BODY, GUMBO_INSERTION_IMPLIED);
    set_insertion_mode(parser, GUMBO_INSERTION_MODE_IN_BODY);
    state->_reprocess_current_token = true;
    return true;
  }
}

// See https://github.com/google/gumbo-parser/issues/387
// recursive destroy_node can cause stack overrun
// See: https://github.com/google/gumbo-parser/pull/392
size_t gumbo_tree_traverse(GumboNode* node, void* userdata, gumbo_tree_iter_callback cb) {
  GumboNode* current_node = node;
  size_t offset = 0, retcode = 0;

tailcall:

#define RECURSE                                                  \
   do {                                                          \
     offset = current_node->index_within_parent + 1;             \
     GumboNode* next_node = current_node->parent;                \
     if ((retcode = cb(userdata, current_node))) return retcode; \
     if (current_node == node) return 0;                         \
     current_node = next_node;                                   \
     goto tailcall;                                              \
   } while (0)

   switch (current_node->type) {
     case GUMBO_NODE_DOCUMENT:
     case GUMBO_NODE_TEMPLATE:
     case GUMBO_NODE_ELEMENT: {
       GumboVector* children = GUMBO_NODE_DOCUMENT == current_node->type
                                   ? &current_node->v.document.children
                                   : &current_node->v.element.children;
       if (offset >= children->length) {
         assert(offset == children->length);
         RECURSE;
       } else {
         current_node = children->data[offset];
         offset = 0;
         goto tailcall;
       }
     } break;
     case GUMBO_NODE_TEXT:
     case GUMBO_NODE_CDATA:
     case GUMBO_NODE_COMMENT:
     case GUMBO_NODE_WHITESPACE: {
       assert(0 == offset);
       RECURSE;
     } break;
     default:
       assert(!"Invalid GumboNodeType!");
       abort();
     }
#undef RECURSE
}

static size_t destroy_one_node(void* parser_, GumboNode* node) {
  GumboParser* parser = (GumboParser*) parser_;
  if (NULL == node)
    return 0;
  switch (node->type) {
    case GUMBO_NODE_DOCUMENT: {
      GumboDocument* doc = &node->v.document;
      gumbo_parser_deallocate(parser, (void*) doc->children.data);
      gumbo_parser_deallocate(parser, (void*) doc->name);
      gumbo_parser_deallocate(parser, (void*) doc->public_identifier);
      gumbo_parser_deallocate(parser, (void*) doc->system_identifier);
    } break;
    case GUMBO_NODE_TEMPLATE:
    case GUMBO_NODE_ELEMENT:
      for (unsigned int i = 0; i < node->v.element.attributes.length; ++i) {
        gumbo_destroy_attribute(parser, node->v.element.attributes.data[i]);
>>>>>>> 3f86c877
      }
      break;
    case GUMBO_TOKEN_END_TAG:
      switch (token->v.end_tag) {
        case GUMBO_TAG_TEMPLATE:
          return handle_in_head(parser, token);
        case GUMBO_TAG_BODY:
        case GUMBO_TAG_HTML:
        case GUMBO_TAG_BR:
          break;
        default:
          parser_add_parse_error(parser, token);
          ignore_token(parser);
          return false;
      }
      break;
    default:
      break;
  }
  insert_element_of_tag_type(parser, GUMBO_TAG_BODY, GUMBO_INSERTION_IMPLIED);
  set_insertion_mode(parser, GUMBO_INSERTION_MODE_IN_BODY);
  state->_reprocess_current_token = true;
  return true;
}

static void free_node(GumboNode* node_to_free) {
  GumboNode* node;
  GumboVector nodestack = kGumboEmptyVector;
  gumbo_vector_init(10, &nodestack);
  gumbo_vector_add((void*) node_to_free, &nodestack);
  while ((node = (GumboNode*) gumbo_vector_pop(&nodestack)) != NULL) {
    switch (node->type) {
      case GUMBO_NODE_DOCUMENT: {
        GumboDocument* doc = &node->v.document;
        for (unsigned int i = 0; i < doc->children.length; ++i) {
          gumbo_vector_add((void*) (doc->children.data[i]), &nodestack);
        }
        gumbo_free((void*) doc->children.data);
        gumbo_free((void*) doc->name);
        gumbo_free((void*) doc->public_identifier);
        gumbo_free((void*) doc->system_identifier);
      } break;
      case GUMBO_NODE_TEMPLATE:
      case GUMBO_NODE_ELEMENT:
        for (unsigned int i = 0; i < node->v.element.attributes.length; ++i) {
          gumbo_destroy_attribute(node->v.element.attributes.data[i]);
        }
        for (unsigned int i = 0; i < node->v.element.children.length; ++i) {
          gumbo_vector_add(
              (void*) (node->v.element.children.data[i]), &nodestack);
        }
        gumbo_free(node->v.element.attributes.data);
        gumbo_free(node->v.element.children.data);
        break;
      case GUMBO_NODE_TEXT:
      case GUMBO_NODE_CDATA:
      case GUMBO_NODE_COMMENT:
      case GUMBO_NODE_WHITESPACE:
        gumbo_free((void*) node->v.text.text);
        break;
    }
    gumbo_free(node);
  }
  gumbo_vector_destroy(&nodestack);
}

// http://www.whatwg.org/specs/web-apps/current-work/complete/tokenization.html#parsing-main-inbody
static bool handle_in_body(GumboParser* parser, GumboToken* token) {
  GumboParserState* state = parser->_parser_state;
  assert(state->_open_elements.length > 0);
  switch (token->type) {
    case GUMBO_TOKEN_NULL:
      parser_add_parse_error(parser, token);
      ignore_token(parser);
      return false;
    case GUMBO_TOKEN_WHITESPACE:
      reconstruct_active_formatting_elements(parser);
      insert_text_token(parser, token);
      return true;
    case GUMBO_TOKEN_CHARACTER:
    case GUMBO_TOKEN_CDATA:
      reconstruct_active_formatting_elements(parser);
      insert_text_token(parser, token);
      set_frameset_not_ok(parser);
      return true;
    case GUMBO_TOKEN_COMMENT:
      append_comment_node(parser, get_current_node(parser), token);
      return true;
    case GUMBO_TOKEN_DOCTYPE:
      parser_add_parse_error(parser, token);
      ignore_token(parser);
      return false;
    case GUMBO_TOKEN_EOF:
      for (unsigned int i = 0; i < state->_open_elements.length; ++i) {
        if (!node_tag_in_set(state->_open_elements.data[i],
                (gumbo_tagset){TAG(DD), TAG(DT), TAG(LI), TAG(P), TAG(TBODY),
                    TAG(TD), TAG(TFOOT), TAG(TH), TAG(THEAD), TAG(TR),
                    TAG(BODY), TAG(HTML)})) {
          parser_add_parse_error(parser, token);
        }
      }
      if (get_current_template_insertion_mode(parser) !=
          GUMBO_INSERTION_MODE_INITIAL) {
        return handle_in_template(parser, token);
      }
      return true;
    case GUMBO_TOKEN_START_TAG:
      switch (token->v.start_tag.tag) {
        case GUMBO_TAG_HTML:
          parser_add_parse_error(parser, token);
          if (has_open_element(parser, GUMBO_TAG_TEMPLATE)) {
            ignore_token(parser);
            return false;
          }
          assert(parser->_output->root != NULL);
          assert(parser->_output->root->type == GUMBO_NODE_ELEMENT);
          merge_attributes(token, parser->_output->root);
          return false;
        case GUMBO_TAG_BASE:
        case GUMBO_TAG_BASEFONT:
        case GUMBO_TAG_BGSOUND:
        case GUMBO_TAG_MENUITEM:
        case GUMBO_TAG_LINK:
        case GUMBO_TAG_META:
        case GUMBO_TAG_NOFRAMES:
        case GUMBO_TAG_SCRIPT:
        case GUMBO_TAG_STYLE:
        case GUMBO_TAG_TEMPLATE:
        case GUMBO_TAG_TITLE:
          return handle_in_head(parser, token);
        case GUMBO_TAG_BODY:
          parser_add_parse_error(parser, token);
          if (state->_open_elements.length < 2 ||
              !node_html_tag_is(
                  state->_open_elements.data[1], GUMBO_TAG_BODY) ||
              has_open_element(parser, GUMBO_TAG_TEMPLATE)) {
            ignore_token(parser);
            return false;
          }
          state->_frameset_ok = false;
          merge_attributes(token, state->_open_elements.data[1]);
          return false;
        case GUMBO_TAG_FRAMESET:
          parser_add_parse_error(parser, token);
          if (state->_open_elements.length < 2 ||
              !node_html_tag_is(
                  state->_open_elements.data[1], GUMBO_TAG_BODY) ||
              !state->_frameset_ok) {
            ignore_token(parser);
            return false;
          }
          // Save the body node for later removal.
          GumboNode* body_node = state->_open_elements.data[1];

          // Pop all nodes except root HTML element.
          GumboNode* node;
          do {
            node = pop_current_node(parser);
          } while (node != state->_open_elements.data[1]);

          // Removing & destroying the body node is going to kill any nodes that
          // have
          // been added to the list of active formatting elements, and so we
          // should
          // clear it to prevent a use-after-free if the list of active
          // formatting
          // elements is reconstructed afterwards.  This may happen if
          // whitespace
          // follows the </frameset>.
          clear_active_formatting_elements(parser);

          // Remove the body node.  We may want to factor this out into a
          // generic
          // helper, but right now this is the only code that needs to do this.
          GumboVector* children = &parser->_output->root->v.element.children;
          for (unsigned int i = 0; i < children->length; ++i) {
            if (children->data[i] == body_node) {
              gumbo_vector_remove_at(i, children);
              break;
            }
          }
          free_node(body_node);

          // Insert the <frameset>, and switch the insertion mode.
          insert_element_from_token(parser, token);
          set_insertion_mode(parser, GUMBO_INSERTION_MODE_IN_FRAMESET);
          return true;
        case GUMBO_TAG_ADDRESS:
        case GUMBO_TAG_ARTICLE:
        case GUMBO_TAG_ASIDE:
        case GUMBO_TAG_BLOCKQUOTE:
        case GUMBO_TAG_CENTER:
        case GUMBO_TAG_DETAILS:
        case GUMBO_TAG_DIALOG:
        case GUMBO_TAG_DIR:
        case GUMBO_TAG_DIV:
        case GUMBO_TAG_DL:
        case GUMBO_TAG_FIELDSET:
        case GUMBO_TAG_FIGCAPTION:
        case GUMBO_TAG_FIGURE:
        case GUMBO_TAG_FOOTER:
        case GUMBO_TAG_HEADER:
        case GUMBO_TAG_HGROUP:
        case GUMBO_TAG_MENU:
        case GUMBO_TAG_MAIN:
        case GUMBO_TAG_NAV:
        case GUMBO_TAG_OL:
        case GUMBO_TAG_P:
        case GUMBO_TAG_SECTION:
        case GUMBO_TAG_SUMMARY:
        case GUMBO_TAG_UL: {
          bool result = maybe_implicitly_close_p_tag(parser, token);
          insert_element_from_token(parser, token);
          return result;
        }
        case GUMBO_TAG_H1:
        case GUMBO_TAG_H2:
        case GUMBO_TAG_H3:
        case GUMBO_TAG_H4:
        case GUMBO_TAG_H5:
        case GUMBO_TAG_H6: {
          bool result = maybe_implicitly_close_p_tag(parser, token);
          if (node_tag_in_set(get_current_node(parser),
                  (gumbo_tagset){
                      TAG(H1), TAG(H2), TAG(H3), TAG(H4), TAG(H5), TAG(H6)})) {
            parser_add_parse_error(parser, token);
            pop_current_node(parser);
            result = false;
          }
          insert_element_from_token(parser, token);
          return result;
        }
        case GUMBO_TAG_PRE:
        case GUMBO_TAG_LISTING: {
          bool result = maybe_implicitly_close_p_tag(parser, token);
          insert_element_from_token(parser, token);
          state->_ignore_next_linefeed = true;
          state->_frameset_ok = false;
          return result;
        }
        case GUMBO_TAG_FORM: {
          if (state->_form_element != NULL &&
              !has_open_element(parser, GUMBO_TAG_TEMPLATE)) {
            gumbo_debug("Ignoring nested form.\n");
            parser_add_parse_error(parser, token);
            ignore_token(parser);
            return false;
          }
          bool result = maybe_implicitly_close_p_tag(parser, token);
          GumboNode* form_element = insert_element_from_token(parser, token);
          if (!has_open_element(parser, GUMBO_TAG_TEMPLATE)) {
            state->_form_element = form_element;
          }
          return result;
        }
        case GUMBO_TAG_LI: {
          maybe_implicitly_close_list_tag(parser, token, true);
          bool result = maybe_implicitly_close_p_tag(parser, token);
          insert_element_from_token(parser, token);
          return result;
        }
        case GUMBO_TAG_DD:
        case GUMBO_TAG_DT: {
          maybe_implicitly_close_list_tag(parser, token, false);
          bool result = maybe_implicitly_close_p_tag(parser, token);
          insert_element_from_token(parser, token);
          return result;
        }
        case GUMBO_TAG_PLAINTEXT: {
          bool result = maybe_implicitly_close_p_tag(parser, token);
          insert_element_from_token(parser, token);
          gumbo_tokenizer_set_state(parser, GUMBO_LEX_PLAINTEXT);
          return result;
        }
        case GUMBO_TAG_BUTTON:
          if (has_an_element_in_scope(parser, GUMBO_TAG_BUTTON)) {
            parser_add_parse_error(parser, token);
            implicitly_close_tags(
                parser, token, GUMBO_NAMESPACE_HTML, GUMBO_TAG_BUTTON);
            state->_reprocess_current_token = true;
            return false;
          }
          reconstruct_active_formatting_elements(parser);
          insert_element_from_token(parser, token);
          state->_frameset_ok = false;
          return true;
        case GUMBO_TAG_A: {
          bool success = true;
          int last_a;
          int has_matching_a = find_last_anchor_index(parser, &last_a);
          if (has_matching_a) {
            assert(has_matching_a == 1);
            parser_add_parse_error(parser, token);
            adoption_agency_algorithm(parser, token, GUMBO_TAG_A);
            // The adoption agency algorithm usually removes all instances of
            // <a>
            // from the list of active formatting elements, but in case it
            // doesn't,
            // we're supposed to do this.  (The conditions where it might not
            // are
            // listed in the spec.)
            if (find_last_anchor_index(parser, &last_a)) {
              void* last_element = gumbo_vector_remove_at(
                  last_a, &state->_active_formatting_elements);
              gumbo_vector_remove(last_element, &state->_open_elements);
            }
            success = false;
          }
          reconstruct_active_formatting_elements(parser);
          add_formatting_element(
              parser, insert_element_from_token(parser, token));
          return success;
        }
        case GUMBO_TAG_B:
        case GUMBO_TAG_BIG:
        case GUMBO_TAG_CODE:
        case GUMBO_TAG_EM:
        case GUMBO_TAG_FONT:
        case GUMBO_TAG_I:
        case GUMBO_TAG_S:
        case GUMBO_TAG_SMALL:
        case GUMBO_TAG_STRIKE:
        case GUMBO_TAG_STRONG:
        case GUMBO_TAG_TT:
        case GUMBO_TAG_U:
          reconstruct_active_formatting_elements(parser);
          add_formatting_element(
              parser, insert_element_from_token(parser, token));
          return true;
        case GUMBO_TAG_NOBR: {
          bool result = true;
          reconstruct_active_formatting_elements(parser);
          if (has_an_element_in_scope(parser, GUMBO_TAG_NOBR)) {
            result = false;
            parser_add_parse_error(parser, token);
            adoption_agency_algorithm(parser, token, GUMBO_TAG_NOBR);
            reconstruct_active_formatting_elements(parser);
          }
          insert_element_from_token(parser, token);
          add_formatting_element(parser, get_current_node(parser));
          return result;
        }
        case GUMBO_TAG_APPLET:
        case GUMBO_TAG_MARQUEE:
        case GUMBO_TAG_OBJECT:
          reconstruct_active_formatting_elements(parser);
          insert_element_from_token(parser, token);
          add_formatting_element(parser, &kActiveFormattingScopeMarker);
          set_frameset_not_ok(parser);
          return true;
        case GUMBO_TAG_TABLE:
          if (get_document_node(parser)->v.document.doc_type_quirks_mode !=
              GUMBO_DOCTYPE_QUIRKS) {
            maybe_implicitly_close_p_tag(parser, token);
          }
          insert_element_from_token(parser, token);
          set_frameset_not_ok(parser);
          set_insertion_mode(parser, GUMBO_INSERTION_MODE_IN_TABLE);
          return true;
        case GUMBO_TAG_AREA:
        case GUMBO_TAG_BR:
        case GUMBO_TAG_EMBED:
        case GUMBO_TAG_IMG:
        case GUMBO_TAG_IMAGE:
        case GUMBO_TAG_KEYGEN:
        case GUMBO_TAG_WBR: {
          bool success = true;
          if (tag_is(token, kStartTag, GUMBO_TAG_IMAGE)) {
            success = false;
            parser_add_parse_error(parser, token);
            token->v.start_tag.tag = GUMBO_TAG_IMG;
          }
          reconstruct_active_formatting_elements(parser);
          GumboNode* node = insert_element_from_token(parser, token);
          if (tag_is(token, kStartTag, GUMBO_TAG_IMAGE)) {
            success = false;
            parser_add_parse_error(parser, token);
            node->v.element.tag = GUMBO_TAG_IMG;
            node->parse_flags |= GUMBO_INSERTION_FROM_IMAGE;
          }
          pop_current_node(parser);
          acknowledge_self_closing_tag(parser);
          set_frameset_not_ok(parser);
          return success;
        }
        case GUMBO_TAG_INPUT:
          if (!attribute_matches(
                  &token->v.start_tag.attributes, "type", "hidden")) {
            // Must be before the element is inserted, as that takes ownership
            // of the
            // token's attribute vector.
            set_frameset_not_ok(parser);
          }
          reconstruct_active_formatting_elements(parser);
          insert_element_from_token(parser, token);
          pop_current_node(parser);
          acknowledge_self_closing_tag(parser);
          return true;
        case GUMBO_TAG_PARAM:
        case GUMBO_TAG_SOURCE:
        case GUMBO_TAG_TRACK:
          insert_element_from_token(parser, token);
          pop_current_node(parser);
          acknowledge_self_closing_tag(parser);
          return true;
        case GUMBO_TAG_HR: {
          bool result = maybe_implicitly_close_p_tag(parser, token);
          insert_element_from_token(parser, token);
          pop_current_node(parser);
          acknowledge_self_closing_tag(parser);
          set_frameset_not_ok(parser);
          return result;
        }
        case GUMBO_TAG_ISINDEX:
          parser_add_parse_error(parser, token);
          if (parser->_parser_state->_form_element != NULL &&
              !has_open_element(parser, GUMBO_TAG_TEMPLATE)) {
            ignore_token(parser);
            return false;
          }
          acknowledge_self_closing_tag(parser);
          maybe_implicitly_close_p_tag(parser, token);
          set_frameset_not_ok(parser);

          GumboVector* token_attrs = &token->v.start_tag.attributes;
          GumboAttribute* prompt_attr =
              gumbo_get_attribute(token_attrs, "prompt");
          GumboAttribute* action_attr =
              gumbo_get_attribute(token_attrs, "action");
          GumboAttribute* name_attr = gumbo_get_attribute(token_attrs, "name");

          GumboNode* form = insert_element_of_tag_type(
              parser, GUMBO_TAG_FORM, GUMBO_INSERTION_FROM_ISINDEX);
          if (!has_open_element(parser, GUMBO_TAG_TEMPLATE)) {
            parser->_parser_state->_form_element = form;
          }
          if (action_attr) {
            gumbo_vector_add(action_attr, &form->v.element.attributes);
          }
          insert_element_of_tag_type(
              parser, GUMBO_TAG_HR, GUMBO_INSERTION_FROM_ISINDEX);
          pop_current_node(parser);  // <hr>

          insert_element_of_tag_type(
              parser, GUMBO_TAG_LABEL, GUMBO_INSERTION_FROM_ISINDEX);
          TextNodeBufferState* text_state = &parser->_parser_state->_text_node;
          text_state->_start_original_text = token->original_text.data;
          text_state->_start_position = token->position;
          text_state->_type = GUMBO_NODE_TEXT;
          if (prompt_attr) {
            int prompt_attr_length = (int) strlen(prompt_attr->value);
            gumbo_string_buffer_destroy(&text_state->_buffer);
            text_state->_buffer.data = gumbo_strdup(prompt_attr->value);
            text_state->_buffer.length = prompt_attr_length;
            text_state->_buffer.capacity = prompt_attr_length + 1;
            gumbo_destroy_attribute(prompt_attr);
          } else {
            GumboStringPiece prompt_text = GUMBO_STRING(
                "This is a searchable index. Enter search keywords: ");
            gumbo_string_buffer_append_string(
                &prompt_text, &text_state->_buffer);
          }

          GumboNode* input = insert_element_of_tag_type(
              parser, GUMBO_TAG_INPUT, GUMBO_INSERTION_FROM_ISINDEX);
          for (unsigned int i = 0; i < token_attrs->length; ++i) {
            GumboAttribute* attr = token_attrs->data[i];
            if (attr != prompt_attr && attr != action_attr &&
                attr != name_attr) {
              gumbo_vector_add(attr, &input->v.element.attributes);
            }
            token_attrs->data[i] = NULL;
          }

          // All attributes have been successfully transferred and nulled out at
          // this
          // point, so the call to ignore_token will free the memory for it
          // without
          // touching the attributes.
          ignore_token(parser);

          // The name attribute, if present, should be destroyed since it's
          // ignored
          // when copying over.  The action attribute should be kept since it's
          // moved
          // to the form.
          if (name_attr) {
            gumbo_destroy_attribute(name_attr);
          }

          GumboAttribute* name = gumbo_malloc(sizeof(GumboAttribute));
          GumboStringPiece name_str = GUMBO_STRING("name");
          GumboStringPiece isindex_str = GUMBO_STRING("isindex");
          name->attr_namespace = GUMBO_ATTR_NAMESPACE_NONE;
          name->name = gumbo_strdup("name");
          name->value = gumbo_strdup("isindex");
          name->original_name = name_str;
          name->original_value = isindex_str;
          name->name_start = kGumboEmptySourcePosition;
          name->name_end = kGumboEmptySourcePosition;
          name->value_start = kGumboEmptySourcePosition;
          name->value_end = kGumboEmptySourcePosition;
          gumbo_vector_add(name, &input->v.element.attributes);

          pop_current_node(parser);  // <input>
          pop_current_node(parser);  // <label>
          insert_element_of_tag_type(
              parser, GUMBO_TAG_HR, GUMBO_INSERTION_FROM_ISINDEX);
          pop_current_node(parser);  // <hr>
          pop_current_node(parser);  // <form>
          if (!has_open_element(parser, GUMBO_TAG_TEMPLATE)) {
            parser->_parser_state->_form_element = NULL;
          }
          return false;

        case GUMBO_TAG_TEXTAREA:
          if (parser->_options->use_xhtml_rules &&
              token->v.start_tag.is_self_closing) {
            set_frameset_not_ok(parser);
            insert_element_from_token(parser, token);
            return true;
          }
          run_generic_parsing_algorithm(parser, token, GUMBO_LEX_RCDATA);
          parser->_parser_state->_ignore_next_linefeed = true;
          set_frameset_not_ok(parser);
          return true;
        case GUMBO_TAG_XMP:
          if (parser->_options->use_xhtml_rules &&
              token->v.start_tag.is_self_closing) {
            set_frameset_not_ok(parser);
            insert_element_from_token(parser, token);
            return true;
          }
          bool result = maybe_implicitly_close_p_tag(parser, token);
          reconstruct_active_formatting_elements(parser);
          set_frameset_not_ok(parser);
          run_generic_parsing_algorithm(parser, token, GUMBO_LEX_RAWTEXT);
          return result;
        case GUMBO_TAG_IFRAME:
          if (parser->_options->use_xhtml_rules &&
              token->v.start_tag.is_self_closing) {
            set_frameset_not_ok(parser);
            insert_element_from_token(parser, token);
            return true;
          }
          set_frameset_not_ok(parser);
          run_generic_parsing_algorithm(parser, token, GUMBO_LEX_RAWTEXT);
          return true;
        case GUMBO_TAG_NOEMBED:
          if (parser->_options->use_xhtml_rules &&
              token->v.start_tag.is_self_closing) {
            insert_element_from_token(parser, token);
            return true;
          }
          run_generic_parsing_algorithm(parser, token, GUMBO_LEX_RAWTEXT);
          return true;
        case GUMBO_TAG_SELECT:
          reconstruct_active_formatting_elements(parser);
          insert_element_from_token(parser, token);
          set_frameset_not_ok(parser);
          GumboInsertionMode state = parser->_parser_state->_insertion_mode;
          if (state == GUMBO_INSERTION_MODE_IN_TABLE ||
              state == GUMBO_INSERTION_MODE_IN_CAPTION ||
              state == GUMBO_INSERTION_MODE_IN_TABLE_BODY ||
              state == GUMBO_INSERTION_MODE_IN_ROW ||
              state == GUMBO_INSERTION_MODE_IN_CELL) {
            set_insertion_mode(parser, GUMBO_INSERTION_MODE_IN_SELECT_IN_TABLE);
          } else {
            set_insertion_mode(parser, GUMBO_INSERTION_MODE_IN_SELECT);
          }
          return true;
        case GUMBO_TAG_OPTION:
        case GUMBO_TAG_OPTGROUP:
          if (node_html_tag_is(get_current_node(parser), GUMBO_TAG_OPTION)) {
            pop_current_node(parser);
          }
          reconstruct_active_formatting_elements(parser);
          insert_element_from_token(parser, token);
          return true;
        case GUMBO_TAG_RB:
        case GUMBO_TAG_RP:
        case GUMBO_TAG_RT:
        case GUMBO_TAG_RTC: {
          bool success = true;
          GumboTag exception =
              tag_in(token, kStartTag, (gumbo_tagset){TAG(RT), TAG(RP)})
                  ? GUMBO_TAG_RTC
                  : GUMBO_TAG_LAST;
          if (has_an_element_in_scope(parser, GUMBO_TAG_RUBY)) {
            generate_implied_end_tags(parser, exception);
          }
          if (!node_html_tag_is(get_current_node(parser), GUMBO_TAG_RUBY) &&
              !(exception == GUMBO_TAG_LAST ||
                  node_html_tag_is(get_current_node(parser), GUMBO_TAG_RTC))) {
            parser_add_parse_error(parser, token);
            success = false;
          }
          insert_element_from_token(parser, token);
          return success;
        }
        case GUMBO_TAG_MATH:
          reconstruct_active_formatting_elements(parser);
          adjust_mathml_attributes(token);
          adjust_foreign_attributes(token);
          insert_foreign_element(parser, token, GUMBO_NAMESPACE_MATHML);
          if (token->v.start_tag.is_self_closing) {
            pop_current_node(parser);
            acknowledge_self_closing_tag(parser);
          }
          return true;
        case GUMBO_TAG_SVG:
          reconstruct_active_formatting_elements(parser);
          adjust_svg_attributes(token);
          adjust_foreign_attributes(token);
          insert_foreign_element(parser, token, GUMBO_NAMESPACE_SVG);
          if (token->v.start_tag.is_self_closing) {
            pop_current_node(parser);
            acknowledge_self_closing_tag(parser);
          }
          return true;
        case GUMBO_TAG_CAPTION:
        case GUMBO_TAG_COL:
        case GUMBO_TAG_COLGROUP:
        case GUMBO_TAG_FRAME:
        case GUMBO_TAG_HEAD:
        case GUMBO_TAG_TBODY:
        case GUMBO_TAG_TD:
        case GUMBO_TAG_TFOOT:
        case GUMBO_TAG_TH:
        case GUMBO_TAG_THEAD:
        case GUMBO_TAG_TR:
          parser_add_parse_error(parser, token);
          ignore_token(parser);
          return false;
        default:
          reconstruct_active_formatting_elements(parser);
          insert_element_from_token(parser, token);
          return true;
      }
      break;
    case GUMBO_TOKEN_END_TAG:
      switch (token->v.end_tag) {
        case GUMBO_TAG_TEMPLATE:
          return handle_in_head(parser, token);
        case GUMBO_TAG_BODY:
        case GUMBO_TAG_HTML: {
          if (!has_an_element_in_scope(parser, GUMBO_TAG_BODY)) {
            parser_add_parse_error(parser, token);
            ignore_token(parser);
            return false;
          }
          bool success = true;
          for (unsigned int i = 0; i < state->_open_elements.length; ++i) {
            if (!node_tag_in_set(state->_open_elements.data[i],
                    (gumbo_tagset){TAG(DD), TAG(DT), TAG(LI), TAG(OPTGROUP),
                        TAG(OPTION), TAG(P), TAG(RB), TAG(RP), TAG(RT),
                        TAG(RTC), TAG(TBODY), TAG(TD), TAG(TFOOT), TAG(TH),
                        TAG(THEAD), TAG(TR), TAG(BODY), TAG(HTML)})) {
              parser_add_parse_error(parser, token);
              success = false;
              break;
            }
          }
          set_insertion_mode(parser, GUMBO_INSERTION_MODE_AFTER_BODY);
          if (tag_is(token, kEndTag, GUMBO_TAG_HTML)) {
            parser->_parser_state->_reprocess_current_token = true;
          } else {
            GumboNode* body = state->_open_elements.data[1];
            assert(node_html_tag_is(body, GUMBO_TAG_BODY));
            record_end_of_element(state->_current_token, &body->v.element);
          }
          return success;
        }
        case GUMBO_TAG_ADDRESS:
        case GUMBO_TAG_ARTICLE:
        case GUMBO_TAG_ASIDE:
        case GUMBO_TAG_BLOCKQUOTE:
        case GUMBO_TAG_BUTTON:
        case GUMBO_TAG_CENTER:
        case GUMBO_TAG_DETAILS:
        case GUMBO_TAG_DIALOG:
        case GUMBO_TAG_DIR:
        case GUMBO_TAG_DIV:
        case GUMBO_TAG_DL:
        case GUMBO_TAG_FIELDSET:
        case GUMBO_TAG_FIGCAPTION:
        case GUMBO_TAG_FIGURE:
        case GUMBO_TAG_FOOTER:
        case GUMBO_TAG_HEADER:
        case GUMBO_TAG_HGROUP:
        case GUMBO_TAG_LISTING:
        case GUMBO_TAG_MAIN:
        case GUMBO_TAG_MENU:
        case GUMBO_TAG_NAV:
        case GUMBO_TAG_OL:
        case GUMBO_TAG_PRE:
        case GUMBO_TAG_SECTION:
        case GUMBO_TAG_SUMMARY:
        case GUMBO_TAG_UL: {
          GumboTag tag = token->v.end_tag;
          if (!has_an_element_in_scope(parser, tag)) {
            parser_add_parse_error(parser, token);
            ignore_token(parser);
            return false;
          }
          implicitly_close_tags(
              parser, token, GUMBO_NAMESPACE_HTML, token->v.end_tag);
          return true;
        }
        case GUMBO_TAG_FORM: {
          if (has_open_element(parser, GUMBO_TAG_TEMPLATE)) {
            if (!has_an_element_in_scope(parser, GUMBO_TAG_FORM)) {
              parser_add_parse_error(parser, token);
              ignore_token(parser);
              return false;
            }
            bool success = true;
            generate_implied_end_tags(parser, GUMBO_TAG_LAST);
            if (!node_html_tag_is(get_current_node(parser), GUMBO_TAG_FORM)) {
              parser_add_parse_error(parser, token);
              return false;
            }
            while (!node_html_tag_is(pop_current_node(parser), GUMBO_TAG_FORM))
              ;
            return success;
          } else {
            bool result = true;
            GumboNode* node = state->_form_element;
            assert(!node || node->type == GUMBO_NODE_ELEMENT);
            state->_form_element = NULL;
            if (!node || !has_node_in_scope(parser, node)) {
              gumbo_debug("Closing an unopened form.\n");
              parser_add_parse_error(parser, token);
              ignore_token(parser);
              return false;
            }
            // This differs from implicitly_close_tags because we remove *only*
            // the
            // <form> element; other nodes are left in scope.
            generate_implied_end_tags(parser, GUMBO_TAG_LAST);
            if (get_current_node(parser) != node) {
              parser_add_parse_error(parser, token);
              result = false;
            } else
              record_end_of_element(token, &node->v.element);

            GumboVector* open_elements = &state->_open_elements;
            int index = gumbo_vector_index_of(open_elements, node);
            assert(index >= 0);
            gumbo_vector_remove_at(index, open_elements);
            return result;
          }
        }
        case GUMBO_TAG_P:
          if (!has_an_element_in_button_scope(parser, GUMBO_TAG_P)) {
            parser_add_parse_error(parser, token);
            // reconstruct_active_formatting_elements(parser);
            insert_element_of_tag_type(
                parser, GUMBO_TAG_P, GUMBO_INSERTION_CONVERTED_FROM_END_TAG);
            state->_reprocess_current_token = true;
            return false;
          }
          return implicitly_close_tags(
              parser, token, GUMBO_NAMESPACE_HTML, GUMBO_TAG_P);
        case GUMBO_TAG_LI:
          if (!has_an_element_in_list_scope(parser, GUMBO_TAG_LI)) {
            parser_add_parse_error(parser, token);
            ignore_token(parser);
            return false;
          }
          return implicitly_close_tags(
              parser, token, GUMBO_NAMESPACE_HTML, GUMBO_TAG_LI);
        case GUMBO_TAG_DD:
        case GUMBO_TAG_DT: {
          GumboTag token_tag = token->v.end_tag;
          if (!has_an_element_in_scope(parser, token_tag)) {
            parser_add_parse_error(parser, token);
            ignore_token(parser);
            return false;
          }
          return implicitly_close_tags(
              parser, token, GUMBO_NAMESPACE_HTML, token_tag);
        }
        case GUMBO_TAG_H1:
        case GUMBO_TAG_H2:
        case GUMBO_TAG_H3:
        case GUMBO_TAG_H4:
        case GUMBO_TAG_H5:
        case GUMBO_TAG_H6: {
          if (!has_an_element_in_scope_with_tagname(parser, 6,
                  (GumboTag[]){GUMBO_TAG_H1, GUMBO_TAG_H2, GUMBO_TAG_H3,
                      GUMBO_TAG_H4, GUMBO_TAG_H5, GUMBO_TAG_H6})) {
            // No heading open; ignore the token entirely.
            parser_add_parse_error(parser, token);
            ignore_token(parser);
            return false;
          } else {
            generate_implied_end_tags(parser, GUMBO_TAG_LAST);
            const GumboNode* current_node = get_current_node(parser);
            bool success = node_html_tag_is(current_node, token->v.end_tag);
            if (!success) {
              // There are children of the heading currently open; close them
              // below and
              // record a parse error.
              // TODO(jdtang): Add a way to distinguish this error case from the
              // one
              // above.
              parser_add_parse_error(parser, token);
            }
            do {
              current_node = pop_current_node(parser);
            } while (!node_tag_in_set(
                current_node, (gumbo_tagset){TAG(H1), TAG(H2), TAG(H3), TAG(H4),
                                  TAG(H5), TAG(H6)}));
            return success;
          }
        }
        case GUMBO_TAG_A:
        case GUMBO_TAG_B:
        case GUMBO_TAG_BIG:
        case GUMBO_TAG_CODE:
        case GUMBO_TAG_EM:
        case GUMBO_TAG_FONT:
        case GUMBO_TAG_I:
        case GUMBO_TAG_NOBR:
        case GUMBO_TAG_S:
        case GUMBO_TAG_SMALL:
        case GUMBO_TAG_STRIKE:
        case GUMBO_TAG_STRONG:
        case GUMBO_TAG_TT:
        case GUMBO_TAG_U:
          return adoption_agency_algorithm(parser, token, token->v.end_tag);
        case GUMBO_TAG_APPLET:
        case GUMBO_TAG_MARQUEE:
        case GUMBO_TAG_OBJECT: {
          GumboTag token_tag = token->v.end_tag;
          if (!has_an_element_in_table_scope(parser, token_tag)) {
            parser_add_parse_error(parser, token);
            ignore_token(parser);
            return false;
          }
          implicitly_close_tags(parser, token, GUMBO_NAMESPACE_HTML, token_tag);
          clear_active_formatting_elements(parser);
          return true;
        }
        case GUMBO_TAG_BR:
          parser_add_parse_error(parser, token);
          reconstruct_active_formatting_elements(parser);
          insert_element_of_tag_type(
              parser, GUMBO_TAG_BR, GUMBO_INSERTION_CONVERTED_FROM_END_TAG);
          pop_current_node(parser);
          return false;
        default: {
          GumboTag end_tag = token->v.end_tag;
          assert(state->_open_elements.length > 0);
          assert(
              node_html_tag_is(state->_open_elements.data[0], GUMBO_TAG_HTML));
          if (parser->_options->use_xhtml_rules && token->is_injected &&
              tag_in(token, kEndTag, (gumbo_tagset){TAG(IFRAME), TAG(NOEMBED),
                                         TAG(TEXTAREA), TAG(XMP)})) {
            pop_current_node(parser);
            return true;
          }

          // Walk up the stack of open elements until we find one that either:
          // a) Matches the tag name we saw
          // b) Is in the "special" category.
          // If we see a), implicitly close everything up to and including it.
          // If we
          // see b), then record a parse error, don't close anything (except the
          // implied end tags) and ignore the end tag token.
          for (int i = state->_open_elements.length; --i >= 0;) {
            const GumboNode* node = state->_open_elements.data[i];
            if (node_html_tag_is(node, end_tag)) {
              generate_implied_end_tags(parser, end_tag);
              // TODO(jdtang): Do I need to add a parse error here?  The
              // condition in
              // the spec seems like it's the inverse of the loop condition
              // above, and
              // so would never fire.
              while (node != pop_current_node(parser))
                ;  // Pop everything.
              return true;
            } else if (is_special_node(node)) {
              parser_add_parse_error(parser, token);
              ignore_token(parser);
              return false;
            }
          }
          // <html> is in the special category, so we should never get here.
          assert(0);
          return false;
        }
          /* end GUMBO_TOKEN_END_TAG */
      }
      break;
    default:
      assert(0);
      return false;
  }
}

// http://www.whatwg.org/specs/web-apps/current-work/complete/tokenization.html#parsing-main-incdata
static bool handle_text(GumboParser* parser, GumboToken* token) {
  switch (token->type) {
    case GUMBO_TOKEN_CHARACTER:
    case GUMBO_TOKEN_WHITESPACE:
      insert_text_token(parser, token);
      return true;
    case GUMBO_TOKEN_EOF:
      // We provide only bare-bones script handling that doesn't involve any of
      // the parser-pause/already-started/script-nesting flags or re-entrant
      // invocations of the tokenizer.  Because the intended usage of this
      // library
      // is mostly for templating, refactoring, and static-analysis libraries,
      // we
      // provide the script body as a text-node child of the <script> element.
      // This behavior doesn't support document.write of partial HTML elements,
      // but should be adequate for almost all other scripting support.
      parser_add_parse_error(parser, token);
      parser->_parser_state->_reprocess_current_token = true;
      break;
    default:
      break;
  }
  pop_current_node(parser);
  set_insertion_mode(parser, parser->_parser_state->_original_insertion_mode);
  return true;
}

// http://www.whatwg.org/specs/web-apps/current-work/complete/tokenization.html#parsing-main-intable
static bool handle_in_table(GumboParser* parser, GumboToken* token) {
  GumboParserState* state = parser->_parser_state;
  switch (token->type) {
    case GUMBO_TOKEN_CHARACTER:
    case GUMBO_TOKEN_WHITESPACE:
      // The "pending table character tokens" list described in the spec is
      // nothing more than the TextNodeBufferState.  We accumulate text tokens
      // as normal, except that when we go to flush them in the
      // handle_in_table_text,
      // we set _foster_parent_insertions if there're non-whitespace characters
      // in the buffer.
      assert(state->_text_node._buffer.length == 0);
      state->_original_insertion_mode = state->_insertion_mode;
      state->_reprocess_current_token = true;
      set_insertion_mode(parser, GUMBO_INSERTION_MODE_IN_TABLE_TEXT);
      return true;
    case GUMBO_TOKEN_DOCTYPE:
      parser_add_parse_error(parser, token);
      ignore_token(parser);
      return false;
    case GUMBO_TOKEN_COMMENT:
      append_comment_node(parser, get_current_node(parser), token);
      return true;
    case GUMBO_TOKEN_EOF:
      return handle_in_body(parser, token);
    case GUMBO_TOKEN_START_TAG:
      switch (token->v.start_tag.tag) {
        case GUMBO_TAG_CAPTION:
          clear_stack_to_table_context(parser);
          add_formatting_element(parser, &kActiveFormattingScopeMarker);
          insert_element_from_token(parser, token);
          set_insertion_mode(parser, GUMBO_INSERTION_MODE_IN_CAPTION);
          return true;
        case GUMBO_TAG_COLGROUP:
          clear_stack_to_table_context(parser);
          insert_element_from_token(parser, token);
          set_insertion_mode(parser, GUMBO_INSERTION_MODE_IN_COLUMN_GROUP);
          return true;
        case GUMBO_TAG_COL:
          clear_stack_to_table_context(parser);
          insert_element_of_tag_type(
              parser, GUMBO_TAG_COLGROUP, GUMBO_INSERTION_IMPLIED);
          parser->_parser_state->_reprocess_current_token = true;
          set_insertion_mode(parser, GUMBO_INSERTION_MODE_IN_COLUMN_GROUP);
          return true;
        case GUMBO_TAG_TBODY:
        case GUMBO_TAG_TFOOT:
        case GUMBO_TAG_THEAD:
        case GUMBO_TAG_TD:
        case GUMBO_TAG_TH:
        case GUMBO_TAG_TR:
          clear_stack_to_table_context(parser);
          set_insertion_mode(parser, GUMBO_INSERTION_MODE_IN_TABLE_BODY);
          if (tag_in(token, kStartTag,
                  (gumbo_tagset){TAG(TD), TAG(TH), TAG(TR)})) {
            insert_element_of_tag_type(
                parser, GUMBO_TAG_TBODY, GUMBO_INSERTION_IMPLIED);
            state->_reprocess_current_token = true;
          } else {
            insert_element_from_token(parser, token);
          }
          return true;
        case GUMBO_TAG_TABLE:
          parser_add_parse_error(parser, token);
          if (close_table(parser)) {
            parser->_parser_state->_reprocess_current_token = true;
          } else {
            ignore_token(parser);
          }
          return false;
        case GUMBO_TAG_STYLE:
        case GUMBO_TAG_SCRIPT:
        case GUMBO_TAG_TEMPLATE:
          return handle_in_head(parser, token);
        case GUMBO_TAG_FORM:
          parser_add_parse_error(parser, token);
          if (state->_form_element ||
              has_open_element(parser, GUMBO_TAG_TEMPLATE)) {
            ignore_token(parser);
            return false;
          }
          state->_form_element = insert_element_from_token(parser, token);
          pop_current_node(parser);
          return false;

        case GUMBO_TAG_INPUT:
          if (attribute_matches(
                  &token->v.start_tag.attributes, "type", "hidden")) {
            parser_add_parse_error(parser, token);
            insert_element_from_token(parser, token);
            pop_current_node(parser);
            return false;
          }
          break;
        default:
          break;
      }
      break;
    case GUMBO_TOKEN_END_TAG:
      switch (token->v.end_tag) {
        case GUMBO_TAG_TABLE:
          if (!close_table(parser)) {
            parser_add_parse_error(parser, token);
            return false;
          }
          return true;
        case GUMBO_TAG_BODY:
        case GUMBO_TAG_CAPTION:
        case GUMBO_TAG_COL:
        case GUMBO_TAG_COLGROUP:
        case GUMBO_TAG_HTML:
        case GUMBO_TAG_TBODY:
        case GUMBO_TAG_TD:
        case GUMBO_TAG_TFOOT:
        case GUMBO_TAG_TH:
        case GUMBO_TAG_THEAD:
        case GUMBO_TAG_TR:
          parser_add_parse_error(parser, token);
          ignore_token(parser);
          return false;
        case GUMBO_TAG_TEMPLATE:
          return handle_in_head(parser, token);
        default:
          break;
      }
      break;
    default:
      break;
  }
  parser_add_parse_error(parser, token);
  state->_foster_parent_insertions = true;
  bool result = handle_in_body(parser, token);
  state->_foster_parent_insertions = false;
  return result;
}

// http://www.whatwg.org/specs/web-apps/current-work/complete/tokenization.html#parsing-main-intabletext
static bool handle_in_table_text(GumboParser* parser, GumboToken* token) {
  switch (token->type) {
    case GUMBO_TOKEN_NULL:
      parser_add_parse_error(parser, token);
      ignore_token(parser);
      return false;
    case GUMBO_TOKEN_CHARACTER:
    case GUMBO_TOKEN_WHITESPACE:
      insert_text_token(parser, token);
      return true;
    default:
      break;
  }
  GumboParserState* state = parser->_parser_state;
  GumboStringBuffer* buffer = &state->_text_node._buffer;
  // Can't use strspn for this because GumboStringBuffers are not
  // null-terminated.
  // Note that TextNodeBuffer may contain UTF-8 characters, but the presence
  // of any one byte that is not whitespace means we flip the flag, so this
  // loop is still valid.
  for (unsigned int i = 0; i < buffer->length; ++i) {
    if (!gumbo_isspace((unsigned char) buffer->data[i]) ||
        buffer->data[i] == '\v') {
      state->_foster_parent_insertions = true;
      reconstruct_active_formatting_elements(parser);
      break;
    }
  }
  maybe_flush_text_node_buffer(parser);
  state->_foster_parent_insertions = false;
  state->_reprocess_current_token = true;
  state->_insertion_mode = state->_original_insertion_mode;
  return true;
}

// http://www.whatwg.org/specs/web-apps/current-work/complete/tokenization.html#parsing-main-incaption

static inline bool process_end_table_in_caption(
    GumboParser* parser, GumboToken* token) {
  if (!has_an_element_in_table_scope(parser, GUMBO_TAG_CAPTION)) {
    parser_add_parse_error(parser, token);
    ignore_token(parser);
    return false;
  }
  while (!node_html_tag_is(pop_current_node(parser), GUMBO_TAG_CAPTION))
    ;
  clear_active_formatting_elements(parser);
  set_insertion_mode(parser, GUMBO_INSERTION_MODE_IN_TABLE);
  parser->_parser_state->_reprocess_current_token = true;
  return true;
}

static bool handle_in_caption(GumboParser* parser, GumboToken* token) {
  switch (token->type) {
    case GUMBO_TOKEN_START_TAG:
      switch (token->v.start_tag.tag) {
        case GUMBO_TAG_CAPTION:
        case GUMBO_TAG_COL:
        case GUMBO_TAG_COLGROUP:
        case GUMBO_TAG_TBODY:
        case GUMBO_TAG_TD:
        case GUMBO_TAG_TFOOT:
        case GUMBO_TAG_TH:
        case GUMBO_TAG_THEAD:
        case GUMBO_TAG_TR:
          return process_end_table_in_caption(parser, token);
        default:
          break;
      }
      break;
    case GUMBO_TOKEN_END_TAG:
      switch (token->v.end_tag) {
        case GUMBO_TAG_CAPTION:
          if (!has_an_element_in_table_scope(parser, GUMBO_TAG_CAPTION)) {
            parser_add_parse_error(parser, token);
            ignore_token(parser);
            return false;
          } else {
            generate_implied_end_tags(parser, GUMBO_TAG_LAST);
            bool result = true;
            if (!node_html_tag_is(
                    get_current_node(parser), GUMBO_TAG_CAPTION)) {
              parser_add_parse_error(parser, token);
            }
            while (
                !node_html_tag_is(pop_current_node(parser), GUMBO_TAG_CAPTION))
              ;
            clear_active_formatting_elements(parser);
            set_insertion_mode(parser, GUMBO_INSERTION_MODE_IN_TABLE);
            return result;
          }
        case GUMBO_TAG_TABLE:
          return process_end_table_in_caption(parser, token);
        case GUMBO_TAG_BODY:
        case GUMBO_TAG_COL:
        case GUMBO_TAG_COLGROUP:
        case GUMBO_TAG_HTML:
        case GUMBO_TAG_TBODY:
        case GUMBO_TAG_TD:
        case GUMBO_TAG_TFOOT:
        case GUMBO_TAG_TH:
        case GUMBO_TAG_THEAD:
        case GUMBO_TAG_TR:
          parser_add_parse_error(parser, token);
          ignore_token(parser);
          return false;
        default:
          break;
      }
      break;
    default:
      break;
  }
  return handle_in_body(parser, token);
}

// http://www.whatwg.org/specs/web-apps/current-work/complete/tokenization.html#parsing-main-incolgroup
static bool handle_in_column_group(GumboParser* parser, GumboToken* token) {
  switch (token->type) {
    case GUMBO_TOKEN_WHITESPACE:
      insert_text_token(parser, token);
      return true;
    case GUMBO_TOKEN_DOCTYPE:
      parser_add_parse_error(parser, token);
      ignore_token(parser);
      return false;
    case GUMBO_TOKEN_COMMENT:
      append_comment_node(parser, get_current_node(parser), token);
      return true;
    case GUMBO_TOKEN_EOF:
      return handle_in_body(parser, token);
    case GUMBO_TOKEN_START_TAG:
      switch (token->v.start_tag.tag) {
        case GUMBO_TAG_HTML:
          return handle_in_body(parser, token);
        case GUMBO_TAG_COL:
          insert_element_from_token(parser, token);
          pop_current_node(parser);
          acknowledge_self_closing_tag(parser);
          return true;
        case GUMBO_TAG_TEMPLATE:
          return handle_in_head(parser, token);
        default:
          break;
      }
      break;
    case GUMBO_TOKEN_END_TAG:
      switch (token->v.end_tag) {
        case GUMBO_TAG_COLGROUP:
          if (!node_html_tag_is(get_current_node(parser), GUMBO_TAG_COLGROUP)) {
            parser_add_parse_error(parser, token);
            ignore_token(parser);
            return false;
          }
          pop_current_node(parser);
          set_insertion_mode(parser, GUMBO_INSERTION_MODE_IN_TABLE);
          return false;
        case GUMBO_TAG_COL:
          parser_add_parse_error(parser, token);
          ignore_token(parser);
          return false;
        case GUMBO_TAG_TEMPLATE:
          return handle_in_head(parser, token);
        default:
          break;
      }
      break;
    default:
      break;
  }
  if (!node_html_tag_is(get_current_node(parser), GUMBO_TAG_COLGROUP)) {
    parser_add_parse_error(parser, token);
    ignore_token(parser);
    return false;
  }
  pop_current_node(parser);
  set_insertion_mode(parser, GUMBO_INSERTION_MODE_IN_TABLE);
  parser->_parser_state->_reprocess_current_token = true;
  return true;
}

// http://www.whatwg.org/specs/web-apps/current-work/complete/tokenization.html#parsing-main-intbody
static inline bool reprocess_in_table_body(
    GumboParser* parser, GumboToken* token) {
  if (!(has_an_element_in_table_scope(parser, GUMBO_TAG_TBODY) ||
          has_an_element_in_table_scope(parser, GUMBO_TAG_THEAD) ||
          has_an_element_in_table_scope(parser, GUMBO_TAG_TFOOT))) {
    parser_add_parse_error(parser, token);
    ignore_token(parser);
    return false;
  }
  clear_stack_to_table_body_context(parser);
  pop_current_node(parser);
  set_insertion_mode(parser, GUMBO_INSERTION_MODE_IN_TABLE);
  parser->_parser_state->_reprocess_current_token = true;
  return true;
}

static bool handle_in_table_body(GumboParser* parser, GumboToken* token) {
  switch (token->type) {
    case GUMBO_TOKEN_START_TAG:
      switch (token->v.start_tag.tag) {
        case GUMBO_TAG_TR:
          clear_stack_to_table_body_context(parser);
          insert_element_from_token(parser, token);
          set_insertion_mode(parser, GUMBO_INSERTION_MODE_IN_ROW);
          return true;
        case GUMBO_TAG_TD:
        case GUMBO_TAG_TH:
          parser_add_parse_error(parser, token);
          clear_stack_to_table_body_context(parser);
          insert_element_of_tag_type(
              parser, GUMBO_TAG_TR, GUMBO_INSERTION_IMPLIED);
          parser->_parser_state->_reprocess_current_token = true;
          set_insertion_mode(parser, GUMBO_INSERTION_MODE_IN_ROW);
          return false;
        case GUMBO_TAG_CAPTION:
        case GUMBO_TAG_COL:
        case GUMBO_TAG_COLGROUP:
        case GUMBO_TAG_TBODY:
        case GUMBO_TAG_TFOOT:
        case GUMBO_TAG_THEAD:
          return reprocess_in_table_body(parser, token);
        default:
          break;
      }
      break;
    case GUMBO_TOKEN_END_TAG:
      switch (token->v.end_tag) {
        case GUMBO_TAG_TBODY:
        case GUMBO_TAG_TFOOT:
        case GUMBO_TAG_THEAD:
          if (!has_an_element_in_table_scope(parser, token->v.end_tag)) {
            parser_add_parse_error(parser, token);
            ignore_token(parser);
            return false;
          }
          clear_stack_to_table_body_context(parser);
          pop_current_node(parser);
          set_insertion_mode(parser, GUMBO_INSERTION_MODE_IN_TABLE);
          return true;
        case GUMBO_TAG_BODY:
        case GUMBO_TAG_CAPTION:
        case GUMBO_TAG_COL:
        case GUMBO_TAG_TR:
        case GUMBO_TAG_COLGROUP:
        case GUMBO_TAG_HTML:
        case GUMBO_TAG_TD:
        case GUMBO_TAG_TH:
          parser_add_parse_error(parser, token);
          ignore_token(parser);
          return false;
        case GUMBO_TAG_TABLE:
          return reprocess_in_table_body(parser, token);
        default:
          break;
      }
      break;
    default:
      break;
  }
  return handle_in_table(parser, token);
}

// http://www.whatwg.org/specs/web-apps/current-work/complete/tokenization.html#parsing-main-intr
static inline bool reprocess_in_table_row(
    GumboParser* parser, GumboToken* token) {
  if (!has_an_element_in_table_scope(parser, GUMBO_TAG_TR)) {
    parser_add_parse_error(parser, token);
    ignore_token(parser);
    return false;
  } else {
    clear_stack_to_table_row_context(parser);
    pop_current_node(parser);
    set_insertion_mode(parser, GUMBO_INSERTION_MODE_IN_TABLE_BODY);
    parser->_parser_state->_reprocess_current_token = true;
    return true;
  }
}

static bool handle_in_row(GumboParser* parser, GumboToken* token) {
  switch (token->type) {
    case GUMBO_TOKEN_START_TAG:
      switch (token->v.start_tag.tag) {
        case GUMBO_TAG_TH:
        case GUMBO_TAG_TD:
          clear_stack_to_table_row_context(parser);
          insert_element_from_token(parser, token);
          set_insertion_mode(parser, GUMBO_INSERTION_MODE_IN_CELL);
          add_formatting_element(parser, &kActiveFormattingScopeMarker);
          return true;
        case GUMBO_TAG_CAPTION:
        case GUMBO_TAG_COL:
        case GUMBO_TAG_COLGROUP:
        case GUMBO_TAG_TBODY:
        case GUMBO_TAG_TFOOT:
        case GUMBO_TAG_THEAD:
        case GUMBO_TAG_TR:
          return reprocess_in_table_row(parser, token);
        default:
          break;
      }
      break;
    case GUMBO_TOKEN_END_TAG:
      switch (token->v.end_tag) {
        case GUMBO_TAG_TR:
          if (!has_an_element_in_table_scope(parser, GUMBO_TAG_TR)) {
            parser_add_parse_error(parser, token);
            ignore_token(parser);
            return false;
          } else {
            clear_stack_to_table_row_context(parser);
            pop_current_node(parser);
            set_insertion_mode(parser, GUMBO_INSERTION_MODE_IN_TABLE_BODY);
            return true;
          }
        case GUMBO_TAG_TABLE:
          return reprocess_in_table_row(parser, token);
        case GUMBO_TAG_TBODY:
        case GUMBO_TAG_TFOOT:
        case GUMBO_TAG_THEAD:
          if (!has_an_element_in_table_scope(parser, token->v.end_tag) ||
              (!has_an_element_in_table_scope(parser, GUMBO_TAG_TR))) {
            parser_add_parse_error(parser, token);
            ignore_token(parser);
            return false;
          } else {
            clear_stack_to_table_row_context(parser);
            pop_current_node(parser);
            set_insertion_mode(parser, GUMBO_INSERTION_MODE_IN_TABLE_BODY);
            parser->_parser_state->_reprocess_current_token = true;
            return true;
          }
        case GUMBO_TAG_BODY:
        case GUMBO_TAG_CAPTION:
        case GUMBO_TAG_COL:
        case GUMBO_TAG_COLGROUP:
        case GUMBO_TAG_HTML:
        case GUMBO_TAG_TD:
        case GUMBO_TAG_TH:
          parser_add_parse_error(parser, token);
          ignore_token(parser);
          return false;
        default:
          break;
      }
      break;
    default:
      break;
  }
  return handle_in_table(parser, token);
}

// http://www.whatwg.org/specs/web-apps/current-work/complete/tokenization.html#parsing-main-intd
static bool handle_in_cell(GumboParser* parser, GumboToken* token) {
  switch (token->type) {
    case GUMBO_TOKEN_START_TAG:
      switch (token->v.start_tag.tag) {
        case GUMBO_TAG_CAPTION:
        case GUMBO_TAG_COL:
        case GUMBO_TAG_COLGROUP:
        case GUMBO_TAG_TBODY:
        case GUMBO_TAG_TD:
        case GUMBO_TAG_TFOOT:
        case GUMBO_TAG_TH:
        case GUMBO_TAG_THEAD:
        case GUMBO_TAG_TR:
          gumbo_debug("Handling <td> in cell.\n");
          if (!has_an_element_in_table_scope(parser, GUMBO_TAG_TH) &&
              !has_an_element_in_table_scope(parser, GUMBO_TAG_TD)) {
            gumbo_debug(
                "Bailing out because there's no <td> or <th> in scope.\n");
            parser_add_parse_error(parser, token);
            ignore_token(parser);
            return false;
          }
          parser->_parser_state->_reprocess_current_token = true;
          return close_current_cell(parser, token);
        default:
          break;
      }
      break;
    case GUMBO_TOKEN_END_TAG:
      switch (token->v.end_tag) {
        case GUMBO_TAG_TD:
        case GUMBO_TAG_TH: {
          GumboTag token_tag = token->v.end_tag;
          if (!has_an_element_in_table_scope(parser, token_tag)) {
            parser_add_parse_error(parser, token);
            ignore_token(parser);
            return false;
          }
          return close_table_cell(parser, token, token_tag);
        }
        case GUMBO_TAG_BODY:
        case GUMBO_TAG_CAPTION:
        case GUMBO_TAG_COL:
        case GUMBO_TAG_COLGROUP:
        case GUMBO_TAG_HTML:
          parser_add_parse_error(parser, token);
          ignore_token(parser);
          return false;
        case GUMBO_TAG_TABLE:
        case GUMBO_TAG_TBODY:
        case GUMBO_TAG_TFOOT:
        case GUMBO_TAG_THEAD:
        case GUMBO_TAG_TR:
          if (!has_an_element_in_table_scope(parser, token->v.end_tag)) {
            parser_add_parse_error(parser, token);
            ignore_token(parser);
            return false;
          }
          parser->_parser_state->_reprocess_current_token = true;
          return close_current_cell(parser, token);
        default:
          break;
      }
      break;
    default:
      break;
  }
  return handle_in_body(parser, token);
}

// http://www.whatwg.org/specs/web-apps/current-work/complete/tokenization.html#parsing-main-inselect
static bool handle_in_select(GumboParser* parser, GumboToken* token) {
  switch (token->type) {
    case GUMBO_TOKEN_NULL:
      parser_add_parse_error(parser, token);
      ignore_token(parser);
      return false;
    case GUMBO_TOKEN_CHARACTER:
    case GUMBO_TOKEN_WHITESPACE:
      insert_text_token(parser, token);
      return true;
    case GUMBO_TOKEN_DOCTYPE:
      parser_add_parse_error(parser, token);
      ignore_token(parser);
      return false;
    case GUMBO_TOKEN_COMMENT:
      append_comment_node(parser, get_current_node(parser), token);
      return true;
    case GUMBO_TOKEN_EOF:
      return handle_in_body(parser, token);
    case GUMBO_TOKEN_START_TAG:
      switch (token->v.start_tag.tag) {
        case GUMBO_TAG_HTML:
          return handle_in_body(parser, token);
        case GUMBO_TAG_OPTION:
          if (node_html_tag_is(get_current_node(parser), GUMBO_TAG_OPTION)) {
            pop_current_node(parser);
          }
          insert_element_from_token(parser, token);
          return true;
        case GUMBO_TAG_OPTGROUP: case GUMBO_TAG_HR:
          if (node_html_tag_is(get_current_node(parser), GUMBO_TAG_OPTION)) {
            pop_current_node(parser);
          }
          if (node_html_tag_is(get_current_node(parser), GUMBO_TAG_OPTGROUP)) {
            pop_current_node(parser);
          }
          insert_element_from_token(parser, token);
          return true;
        case GUMBO_TAG_SELECT:
          parser_add_parse_error(parser, token);
          ignore_token(parser);
          if (has_an_element_in_select_scope(parser, GUMBO_TAG_SELECT)) {
            close_current_select(parser);
          }
          return false;
        case GUMBO_TAG_INPUT:
        case GUMBO_TAG_KEYGEN:
        case GUMBO_TAG_TEXTAREA:
          parser_add_parse_error(parser, token);
          if (!has_an_element_in_select_scope(parser, GUMBO_TAG_SELECT)) {
            ignore_token(parser);
          } else {
            close_current_select(parser);
            parser->_parser_state->_reprocess_current_token = true;
          }
          return false;
        case GUMBO_TAG_SCRIPT:
        case GUMBO_TAG_TEMPLATE:
          return handle_in_head(parser, token);
        default:
          break;
      }
      break;
    case GUMBO_TOKEN_END_TAG:
      switch (token->v.end_tag) {
        case GUMBO_TAG_OPTGROUP: {
          GumboVector* open_elements = &parser->_parser_state->_open_elements;
          if (node_html_tag_is(get_current_node(parser), GUMBO_TAG_OPTION) &&
              node_html_tag_is(open_elements->data[open_elements->length - 2],
                  GUMBO_TAG_OPTGROUP)) {
            pop_current_node(parser);
          }
          if (node_html_tag_is(get_current_node(parser), GUMBO_TAG_OPTGROUP)) {
            pop_current_node(parser);
            return true;
          } else {
            parser_add_parse_error(parser, token);
            ignore_token(parser);
            return false;
          }
        }
        case GUMBO_TAG_OPTION:
          if (node_html_tag_is(get_current_node(parser), GUMBO_TAG_OPTION)) {
            pop_current_node(parser);
            return true;
          } else {
            parser_add_parse_error(parser, token);
            ignore_token(parser);
            return false;
          }

        case GUMBO_TAG_SELECT:
          if (!has_an_element_in_select_scope(parser, GUMBO_TAG_SELECT)) {
            parser_add_parse_error(parser, token);
            ignore_token(parser);
            return false;
          }
          close_current_select(parser);
          return true;
        case GUMBO_TAG_TEMPLATE:
          return handle_in_head(parser, token);
        default:
          break;
      }
      break;
    default:
      break;
  }
  parser_add_parse_error(parser, token);
  ignore_token(parser);
  return false;
}

// http://www.whatwg.org/specs/web-apps/current-work/complete/tokenization.html#parsing-main-inselectintable
static bool handle_in_select_in_table(GumboParser* parser, GumboToken* token) {
  switch (token->type) {
    case GUMBO_TOKEN_START_TAG:
      switch (token->v.start_tag.tag) {
        case GUMBO_TAG_CAPTION:
        case GUMBO_TAG_TABLE:
        case GUMBO_TAG_TBODY:
        case GUMBO_TAG_TFOOT:
        case GUMBO_TAG_THEAD:
        case GUMBO_TAG_TR:
        case GUMBO_TAG_TD:
        case GUMBO_TAG_TH:
          parser_add_parse_error(parser, token);
          close_current_select(parser);
          parser->_parser_state->_reprocess_current_token = true;
          return false;
        default:
          break;
      }
      break;
    case GUMBO_TOKEN_END_TAG:
      switch (token->v.end_tag) {
        case GUMBO_TAG_CAPTION:
        case GUMBO_TAG_TABLE:
        case GUMBO_TAG_TBODY:
        case GUMBO_TAG_TFOOT:
        case GUMBO_TAG_THEAD:
        case GUMBO_TAG_TR:
        case GUMBO_TAG_TD:
        case GUMBO_TAG_TH:
          parser_add_parse_error(parser, token);
          if (!has_an_element_in_table_scope(parser, token->v.end_tag)) {
            ignore_token(parser);
            return false;
          } else {
            close_current_select(parser);
            // close_current_select already does the
            // reset_insertion_mode_appropriately
            // reset_insertion_mode_appropriately(parser);
            parser->_parser_state->_reprocess_current_token = true;
            return false;
          }
        default:
          break;
      }
      break;
    default:
      break;
  }
  return handle_in_select(parser, token);
}

// http://www.whatwg.org/specs/web-apps/current-work/multipage/tree-construction.html#parsing-main-intemplate
static bool handle_in_template(GumboParser* parser, GumboToken* token) {
  GumboParserState* state = parser->_parser_state;
  switch (token->type) {
    case GUMBO_TOKEN_WHITESPACE:
    case GUMBO_TOKEN_CHARACTER:
    case GUMBO_TOKEN_COMMENT:
    case GUMBO_TOKEN_DOCTYPE:
      return handle_in_body(parser, token);
    case GUMBO_TOKEN_EOF:
      if (!has_open_element(parser, GUMBO_TAG_TEMPLATE)) {
        // Stop parsing.
        return true;
      }
      parser_add_parse_error(parser, token);
      while (!node_html_tag_is(pop_current_node(parser), GUMBO_TAG_TEMPLATE))
        ;
      clear_active_formatting_elements(parser);
      pop_template_insertion_mode(parser);
      reset_insertion_mode_appropriately(parser);
      state->_reprocess_current_token = true;
      return false;
    case GUMBO_TOKEN_START_TAG:
      switch (token->v.start_tag.tag) {
        case GUMBO_TAG_BASE:
        case GUMBO_TAG_BASEFONT:
        case GUMBO_TAG_BGSOUND:
        case GUMBO_TAG_LINK:
        case GUMBO_TAG_META:
        case GUMBO_TAG_NOFRAMES:
        case GUMBO_TAG_SCRIPT:
        case GUMBO_TAG_STYLE:
        case GUMBO_TAG_TEMPLATE:
        case GUMBO_TAG_TITLE:
          return handle_in_head(parser, token);
        case GUMBO_TAG_CAPTION:
        case GUMBO_TAG_COLGROUP:
        case GUMBO_TAG_TBODY:
        case GUMBO_TAG_TFOOT:
        case GUMBO_TAG_THEAD:
          pop_template_insertion_mode(parser);
          push_template_insertion_mode(parser, GUMBO_INSERTION_MODE_IN_TABLE);
          set_insertion_mode(parser, GUMBO_INSERTION_MODE_IN_TABLE);
          state->_reprocess_current_token = true;
          return true;
        case GUMBO_TAG_COL:
          pop_template_insertion_mode(parser);
          push_template_insertion_mode(
              parser, GUMBO_INSERTION_MODE_IN_COLUMN_GROUP);
          set_insertion_mode(parser, GUMBO_INSERTION_MODE_IN_COLUMN_GROUP);
          state->_reprocess_current_token = true;
          return true;
        case GUMBO_TAG_TR:
          pop_template_insertion_mode(parser);
          push_template_insertion_mode(
              parser, GUMBO_INSERTION_MODE_IN_TABLE_BODY);
          set_insertion_mode(parser, GUMBO_INSERTION_MODE_IN_TABLE_BODY);
          state->_reprocess_current_token = true;
          return true;
        case GUMBO_TAG_TD:
        case GUMBO_TAG_TH:
          pop_template_insertion_mode(parser);
          push_template_insertion_mode(parser, GUMBO_INSERTION_MODE_IN_ROW);
          set_insertion_mode(parser, GUMBO_INSERTION_MODE_IN_ROW);
          state->_reprocess_current_token = true;
          return true;
        default:
          pop_template_insertion_mode(parser);
          push_template_insertion_mode(parser, GUMBO_INSERTION_MODE_IN_BODY);
          set_insertion_mode(parser, GUMBO_INSERTION_MODE_IN_BODY);
          state->_reprocess_current_token = true;
          return true;
      }
    case GUMBO_TOKEN_END_TAG:
      switch (token->v.end_tag) {
        case GUMBO_TAG_TEMPLATE:
          return handle_in_head(parser, token);
        default:
          parser_add_parse_error(parser, token);
          ignore_token(parser);
          return false;
      }
    default:
      return false;
  }
}

// http://www.whatwg.org/specs/web-apps/current-work/complete/tokenization.html#parsing-main-afterbody
static bool handle_after_body(GumboParser* parser, GumboToken* token) {
  switch (token->type) {
    case GUMBO_TOKEN_EOF:
      return true;
    case GUMBO_TOKEN_WHITESPACE:
      return handle_in_body(parser, token);
    case GUMBO_TOKEN_COMMENT: {
      GumboNode* html_node = parser->_output->root;
      assert(html_node != NULL);
      append_comment_node(parser, html_node, token);
      return true;
    }
    case GUMBO_TOKEN_DOCTYPE:
      parser_add_parse_error(parser, token);
      ignore_token(parser);
      return false;
    case GUMBO_TOKEN_START_TAG:
      switch (token->v.start_tag.tag) {
        case GUMBO_TAG_HTML:
          return handle_in_body(parser, token);
        default:
          break;
      }
      break;
    case GUMBO_TOKEN_END_TAG:
      switch (token->v.end_tag) {
        case GUMBO_TAG_HTML:
          /* fragment case: ignore the closing HTML token */
          if (is_fragment_parser(parser)) {
            parser_add_parse_error(parser, token);
            ignore_token(parser);
            return false;
          }
          set_insertion_mode(parser, GUMBO_INSERTION_MODE_AFTER_AFTER_BODY);
          GumboNode* html = parser->_parser_state->_open_elements.data[0];
          assert(node_html_tag_is(html, GUMBO_TAG_HTML));
          record_end_of_element(
              parser->_parser_state->_current_token, &html->v.element);
          return true;
        default:
          break;
      }
      break;
    default:
      break;
  }
  parser_add_parse_error(parser, token);
  set_insertion_mode(parser, GUMBO_INSERTION_MODE_IN_BODY);
  parser->_parser_state->_reprocess_current_token = true;
  return false;
}

// http://www.whatwg.org/specs/web-apps/current-work/complete/tokenization.html#parsing-main-inframeset
static bool handle_in_frameset(GumboParser* parser, GumboToken* token) {
  switch (token->type) {
    case GUMBO_TOKEN_WHITESPACE:
      insert_text_token(parser, token);
      return true;
    case GUMBO_TOKEN_COMMENT:
      append_comment_node(parser, get_current_node(parser), token);
      return true;
    case GUMBO_TOKEN_DOCTYPE:
      parser_add_parse_error(parser, token);
      ignore_token(parser);
      return false;
    case GUMBO_TOKEN_START_TAG:
      switch (token->v.start_tag.tag) {
        case GUMBO_TAG_HTML:
          return handle_in_body(parser, token);
        case GUMBO_TAG_FRAMESET:
          insert_element_from_token(parser, token);
          return true;
        case GUMBO_TAG_FRAME:
          insert_element_from_token(parser, token);
          pop_current_node(parser);
          acknowledge_self_closing_tag(parser);
          return true;
        case GUMBO_TAG_NOFRAMES:
          return handle_in_head(parser, token);
        default:
          break;
      }
      break;
    case GUMBO_TOKEN_END_TAG:
      switch (token->v.end_tag) {
        case GUMBO_TAG_FRAMESET:
          if (node_html_tag_is(get_current_node(parser), GUMBO_TAG_HTML)) {
            parser_add_parse_error(parser, token);
            ignore_token(parser);
            return false;
          }
          pop_current_node(parser);
          if (!is_fragment_parser(parser) &&
              !node_html_tag_is(get_current_node(parser), GUMBO_TAG_FRAMESET)) {
            set_insertion_mode(parser, GUMBO_INSERTION_MODE_AFTER_FRAMESET);
          }
          return true;
        default:
          break;
      }
      break;
    case GUMBO_TOKEN_EOF:
      if (!node_html_tag_is(get_current_node(parser), GUMBO_TAG_HTML)) {
        parser_add_parse_error(parser, token);
        return false;
      }
      return true;
    default:
      break;
  }
  parser_add_parse_error(parser, token);
  ignore_token(parser);
  return false;
}

// http://www.whatwg.org/specs/web-apps/current-work/complete/tokenization.html#parsing-main-afterframeset
static bool handle_after_frameset(GumboParser* parser, GumboToken* token) {
  switch (token->type) {
    case GUMBO_TOKEN_WHITESPACE:
      insert_text_token(parser, token);
      return true;
    case GUMBO_TOKEN_COMMENT:
      append_comment_node(parser, get_current_node(parser), token);
      return true;
    case GUMBO_TOKEN_DOCTYPE:
      parser_add_parse_error(parser, token);
      ignore_token(parser);
      return false;
    case GUMBO_TOKEN_START_TAG:
      switch (token->v.start_tag.tag) {
        case GUMBO_TAG_HTML:
          return handle_in_body(parser, token);
        case GUMBO_TAG_NOFRAMES:
          return handle_in_head(parser, token);
        default:
          break;
      }
      break;
    case GUMBO_TOKEN_END_TAG:
      switch (token->v.end_tag) {
        case GUMBO_TAG_HTML: {
          GumboNode* html = parser->_parser_state->_open_elements.data[0];
          assert(node_html_tag_is(html, GUMBO_TAG_HTML));
          record_end_of_element(
              parser->_parser_state->_current_token, &html->v.element);
          set_insertion_mode(parser, GUMBO_INSERTION_MODE_AFTER_AFTER_FRAMESET);
          return true;
        }
        default:
          break;
      }
      break;
    case GUMBO_TOKEN_EOF:
      return true;
    default:
      break;
  }
  parser_add_parse_error(parser, token);
  ignore_token(parser);
  return false;
}

// http://www.whatwg.org/specs/web-apps/current-work/complete/tokenization.html#the-after-after-body-insertion-mode
static bool handle_after_after_body(GumboParser* parser, GumboToken* token) {
  switch (token->type) {
    case GUMBO_TOKEN_COMMENT:
      append_comment_node(parser, get_document_node(parser), token);
      return true;
    case GUMBO_TOKEN_DOCTYPE:
    case GUMBO_TOKEN_WHITESPACE:
      return handle_in_body(parser, token);
    case GUMBO_TOKEN_EOF:
      return true;
    case GUMBO_TOKEN_START_TAG:
      switch (token->v.start_tag.tag) {
        case GUMBO_TAG_HTML:
          return handle_in_body(parser, token);
        default:
          break;
      }
      break;
    default:
      break;
  }
  parser_add_parse_error(parser, token);
  set_insertion_mode(parser, GUMBO_INSERTION_MODE_IN_BODY);
  parser->_parser_state->_reprocess_current_token = true;
  return false;
}

// http://www.whatwg.org/specs/web-apps/current-work/complete/tokenization.html#the-after-after-frameset-insertion-mode
static bool handle_after_after_frameset(
    GumboParser* parser, GumboToken* token) {
  switch (token->type) {
    case GUMBO_TOKEN_COMMENT:
      append_comment_node(parser, get_document_node(parser), token);
      return true;
    case GUMBO_TOKEN_DOCTYPE:
    case GUMBO_TOKEN_WHITESPACE:
      return handle_in_body(parser, token);
    case GUMBO_TOKEN_EOF:
      return true;
    case GUMBO_TOKEN_START_TAG:
      switch (token->v.start_tag.tag) {
        case GUMBO_TAG_HTML:
          return handle_in_body(parser, token);
        case GUMBO_TAG_NOFRAMES:
          return handle_in_head(parser, token);
        default:
          break;
      }
      break;
    default:
      break;
  }
  parser_add_parse_error(parser, token);
  ignore_token(parser);
  return false;
}

// Function pointers for each insertion mode.  Keep in sync with
// insertion_mode.h.
typedef bool (*TokenHandler)(GumboParser* parser, GumboToken* token);
static const TokenHandler kTokenHandlers[] = {handle_initial,
    handle_before_html, handle_before_head, handle_in_head,
    handle_in_head_noscript, handle_after_head, handle_in_body, handle_text,
    handle_in_table, handle_in_table_text, handle_in_caption,
    handle_in_column_group, handle_in_table_body, handle_in_row, handle_in_cell,
    handle_in_select, handle_in_select_in_table, handle_in_template,
    handle_after_body, handle_in_frameset, handle_after_frameset,
    handle_after_after_body, handle_after_after_frameset};

static bool handle_html_content(GumboParser* parser, GumboToken* token) {
  return kTokenHandlers[(unsigned int) parser->_parser_state->_insertion_mode](
      parser, token);
}

static bool
current_node_is_html_or_integration_point(GumboParser *parser) {
    GumboNode *current_node = get_current_node(parser);
    return current_node && (is_mathml_integration_point(current_node) || is_html_integration_point(current_node) || current_node->v.element.tag_namespace == GUMBO_NAMESPACE_HTML);
}

// http://www.whatwg.org/specs/web-apps/current-work/complete/tokenization.html#parsing-main-inforeign
static bool handle_in_foreign_content(GumboParser* parser, GumboToken* token) {
  switch (token->type) {
    case GUMBO_TOKEN_NULL:
      parser_add_parse_error(parser, token);
      token->v.character = kUtf8ReplacementChar;
      insert_text_token(parser, token);
      return false;
    case GUMBO_TOKEN_WHITESPACE:
      insert_text_token(parser, token);
      return true;
    case GUMBO_TOKEN_CDATA:
    case GUMBO_TOKEN_CHARACTER:
      insert_text_token(parser, token);
      set_frameset_not_ok(parser);
      return true;
    case GUMBO_TOKEN_COMMENT:
      append_comment_node(parser, get_current_node(parser), token);
      return true;
    case GUMBO_TOKEN_DOCTYPE:
      parser_add_parse_error(parser, token);
      ignore_token(parser);
      return false;
    default:
      // Fall through to the if-statements below.
      break;
  }
  // Order matters for these clauses.
  if (tag_in(token, kStartTag,
          (gumbo_tagset){TAG(B), TAG(BIG), TAG(BLOCKQUOTE), TAG(BODY), TAG(BR),
              TAG(CENTER), TAG(CODE), TAG(DD), TAG(DIV), TAG(DL), TAG(DT),
              TAG(EM), TAG(EMBED), TAG(H1), TAG(H2), TAG(H3), TAG(H4), TAG(H5),
              TAG(H6), TAG(HEAD), TAG(HR), TAG(I), TAG(IMG), TAG(LI),
              TAG(LISTING), TAG(MENU), TAG(META), TAG(NOBR), TAG(OL), TAG(P),
              TAG(PRE), TAG(RUBY), TAG(S), TAG(SMALL), TAG(SPAN), TAG(STRONG),
              TAG(STRIKE), TAG(SUB), TAG(SUP), TAG(TABLE), TAG(TT), TAG(U),
              TAG(UL), TAG(VAR)}) ||
      (tag_is(token, kStartTag, GUMBO_TAG_FONT) &&
          (token_has_attribute(token, "color") ||
              token_has_attribute(token, "face") ||
              token_has_attribute(token, "size"))) ||
      (tag_in(token, kEndTag, (gumbo_tagset){TAG(P), TAG(BR)}))
    ) {
    /* Parse error */
    parser_add_parse_error(parser, token);
    while(!current_node_is_html_or_integration_point(parser) && pop_current_node(parser)) {}
    return handle_html_content(parser, token);
  }

  if (token->type == GUMBO_TOKEN_START_TAG) {
    const GumboNamespaceEnum current_namespace =
        get_adjusted_current_node(parser)->v.element.tag_namespace;
    if (current_namespace == GUMBO_NAMESPACE_MATHML) {
      adjust_mathml_attributes(token);
    }
    if (current_namespace == GUMBO_NAMESPACE_SVG) {
      // Tag adjustment is left to the gumbo_normalize_svg_tagname helper
      // function.
      adjust_svg_attributes(token);
    }
    adjust_foreign_attributes(token);
    insert_foreign_element(parser, token, current_namespace);
    if (token->v.start_tag.is_self_closing) {
      pop_current_node(parser);
      acknowledge_self_closing_tag(parser);
    }
    return true;
    // </script> tags are handled like any other end tag, putting the script's
    // text into a text node child and closing the current node.
  } else {
    assert(token->type == GUMBO_TOKEN_END_TAG);
    GumboNode* node = get_current_node(parser);
    assert(node != NULL);
    GumboStringPiece token_tagname = token->original_text;
    GumboStringPiece node_tagname = node->v.element.original_tag;
    gumbo_tag_from_original_text(&token_tagname);
    gumbo_tag_from_original_text(&node_tagname);

    bool is_success = true;
    if (!gumbo_string_equals_ignore_case(&node_tagname, &token_tagname)) {
      parser_add_parse_error(parser, token);
      is_success = false;
    }
    int i = parser->_parser_state->_open_elements.length;
    for (--i; i > 0;) {
      // Here we move up the stack until we find an HTML element (in which
      // case we do nothing) or we find the element that we're about to
      // close (in which case we pop everything we've seen until that
      // point.)
      gumbo_debug("Foreign %.*s node at %d.\n", node_tagname.length,
          node_tagname.data, i);
      if (gumbo_string_equals_ignore_case(&node_tagname, &token_tagname)) {
        gumbo_debug("Matches.\n");
        while (pop_current_node(parser) != node) {
          // Pop all the nodes below the current one.  Node is guaranteed to
          // be an element on the stack of open elements (set below), so
          // this loop is guaranteed to terminate.
        }
        return is_success;
      }
      --i;
      node = parser->_parser_state->_open_elements.data[i];
      if (node->v.element.tag_namespace == GUMBO_NAMESPACE_HTML) {
        // Must break before gumbo_tag_from_original_text to avoid passing
        // parser-inserted nodes through.
        break;
      }
      node_tagname = node->v.element.original_tag;
      gumbo_tag_from_original_text(&node_tagname);
    }
    assert(node->v.element.tag_namespace == GUMBO_NAMESPACE_HTML);
    // We can't call handle_token directly because the current node is still in
    // the SVG namespace, so it would re-enter this and result in infinite
    // recursion.
    return handle_html_content(parser, token) && is_success;
  }
}

// http://www.whatwg.org/specs/web-apps/current-work/multipage/tree-construction.html#tree-construction
static bool handle_token(GumboParser* parser, GumboToken* token) {
  if (parser->_parser_state->_ignore_next_linefeed &&
      token->type == GUMBO_TOKEN_WHITESPACE && token->v.character == '\n') {
    parser->_parser_state->_ignore_next_linefeed = false;
    ignore_token(parser);
    return true;
  }
  // This needs to be reset both here and in the conditional above to catch both
  // the case where the next token is not whitespace (so we don't ignore
  // whitespace in the middle of <pre> tags) and where there are multiple
  // whitespace tokens (so we don't ignore the second one).
  parser->_parser_state->_ignore_next_linefeed = false;

  if (tag_is(token, kEndTag, GUMBO_TAG_BODY)) {
    parser->_parser_state->_closed_body_tag = true;
  }
  if (tag_is(token, kEndTag, GUMBO_TAG_HTML)) {
    parser->_parser_state->_closed_html_tag = true;
  }

  const GumboNode* current_node = get_adjusted_current_node(parser);
  assert(!current_node || current_node->type == GUMBO_NODE_ELEMENT ||
         current_node->type == GUMBO_NODE_TEMPLATE);
  if (current_node) {
    gumbo_debug("Current node: <%s>.\n",
        gumbo_normalized_tagname(current_node->v.element.tag));
  }
  if (!current_node ||
      current_node->v.element.tag_namespace == GUMBO_NAMESPACE_HTML ||
      (is_mathml_integration_point(current_node) &&
          (token->type == GUMBO_TOKEN_CHARACTER ||
              token->type == GUMBO_TOKEN_WHITESPACE ||
              token->type == GUMBO_TOKEN_NULL ||
              (token->type == GUMBO_TOKEN_START_TAG &&
                  !tag_in(token, kStartTag,
                      (gumbo_tagset){TAG(MGLYPH), TAG(MALIGNMARK)})))) ||
      (current_node->v.element.tag_namespace == GUMBO_NAMESPACE_MATHML &&
          node_qualified_tag_is(
              current_node, GUMBO_NAMESPACE_MATHML, GUMBO_TAG_ANNOTATION_XML) &&
          tag_is(token, kStartTag, GUMBO_TAG_SVG)) ||
      (is_html_integration_point(current_node) &&
          (token->type == GUMBO_TOKEN_START_TAG ||
              token->type == GUMBO_TOKEN_CHARACTER ||
              token->type == GUMBO_TOKEN_NULL ||
              token->type == GUMBO_TOKEN_WHITESPACE)) ||
      token->type == GUMBO_TOKEN_EOF) {
    return handle_html_content(parser, token);
  } else {
    return handle_in_foreign_content(parser, token);
  }
}

static void fragment_parser_init(GumboParser* parser, GumboTag fragment_ctx,
    GumboNamespaceEnum fragment_namespace) {
  GumboNode* root;
  assert(fragment_ctx != GUMBO_TAG_LAST);

  // 3
  GumboNode* context = create_element(parser, fragment_ctx);
  context->v.element.tag_namespace = fragment_namespace;
  parser->_parser_state->_fragment_ctx = context;

  // 4
  if (fragment_namespace == GUMBO_NAMESPACE_HTML) {
    // Non-HTML namespaces always start in the DATA state.
    switch (fragment_ctx) {
      case GUMBO_TAG_TITLE:
      case GUMBO_TAG_TEXTAREA:
        gumbo_tokenizer_set_state(parser, GUMBO_LEX_RCDATA);
        break;

      case GUMBO_TAG_STYLE:
      case GUMBO_TAG_XMP:
      case GUMBO_TAG_IFRAME:
      case GUMBO_TAG_NOEMBED:
      case GUMBO_TAG_NOFRAMES:
        gumbo_tokenizer_set_state(parser, GUMBO_LEX_RAWTEXT);
        break;

      case GUMBO_TAG_SCRIPT:
        gumbo_tokenizer_set_state(parser, GUMBO_LEX_SCRIPT);
        break;

      case GUMBO_TAG_NOSCRIPT:
        /* scripting is disabled in Gumbo, so leave the tokenizer
         * in the default data state */
        break;

      case GUMBO_TAG_PLAINTEXT:
        gumbo_tokenizer_set_state(parser, GUMBO_LEX_PLAINTEXT);
        break;

      default:
        /* default data state */
        break;
    }
  }

  // 5. 6. 7.
  root = insert_element_of_tag_type(
      parser, GUMBO_TAG_HTML, GUMBO_INSERTION_IMPLIED);
  parser->_output->root = root;

  // 8.
  if (fragment_ctx == GUMBO_TAG_TEMPLATE) {
    push_template_insertion_mode(parser, GUMBO_INSERTION_MODE_IN_TEMPLATE);
  }

  // 10.
  reset_insertion_mode_appropriately(parser);
}

GumboOutput* gumbo_parse(const char* buffer) {
  return gumbo_parse_with_options(&kGumboDefaultOptions, buffer, strlen(buffer));
}

<<<<<<< HEAD
GumboOutput* gumbo_parse_with_options(
    const GumboOptions* options, const char* buffer, size_t length) {
  return gumbo_parse_fragment(
      options, buffer, length, GUMBO_TAG_LAST, GUMBO_NAMESPACE_HTML);
}

GumboOutput* gumbo_parse_fragment(const GumboOptions* options,
    const char* buffer, size_t length, const GumboTag fragment_ctx,
    const GumboNamespaceEnum fragment_namespace) {
  GumboParser parser;
=======
GumboOutput* gumbo_parse_with_options(const GumboOptions* options, const char* buffer, size_t length) {
  GumboParser parser = {0};
>>>>>>> 3f86c877
  parser._options = options;
  parser_state_init(&parser);
  // Must come after parser_state_init, since creating the document node must
  // reference parser_state->_current_node.
  output_init(&parser);
  // And this must come after output_init, because initializing the tokenizer
  // reads the first character and that may cause a UTF-8 decode error
  // (inserting into output->errors) if that's invalid.
  gumbo_tokenizer_state_init(&parser, buffer, length);
<<<<<<< HEAD
=======
  parser_state_init(&parser);
  if (NULL == parser._parser_state)
    return NULL;
>>>>>>> 3f86c877

  if (fragment_ctx != GUMBO_TAG_LAST) {
    fragment_parser_init(&parser, fragment_ctx, fragment_namespace);
  }

  GumboParserState* state = parser._parser_state;
  gumbo_debug("Parsing %.*s.\n", length, buffer);

  // Sanity check so that infinite loops die with an assertion failure instead
  // of hanging the process before we ever get an error.
  int loop_count = 0;

  GumboToken token = {0};
  bool has_error = false;

  // XHTML5 parsing support
  bool inject_end = false;
  GumboToken injected_token = {0};
  injected_token.is_injected = true;

  do {
    if (state->_reprocess_current_token) {
      state->_reprocess_current_token = false;
    } else {
      GumboNode* current_node = get_current_node(&parser);
      gumbo_tokenizer_set_is_current_node_foreign(&parser,
          current_node &&
              current_node->v.element.tag_namespace != GUMBO_NAMESPACE_HTML);
      has_error = !gumbo_lex(&parser, &token) || has_error;
    }
#ifdef GUMBO_DEBUG
    const char* token_type = "text";
    switch (token.type) {
      case GUMBO_TOKEN_DOCTYPE:
        token_type = "doctype";
        break;
      case GUMBO_TOKEN_START_TAG:
        token_type = gumbo_normalized_tagname(token.v.start_tag.tag);
        break;
      case GUMBO_TOKEN_END_TAG:
        token_type = gumbo_normalized_tagname(token.v.end_tag);
        break;
      case GUMBO_TOKEN_COMMENT:
        token_type = "comment";
        break;
      default:
        break;
    }
    gumbo_debug("Handling %s token @%d:%d in state %d.\n", (char*) token_type,
        token.position.line, token.position.column, state->_insertion_mode);
#endif

    state->_current_token = &token;
    state->_self_closing_flag_acknowledged =
        !(token.type == GUMBO_TOKEN_START_TAG &&
            token.v.start_tag.is_self_closing);

    if (parser._options->use_xhtml_rules) {
      // XHTML5 Parser support
      // prepare to inject an end tag token if token is not a proper
      // void element but is a self-closing start tag
      // no memory is allocated so no free is ever needed
      if (token.type == GUMBO_TOKEN_START_TAG &&
          token.v.start_tag.is_self_closing) {
        if (!tag_in(&token, true,
                (gumbo_tagset){TAG(AREA), TAG(BASE), TAG(BASEFONT),
                    TAG(BGSOUND), TAG(BR), TAG(COL), TAG(EMBED), TAG(FRAME),
                    TAG(HR), TAG(IMAGE), TAG(IMG), TAG(INPUT), TAG(ISINDEX),
                    TAG(KEYGEN), TAG(LINK), TAG(MENUITEM), TAG(META),
                    TAG(PARAM), TAG(SOURCE), TAG(SPACER), TAG(TRACK),
                    TAG(WBR),
                    // we exclude the <html> tag as it causes crashes in the as-lxml
                    // module, see https://github.com/kovidgoyal/html5-parser/issues/17
                    // I dont have the time to track down the root cause, probably something
                    // related to reusing the same string segments for the tag name and the
                    // special cloning/modification that happens to HTML tags. Since HTML tags
                    // are treated specially anyway, there is no harm in excluding them.
                    TAG(HTML)})) {
          inject_end = true;
          // since self closing tag,  end tag should share same
          // position and original text information as start tag
          // but have no attributes
          injected_token.type = GUMBO_TOKEN_END_TAG;
          injected_token.v.end_tag = token.v.start_tag.tag;
          injected_token.position = token.position;
          injected_token.original_text = token.original_text;
        }
      }
    }

    has_error = !handle_token(&parser, &token) || has_error;

    // Check for memory leaks when ownership is transferred from start tag
    // tokens to nodes.
    assert(state->_reprocess_current_token ||
           token.type != GUMBO_TOKEN_START_TAG ||
           token.v.start_tag.attributes.data == NULL);

    if (parser._options->use_xhtml_rules && inject_end &&
        !state->_self_closing_flag_acknowledged) {
      state->_self_closing_flag_acknowledged = true;
      // only inject when the current token is not scheduled to be reprocessed
      if (!state->_reprocess_current_token) {
        // XHTML5 Parser support - immediately inject end tag if self-closing
        // non-void start tag was just processed
        // which the html5 parser treats only as a start tag
        state->_current_token = &injected_token;
        has_error = !handle_token(&parser, &injected_token) || has_error;
        inject_end = false;
      }
    }

    if (!state->_self_closing_flag_acknowledged) {
      GumboError* error = parser_add_parse_error(&parser, &token);
      if (error) {
        error->type = GUMBO_ERR_UNACKNOWLEDGED_SELF_CLOSING_TAG;
      }
    }

    ++loop_count;
    assert(loop_count < 1000000000);

  } while ((token.type != GUMBO_TOKEN_EOF || state->_reprocess_current_token) &&
           !(parser._options->stop_on_first_error && has_error));

  finish_parsing(&parser);
  // For API uniformity reasons, if the doctype still has nulls, convert them to
  // empty strings.
  GumboDocument* doc_type = &parser._output->document->v.document;
  if (doc_type->name == NULL) {
    doc_type->name = gumbo_strdup("");
  }
  if (doc_type->public_identifier == NULL) {
    doc_type->public_identifier = gumbo_strdup("");
  }
  if (doc_type->system_identifier == NULL) {
    doc_type->system_identifier = gumbo_strdup("");
  }

  parser_state_destroy(&parser);
  gumbo_tokenizer_state_destroy(&parser);
  return parser._output;
}

void gumbo_destroy_output(GumboOutput* output) {
  free_node(output->document);
  for (unsigned int i = 0; i < output->errors.length; ++i) {
    gumbo_error_destroy(output->errors.data[i]);
  }
  gumbo_vector_destroy(&output->errors);
  gumbo_free(output);
}

<<<<<<< HEAD
GumboNode* gumbo_create_node(GumboNodeType type) { return create_node(type); }
=======
void gumbo_destroy_node(GumboOptions* options, GumboNode* node) {
  // Need a dummy GumboParser because the allocator comes along with the
  // options object.
  GumboParser parser;
  parser._options = options;
  destroy_node(&parser, node);
}

void gumbo_destroy_output(const GumboOptions* options, GumboOutput* output) {
  if (NULL == output)
    return;
  // Need a dummy GumboParser because the allocator comes along with the
  // options object.
  GumboParser parser;
  parser._options = options;
  destroy_node(&parser, output->document);
  for (unsigned int i = 0; i < output->errors.length; ++i) {
    gumbo_error_destroy(&parser, output->errors.data[i]);
  }
  gumbo_vector_destroy(&parser, &output->errors);

  if (output->error_messages) {
    const char* errmsg;
    int i = 0;
    do {
      errmsg = output->error_messages[i++];
      if (errmsg) gumbo_parser_deallocate(&parser, (void *)errmsg);
    } while (errmsg);
    gumbo_parser_deallocate(&parser, (void *)output->error_messages);
  }
>>>>>>> 3f86c877

void gumbo_destroy_node(GumboNode* node) { free_node(node); }<|MERGE_RESOLUTION|>--- conflicted
+++ resolved
@@ -171,118 +171,6 @@
   const GumboStringPiece to;
 } ReplacementEntry;
 
-<<<<<<< HEAD
-=======
-#define REPLACEMENT_ENTRY(from, to) \
-  { GUMBO_STRING(from), GUMBO_STRING(to) }
-
-// Static data for SVG attribute replacements.
-// https://html.spec.whatwg.org/multipage/syntax.html#creating-and-inserting-nodes
-static const ReplacementEntry kSvgAttributeReplacements[] = {
-    REPLACEMENT_ENTRY("attributename", "attributeName"),
-    REPLACEMENT_ENTRY("attributetype", "attributeType"),
-    REPLACEMENT_ENTRY("basefrequency", "baseFrequency"),
-    REPLACEMENT_ENTRY("baseprofile", "baseProfile"),
-    REPLACEMENT_ENTRY("calcmode", "calcMode"),
-    REPLACEMENT_ENTRY("clippathunits", "clipPathUnits"),
-    // REPLACEMENT_ENTRY("contentscripttype", "contentScriptType"),
-    // REPLACEMENT_ENTRY("contentstyletype", "contentStyleType"),
-    REPLACEMENT_ENTRY("diffuseconstant", "diffuseConstant"),
-    REPLACEMENT_ENTRY("edgemode", "edgeMode"),
-    // REPLACEMENT_ENTRY("externalresourcesrequired", "externalResourcesRequired"),
-    // REPLACEMENT_ENTRY("filterres", "filterRes"),
-    REPLACEMENT_ENTRY("filterunits", "filterUnits"),
-    REPLACEMENT_ENTRY("glyphref", "glyphRef"),
-    REPLACEMENT_ENTRY("gradienttransform", "gradientTransform"),
-    REPLACEMENT_ENTRY("gradientunits", "gradientUnits"),
-    REPLACEMENT_ENTRY("kernelmatrix", "kernelMatrix"),
-    REPLACEMENT_ENTRY("kernelunitlength", "kernelUnitLength"),
-    REPLACEMENT_ENTRY("keypoints", "keyPoints"),
-    REPLACEMENT_ENTRY("keysplines", "keySplines"),
-    REPLACEMENT_ENTRY("keytimes", "keyTimes"),
-    REPLACEMENT_ENTRY("lengthadjust", "lengthAdjust"),
-    REPLACEMENT_ENTRY("limitingconeangle", "limitingConeAngle"),
-    REPLACEMENT_ENTRY("markerheight", "markerHeight"),
-    REPLACEMENT_ENTRY("markerunits", "markerUnits"),
-    REPLACEMENT_ENTRY("markerwidth", "markerWidth"),
-    REPLACEMENT_ENTRY("maskcontentunits", "maskContentUnits"),
-    REPLACEMENT_ENTRY("maskunits", "maskUnits"),
-    REPLACEMENT_ENTRY("numoctaves", "numOctaves"),
-    REPLACEMENT_ENTRY("pathlength", "pathLength"),
-    REPLACEMENT_ENTRY("patterncontentunits", "patternContentUnits"),
-    REPLACEMENT_ENTRY("patterntransform", "patternTransform"),
-    REPLACEMENT_ENTRY("patternunits", "patternUnits"),
-    REPLACEMENT_ENTRY("pointsatx", "pointsAtX"),
-    REPLACEMENT_ENTRY("pointsaty", "pointsAtY"),
-    REPLACEMENT_ENTRY("pointsatz", "pointsAtZ"),
-    REPLACEMENT_ENTRY("preservealpha", "preserveAlpha"),
-    REPLACEMENT_ENTRY("preserveaspectratio", "preserveAspectRatio"),
-    REPLACEMENT_ENTRY("primitiveunits", "primitiveUnits"),
-    REPLACEMENT_ENTRY("refx", "refX"),
-    REPLACEMENT_ENTRY("refy", "refY"),
-    REPLACEMENT_ENTRY("repeatcount", "repeatCount"),
-    REPLACEMENT_ENTRY("repeatdur", "repeatDur"),
-    REPLACEMENT_ENTRY("requiredextensions", "requiredExtensions"),
-    REPLACEMENT_ENTRY("requiredfeatures", "requiredFeatures"),
-    REPLACEMENT_ENTRY("specularconstant", "specularConstant"),
-    REPLACEMENT_ENTRY("specularexponent", "specularExponent"),
-    REPLACEMENT_ENTRY("spreadmethod", "spreadMethod"),
-    REPLACEMENT_ENTRY("startoffset", "startOffset"),
-    REPLACEMENT_ENTRY("stddeviation", "stdDeviation"),
-    REPLACEMENT_ENTRY("stitchtiles", "stitchTiles"),
-    REPLACEMENT_ENTRY("surfacescale", "surfaceScale"),
-    REPLACEMENT_ENTRY("systemlanguage", "systemLanguage"),
-    REPLACEMENT_ENTRY("tablevalues", "tableValues"),
-    REPLACEMENT_ENTRY("targetx", "targetX"),
-    REPLACEMENT_ENTRY("targety", "targetY"),
-    REPLACEMENT_ENTRY("textlength", "textLength"),
-    REPLACEMENT_ENTRY("viewbox", "viewBox"),
-    REPLACEMENT_ENTRY("viewtarget", "viewTarget"),
-    REPLACEMENT_ENTRY("xchannelselector", "xChannelSelector"),
-    REPLACEMENT_ENTRY("ychannelselector", "yChannelSelector"),
-    REPLACEMENT_ENTRY("zoomandpan", "zoomAndPan"),
-};
-
-static const ReplacementEntry kSvgTagReplacements[] = {
-    REPLACEMENT_ENTRY("altglyph", "altGlyph"),
-    REPLACEMENT_ENTRY("altglyphdef", "altGlyphDef"),
-    REPLACEMENT_ENTRY("altglyphitem", "altGlyphItem"),
-    REPLACEMENT_ENTRY("animatecolor", "animateColor"),
-    REPLACEMENT_ENTRY("animatemotion", "animateMotion"),
-    REPLACEMENT_ENTRY("animatetransform", "animateTransform"),
-    REPLACEMENT_ENTRY("clippath", "clipPath"),
-    REPLACEMENT_ENTRY("feblend", "feBlend"),
-    REPLACEMENT_ENTRY("fecolormatrix", "feColorMatrix"),
-    REPLACEMENT_ENTRY("fecomponenttransfer", "feComponentTransfer"),
-    REPLACEMENT_ENTRY("fecomposite", "feComposite"),
-    REPLACEMENT_ENTRY("feconvolvematrix", "feConvolveMatrix"),
-    REPLACEMENT_ENTRY("fediffuselighting", "feDiffuseLighting"),
-    REPLACEMENT_ENTRY("fedisplacementmap", "feDisplacementMap"),
-    REPLACEMENT_ENTRY("fedistantlight", "feDistantLight"),
-    REPLACEMENT_ENTRY("feflood", "feFlood"),
-    REPLACEMENT_ENTRY("fefunca", "feFuncA"),
-    REPLACEMENT_ENTRY("fefuncb", "feFuncB"),
-    REPLACEMENT_ENTRY("fefuncg", "feFuncG"),
-    REPLACEMENT_ENTRY("fefuncr", "feFuncR"),
-    REPLACEMENT_ENTRY("fegaussianblur", "feGaussianBlur"),
-    REPLACEMENT_ENTRY("feimage", "feImage"),
-    REPLACEMENT_ENTRY("femerge", "feMerge"),
-    REPLACEMENT_ENTRY("femergenode", "feMergeNode"),
-    REPLACEMENT_ENTRY("femorphology", "feMorphology"),
-    REPLACEMENT_ENTRY("feoffset", "feOffset"),
-    REPLACEMENT_ENTRY("fepointlight", "fePointLight"),
-    REPLACEMENT_ENTRY("fespecularlighting", "feSpecularLighting"),
-    REPLACEMENT_ENTRY("fespotlight", "feSpotLight"),
-    REPLACEMENT_ENTRY("fetile", "feTile"),
-    REPLACEMENT_ENTRY("feturbulence", "feTurbulence"),
-    REPLACEMENT_ENTRY("foreignobject", "foreignObject"),
-    REPLACEMENT_ENTRY("glyphref", "glyphRef"),
-    REPLACEMENT_ENTRY("lineargradient", "linearGradient"),
-    REPLACEMENT_ENTRY("radialgradient", "radialGradient"),
-    REPLACEMENT_ENTRY("textpath", "textPath"),
-};
-
->>>>>>> 3f86c877
 typedef struct _NamespacedAttributeReplacement {
   const char* from;
   const char* local_name;
@@ -488,13 +376,9 @@
 }
 
 static void parser_state_init(GumboParser* parser) {
-<<<<<<< HEAD
   GumboParserState* parser_state = gumbo_malloc(sizeof(GumboParserState));
-=======
-  GumboParserState* parser_state = gumbo_parser_allocate(parser, sizeof(GumboParserState));
   if (NULL == parser_state)
     return;
->>>>>>> 3f86c877
   parser_state->_insertion_mode = GUMBO_INSERTION_MODE_INITIAL;
   parser_state->_reprocess_current_token = false;
   parser_state->_frameset_ok = true;
@@ -2387,7 +2271,6 @@
 // http://www.whatwg.org/specs/web-apps/current-work/complete/tokenization.html#the-after-head-insertion-mode
 static bool handle_after_head(GumboParser* parser, GumboToken* token) {
   GumboParserState* state = parser->_parser_state;
-<<<<<<< HEAD
   switch (token->type) {
     case GUMBO_TOKEN_WHITESPACE:
       insert_text_token(parser, token);
@@ -2438,124 +2321,6 @@
           return false;
         default:
           break;
-=======
-  if (token->type == GUMBO_TOKEN_WHITESPACE) {
-    insert_text_token(parser, token);
-    return true;
-  } else if (token->type == GUMBO_TOKEN_DOCTYPE) {
-    parser_add_parse_error(parser, token);
-    ignore_token(parser);
-    return false;
-  } else if (token->type == GUMBO_TOKEN_COMMENT) {
-    append_comment_node(parser, get_current_node(parser), token);
-    return true;
-  } else if (tag_is(token, kStartTag, GUMBO_TAG_HTML)) {
-    return handle_in_body(parser, token);
-  } else if (tag_is(token, kStartTag, GUMBO_TAG_BODY)) {
-    insert_element_from_token(parser, token);
-    state->_frameset_ok = false;
-    set_insertion_mode(parser, GUMBO_INSERTION_MODE_IN_BODY);
-    return true;
-  } else if (tag_is(token, kStartTag, GUMBO_TAG_FRAMESET)) {
-    insert_element_from_token(parser, token);
-    set_insertion_mode(parser, GUMBO_INSERTION_MODE_IN_FRAMESET);
-    return true;
-  } else if (tag_in(token, kStartTag,
-                 (gumbo_tagset){TAG(BASE), TAG(BASEFONT), TAG(BGSOUND),
-                     TAG(LINK), TAG(META), TAG(NOFRAMES), TAG(SCRIPT),
-                     TAG(STYLE), TAG(TEMPLATE), TAG(TITLE)})) {
-    parser_add_parse_error(parser, token);
-    assert(state->_head_element != NULL);
-    // This must be flushed before we push the head element on, as there may be
-    // pending character tokens that should be attached to the root.
-    maybe_flush_text_node_buffer(parser);
-    gumbo_vector_add(parser, state->_head_element, &state->_open_elements);
-    bool result = handle_in_head(parser, token);
-    gumbo_vector_remove(parser, state->_head_element, &state->_open_elements);
-    return result;
-  } else if (tag_is(token, kEndTag, GUMBO_TAG_TEMPLATE)) {
-    return handle_in_head(parser, token);
-  } else if (tag_is(token, kStartTag, GUMBO_TAG_HEAD) ||
-             (token->type == GUMBO_TOKEN_END_TAG &&
-                 !tag_in(token, kEndTag,
-                     (gumbo_tagset){TAG(BODY), TAG(HTML), TAG(BR)}))) {
-    parser_add_parse_error(parser, token);
-    ignore_token(parser);
-    return false;
-  } else {
-    insert_element_of_tag_type(parser, GUMBO_TAG_BODY, GUMBO_INSERTION_IMPLIED);
-    set_insertion_mode(parser, GUMBO_INSERTION_MODE_IN_BODY);
-    state->_reprocess_current_token = true;
-    return true;
-  }
-}
-
-// See https://github.com/google/gumbo-parser/issues/387
-// recursive destroy_node can cause stack overrun
-// See: https://github.com/google/gumbo-parser/pull/392
-size_t gumbo_tree_traverse(GumboNode* node, void* userdata, gumbo_tree_iter_callback cb) {
-  GumboNode* current_node = node;
-  size_t offset = 0, retcode = 0;
-
-tailcall:
-
-#define RECURSE                                                  \
-   do {                                                          \
-     offset = current_node->index_within_parent + 1;             \
-     GumboNode* next_node = current_node->parent;                \
-     if ((retcode = cb(userdata, current_node))) return retcode; \
-     if (current_node == node) return 0;                         \
-     current_node = next_node;                                   \
-     goto tailcall;                                              \
-   } while (0)
-
-   switch (current_node->type) {
-     case GUMBO_NODE_DOCUMENT:
-     case GUMBO_NODE_TEMPLATE:
-     case GUMBO_NODE_ELEMENT: {
-       GumboVector* children = GUMBO_NODE_DOCUMENT == current_node->type
-                                   ? &current_node->v.document.children
-                                   : &current_node->v.element.children;
-       if (offset >= children->length) {
-         assert(offset == children->length);
-         RECURSE;
-       } else {
-         current_node = children->data[offset];
-         offset = 0;
-         goto tailcall;
-       }
-     } break;
-     case GUMBO_NODE_TEXT:
-     case GUMBO_NODE_CDATA:
-     case GUMBO_NODE_COMMENT:
-     case GUMBO_NODE_WHITESPACE: {
-       assert(0 == offset);
-       RECURSE;
-     } break;
-     default:
-       assert(!"Invalid GumboNodeType!");
-       abort();
-     }
-#undef RECURSE
-}
-
-static size_t destroy_one_node(void* parser_, GumboNode* node) {
-  GumboParser* parser = (GumboParser*) parser_;
-  if (NULL == node)
-    return 0;
-  switch (node->type) {
-    case GUMBO_NODE_DOCUMENT: {
-      GumboDocument* doc = &node->v.document;
-      gumbo_parser_deallocate(parser, (void*) doc->children.data);
-      gumbo_parser_deallocate(parser, (void*) doc->name);
-      gumbo_parser_deallocate(parser, (void*) doc->public_identifier);
-      gumbo_parser_deallocate(parser, (void*) doc->system_identifier);
-    } break;
-    case GUMBO_NODE_TEMPLATE:
-    case GUMBO_NODE_ELEMENT:
-      for (unsigned int i = 0; i < node->v.element.attributes.length; ++i) {
-        gumbo_destroy_attribute(parser, node->v.element.attributes.data[i]);
->>>>>>> 3f86c877
       }
       break;
     case GUMBO_TOKEN_END_TAG:
@@ -4781,7 +4546,6 @@
   return gumbo_parse_with_options(&kGumboDefaultOptions, buffer, strlen(buffer));
 }
 
-<<<<<<< HEAD
 GumboOutput* gumbo_parse_with_options(
     const GumboOptions* options, const char* buffer, size_t length) {
   return gumbo_parse_fragment(
@@ -4791,11 +4555,7 @@
 GumboOutput* gumbo_parse_fragment(const GumboOptions* options,
     const char* buffer, size_t length, const GumboTag fragment_ctx,
     const GumboNamespaceEnum fragment_namespace) {
-  GumboParser parser;
-=======
-GumboOutput* gumbo_parse_with_options(const GumboOptions* options, const char* buffer, size_t length) {
   GumboParser parser = {0};
->>>>>>> 3f86c877
   parser._options = options;
   parser_state_init(&parser);
   // Must come after parser_state_init, since creating the document node must
@@ -4805,12 +4565,8 @@
   // reads the first character and that may cause a UTF-8 decode error
   // (inserting into output->errors) if that's invalid.
   gumbo_tokenizer_state_init(&parser, buffer, length);
-<<<<<<< HEAD
-=======
-  parser_state_init(&parser);
   if (NULL == parser._parser_state)
     return NULL;
->>>>>>> 3f86c877
 
   if (fragment_ctx != GUMBO_TAG_LAST) {
     fragment_parser_init(&parser, fragment_ctx, fragment_namespace);
@@ -4956,6 +4712,8 @@
 }
 
 void gumbo_destroy_output(GumboOutput* output) {
+  if (NULL == output)
+    return;
   free_node(output->document);
   for (unsigned int i = 0; i < output->errors.length; ++i) {
     gumbo_error_destroy(output->errors.data[i]);
@@ -4964,39 +4722,6 @@
   gumbo_free(output);
 }
 
-<<<<<<< HEAD
 GumboNode* gumbo_create_node(GumboNodeType type) { return create_node(type); }
-=======
-void gumbo_destroy_node(GumboOptions* options, GumboNode* node) {
-  // Need a dummy GumboParser because the allocator comes along with the
-  // options object.
-  GumboParser parser;
-  parser._options = options;
-  destroy_node(&parser, node);
-}
-
-void gumbo_destroy_output(const GumboOptions* options, GumboOutput* output) {
-  if (NULL == output)
-    return;
-  // Need a dummy GumboParser because the allocator comes along with the
-  // options object.
-  GumboParser parser;
-  parser._options = options;
-  destroy_node(&parser, output->document);
-  for (unsigned int i = 0; i < output->errors.length; ++i) {
-    gumbo_error_destroy(&parser, output->errors.data[i]);
-  }
-  gumbo_vector_destroy(&parser, &output->errors);
-
-  if (output->error_messages) {
-    const char* errmsg;
-    int i = 0;
-    do {
-      errmsg = output->error_messages[i++];
-      if (errmsg) gumbo_parser_deallocate(&parser, (void *)errmsg);
-    } while (errmsg);
-    gumbo_parser_deallocate(&parser, (void *)output->error_messages);
-  }
->>>>>>> 3f86c877
 
 void gumbo_destroy_node(GumboNode* node) { free_node(node); }