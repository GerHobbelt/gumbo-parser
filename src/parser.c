// Copyright 2010 Google Inc. All Rights Reserved.
//
// Licensed under the Apache License, Version 2.0 (the "License");
// you may not use this file except in compliance with the License.
// You may obtain a copy of the License at
//
//     http://www.apache.org/licenses/LICENSE-2.0
//
// Unless required by applicable law or agreed to in writing, software
// distributed under the License is distributed on an "AS IS" BASIS,
// WITHOUT WARRANTIES OR CONDITIONS OF ANY KIND, either express or implied.
// See the License for the specific language governing permissions and
// limitations under the License.
//
// Author: jdtang@google.com (Jonathan Tang)

#include <assert.h>
#include <stdarg.h>
#include <stdlib.h>
#include <string.h>
#include "string_util.h"
#if defined(_MSC_VER)
#ifndef _CRTDBG_MAP_ALLOC
#define _CRTDBG_MAP_ALLOC
#endif
#include <crtdbg.h>
#endif

#include "attribute.h"
#include "error.h"
#include "gumbo.h"
#include "insertion_mode.h"
#include "parser.h"
#include "tokenizer.h"
#include "tokenizer_states.h"
#include "utf8.h"
#include "util.h"
#include "vector.h"

#define AVOID_UNUSED_VARIABLE_WARNING(i) (void)(i)

#define GUMBO_STRING(literal) \
  { literal, sizeof(literal) - 1 }
#define TERMINATOR \
  { "", 0 }

typedef char gumbo_tagset[GUMBO_TAG_LAST];
#define TAG(tag) [GUMBO_TAG_##tag] = (1 << GUMBO_NAMESPACE_HTML)
#define TAG_SVG(tag) [GUMBO_TAG_##tag] = (1 << GUMBO_NAMESPACE_SVG)
#define TAG_MATHML(tag) [GUMBO_TAG_##tag] = (1 << GUMBO_NAMESPACE_MATHML)

#define TAGSET_INCLUDES(tagset, ns, tag) ( \
  tag < GUMBO_TAG_LAST \
  && (tagset[(int) tag] & (1 << (int) ns)) \
)

// selected forward declarations as it is getting hard to find
// an appropriate order
static bool node_html_tag_is(const GumboNode*, GumboTag);
static GumboInsertionMode get_current_template_insertion_mode(
    const GumboParser*);
static bool handle_in_template(GumboParser*, GumboToken*);
static void destroy_node(GumboParser*, GumboNode*);

static void* malloc_wrapper(void* unused, size_t size) {
	return malloc(size);
}

static void free_wrapper(void* unused, void* ptr) {
	free(ptr);
}

static void* realloc_wrapper(void* unused, void* ptr, size_t new_num_bytes, size_t old_num_bytes) {
	return realloc(ptr, new_num_bytes);
}

// Set kDefaultGumboOptions field max_errors to default to 50 (not -1) to 
// prevent Quadratic time and memory use with many unclosed tags
// https://github.com/google/gumbo-parser/issues/391
const GumboOptions kGumboDefaultOptions = {
  .allocator = &malloc_wrapper,
  .deallocator = &free_wrapper,
  .reallocator = &realloc_wrapper,
  .userdata = NULL,
  .tab_stop = 8,
  .stop_on_first_error = false,
  .max_tree_depth = 400,
  .max_errors = 50 /* -1 */,
  .fragment_context = GUMBO_TAG_LAST,
  .fragment_namespace = GUMBO_NAMESPACE_HTML
};

static const GumboStringPiece kDoctypeHtml = GUMBO_STRING("html");
static const GumboStringPiece kPublicIdHtml4_0 =
    GUMBO_STRING("-//W3C//DTD HTML 4.0//EN");
static const GumboStringPiece kPublicIdHtml4_01 =
    GUMBO_STRING("-//W3C//DTD HTML 4.01//EN");
static const GumboStringPiece kPublicIdXhtml1_0 =
    GUMBO_STRING("-//W3C//DTD XHTML 1.0 Strict//EN");
static const GumboStringPiece kPublicIdXhtml1_1 =
    GUMBO_STRING("-//W3C//DTD XHTML 1.1//EN");
static const GumboStringPiece kSystemIdRecHtml4_0 =
    GUMBO_STRING("http://www.w3.org/TR/REC-html40/strict.dtd");
static const GumboStringPiece kSystemIdHtml4 =
    GUMBO_STRING("http://www.w3.org/TR/html4/strict.dtd");
static const GumboStringPiece kSystemIdXhtmlStrict1_1 =
    GUMBO_STRING("http://www.w3.org/TR/xhtml1/DTD/xhtml1-strict.dtd");
static const GumboStringPiece kSystemIdXhtml1_1 =
    GUMBO_STRING("http://www.w3.org/TR/xhtml11/DTD/xhtml11.dtd");
static const GumboStringPiece kSystemIdLegacyCompat =
    GUMBO_STRING("about:legacy-compat");

// The doctype arrays have an explicit terminator because we want to pass them
// to a helper function, and passing them as a pointer discards sizeof
// information.  The SVG arrays are used only by one-off functions, and so loops
// over them use sizeof directly instead of a terminator.

static const GumboStringPiece kQuirksModePublicIdPrefixes[] = {
    GUMBO_STRING("+//Silmaril//dtd html Pro v0r11 19970101//"),
    GUMBO_STRING("-//AdvaSoft Ltd//DTD HTML 3.0 asWedit + extensions//"),
    GUMBO_STRING("-//AS//DTD HTML 3.0 asWedit + extensions//"),
    GUMBO_STRING("-//IETF//DTD HTML 2.0 Level 1//"),
    GUMBO_STRING("-//IETF//DTD HTML 2.0 Level 2//"),
    GUMBO_STRING("-//IETF//DTD HTML 2.0 Strict Level 1//"),
    GUMBO_STRING("-//IETF//DTD HTML 2.0 Strict Level 2//"),
    GUMBO_STRING("-//IETF//DTD HTML 2.0 Strict//"),
    GUMBO_STRING("-//IETF//DTD HTML 2.0//"),
    GUMBO_STRING("-//IETF//DTD HTML 2.1E//"),
    GUMBO_STRING("-//IETF//DTD HTML 3.0//"),
    GUMBO_STRING("-//IETF//DTD HTML 3.2 Final//"),
    GUMBO_STRING("-//IETF//DTD HTML 3.2//"),
    GUMBO_STRING("-//IETF//DTD HTML 3//"),
    GUMBO_STRING("-//IETF//DTD HTML Level 0//"),
    GUMBO_STRING("-//IETF//DTD HTML Level 1//"),
    GUMBO_STRING("-//IETF//DTD HTML Level 2//"),
    GUMBO_STRING("-//IETF//DTD HTML Level 3//"),
    GUMBO_STRING("-//IETF//DTD HTML Strict Level 0//"),
    GUMBO_STRING("-//IETF//DTD HTML Strict Level 1//"),
    GUMBO_STRING("-//IETF//DTD HTML Strict Level 2//"),
    GUMBO_STRING("-//IETF//DTD HTML Strict Level 3//"),
    GUMBO_STRING("-//IETF//DTD HTML Strict//"),
    GUMBO_STRING("-//IETF//DTD HTML//"),
    GUMBO_STRING("-//Metrius//DTD Metrius Presentational//"),
    GUMBO_STRING("-//Microsoft//DTD Internet Explorer 2.0 HTML Strict//"),
    GUMBO_STRING("-//Microsoft//DTD Internet Explorer 2.0 HTML//"),
    GUMBO_STRING("-//Microsoft//DTD Internet Explorer 2.0 Tables//"),
    GUMBO_STRING("-//Microsoft//DTD Internet Explorer 3.0 HTML Strict//"),
    GUMBO_STRING("-//Microsoft//DTD Internet Explorer 3.0 HTML//"),
    GUMBO_STRING("-//Microsoft//DTD Internet Explorer 3.0 Tables//"),
    GUMBO_STRING("-//Netscape Comm. Corp.//DTD HTML//"),
    GUMBO_STRING("-//Netscape Comm. Corp.//DTD Strict HTML//"),
    GUMBO_STRING("-//O'Reilly and Associates//DTD HTML 2.0//"),
    GUMBO_STRING("-//O'Reilly and Associates//DTD HTML Extended 1.0//"),
    GUMBO_STRING("-//O'Reilly and Associates//DTD HTML Extended Relaxed 1.0//"),
    GUMBO_STRING("-//SoftQuad Software//DTD HoTMetaL PRO 6.0::19990601::)extensions to HTML 4.0//"),
    GUMBO_STRING("-//SoftQuad//DTD HoTMetaL PRO 4.0::19971010::extensions to HTML 4.0//"),
    GUMBO_STRING("-//Spyglass//DTD HTML 2.0 Extended//"),
    GUMBO_STRING("-//SQ//DTD HTML 2.0 HoTMetaL + extensions//"),
    GUMBO_STRING("-//Sun Microsystems Corp.//DTD HotJava HTML//"),
    GUMBO_STRING("-//Sun Microsystems Corp.//DTD HotJava Strict HTML//"),
    GUMBO_STRING("-//W3C//DTD HTML 3 1995-03-24//"),
    GUMBO_STRING("-//W3C//DTD HTML 3.2 Draft//"),
    GUMBO_STRING("-//W3C//DTD HTML 3.2 Final//"),
    GUMBO_STRING("-//W3C//DTD HTML 3.2//"),
    GUMBO_STRING("-//W3C//DTD HTML 3.2S Draft//"),
    GUMBO_STRING("-//W3C//DTD HTML 4.0 Frameset//"),
    GUMBO_STRING("-//W3C//DTD HTML 4.0 Transitional//"),
    GUMBO_STRING("-//W3C//DTD HTML Experimental 19960712//"),
    GUMBO_STRING("-//W3C//DTD HTML Experimental 970421//"),
    GUMBO_STRING("-//W3C//DTD W3 HTML//"),
    GUMBO_STRING("-//W3O//DTD W3 HTML 3.0//"),
    GUMBO_STRING("-//WebTechs//DTD Mozilla HTML 2.0//"),
    GUMBO_STRING("-//WebTechs//DTD Mozilla HTML//"), TERMINATOR};

static const GumboStringPiece kQuirksModePublicIdExactMatches[] = {
    GUMBO_STRING("-//W3O//DTD W3 HTML Strict 3.0//EN//"),
    GUMBO_STRING("-/W3C/DTD HTML 4.0 Transitional/EN"), GUMBO_STRING("HTML"),
    TERMINATOR};

static const GumboStringPiece kQuirksModeSystemIdExactMatches[] = {
    GUMBO_STRING("http://www.ibm.com/data/dtd/v11/ibmxhtml1-transitional.dtd"),
    TERMINATOR};

static const GumboStringPiece kLimitedQuirksPublicIdPrefixes[] = {
    GUMBO_STRING("-//W3C//DTD XHTML 1.0 Frameset//"),
    GUMBO_STRING("-//W3C//DTD XHTML 1.0 Transitional//"), TERMINATOR};

static const GumboStringPiece kLimitedQuirksRequiresSystemIdPublicIdPrefixes[] =
    {GUMBO_STRING("-//W3C//DTD HTML 4.01 Frameset//"),
        GUMBO_STRING("-//W3C//DTD HTML 4.01 Transitional//"), TERMINATOR};

// Indexed by GumboNamespaceEnum; keep in sync with that.
static const char* kLegalXmlns[] = {
  "http://www.w3.org/1999/xhtml",
  "http://www.w3.org/2000/svg",
  "http://www.w3.org/1998/Math/MathML"
};

typedef struct _ReplacementEntry {
  const GumboStringPiece from;
  const GumboStringPiece to;
} ReplacementEntry;

#define REPLACEMENT_ENTRY(from, to) \
  { GUMBO_STRING(from), GUMBO_STRING(to) }

// Static data for SVG attribute replacements.
// https://html.spec.whatwg.org/multipage/syntax.html#creating-and-inserting-nodes
static const ReplacementEntry kSvgAttributeReplacements[] = {
    REPLACEMENT_ENTRY("attributename", "attributeName"),
    REPLACEMENT_ENTRY("attributetype", "attributeType"),
    REPLACEMENT_ENTRY("basefrequency", "baseFrequency"),
    REPLACEMENT_ENTRY("baseprofile", "baseProfile"),
    REPLACEMENT_ENTRY("calcmode", "calcMode"),
    REPLACEMENT_ENTRY("clippathunits", "clipPathUnits"),
    // REPLACEMENT_ENTRY("contentscripttype", "contentScriptType"),
    // REPLACEMENT_ENTRY("contentstyletype", "contentStyleType"),
    REPLACEMENT_ENTRY("diffuseconstant", "diffuseConstant"),
    REPLACEMENT_ENTRY("edgemode", "edgeMode"),
    // REPLACEMENT_ENTRY("externalresourcesrequired", "externalResourcesRequired"),
    // REPLACEMENT_ENTRY("filterres", "filterRes"),
    REPLACEMENT_ENTRY("filterunits", "filterUnits"),
    REPLACEMENT_ENTRY("glyphref", "glyphRef"),
    REPLACEMENT_ENTRY("gradienttransform", "gradientTransform"),
    REPLACEMENT_ENTRY("gradientunits", "gradientUnits"),
    REPLACEMENT_ENTRY("kernelmatrix", "kernelMatrix"),
    REPLACEMENT_ENTRY("kernelunitlength", "kernelUnitLength"),
    REPLACEMENT_ENTRY("keypoints", "keyPoints"),
    REPLACEMENT_ENTRY("keysplines", "keySplines"),
    REPLACEMENT_ENTRY("keytimes", "keyTimes"),
    REPLACEMENT_ENTRY("lengthadjust", "lengthAdjust"),
    REPLACEMENT_ENTRY("limitingconeangle", "limitingConeAngle"),
    REPLACEMENT_ENTRY("markerheight", "markerHeight"),
    REPLACEMENT_ENTRY("markerunits", "markerUnits"),
    REPLACEMENT_ENTRY("markerwidth", "markerWidth"),
    REPLACEMENT_ENTRY("maskcontentunits", "maskContentUnits"),
    REPLACEMENT_ENTRY("maskunits", "maskUnits"),
    REPLACEMENT_ENTRY("numoctaves", "numOctaves"),
    REPLACEMENT_ENTRY("pathlength", "pathLength"),
    REPLACEMENT_ENTRY("patterncontentunits", "patternContentUnits"),
    REPLACEMENT_ENTRY("patterntransform", "patternTransform"),
    REPLACEMENT_ENTRY("patternunits", "patternUnits"),
    REPLACEMENT_ENTRY("pointsatx", "pointsAtX"),
    REPLACEMENT_ENTRY("pointsaty", "pointsAtY"),
    REPLACEMENT_ENTRY("pointsatz", "pointsAtZ"),
    REPLACEMENT_ENTRY("preservealpha", "preserveAlpha"),
    REPLACEMENT_ENTRY("preserveaspectratio", "preserveAspectRatio"),
    REPLACEMENT_ENTRY("primitiveunits", "primitiveUnits"),
    REPLACEMENT_ENTRY("refx", "refX"), REPLACEMENT_ENTRY("refy", "refY"),
    REPLACEMENT_ENTRY("repeatcount", "repeatCount"),
    REPLACEMENT_ENTRY("repeatdur", "repeatDur"),
    REPLACEMENT_ENTRY("requiredextensions", "requiredExtensions"),
    REPLACEMENT_ENTRY("requiredfeatures", "requiredFeatures"),
    REPLACEMENT_ENTRY("specularconstant", "specularConstant"),
    REPLACEMENT_ENTRY("specularexponent", "specularExponent"),
    REPLACEMENT_ENTRY("spreadmethod", "spreadMethod"),
    REPLACEMENT_ENTRY("startoffset", "startOffset"),
    REPLACEMENT_ENTRY("stddeviation", "stdDeviation"),
    REPLACEMENT_ENTRY("stitchtiles", "stitchTiles"),
    REPLACEMENT_ENTRY("surfacescale", "surfaceScale"),
    REPLACEMENT_ENTRY("systemlanguage", "systemLanguage"),
    REPLACEMENT_ENTRY("tablevalues", "tableValues"),
    REPLACEMENT_ENTRY("targetx", "targetX"),
    REPLACEMENT_ENTRY("targety", "targetY"),
    REPLACEMENT_ENTRY("textlength", "textLength"),
    REPLACEMENT_ENTRY("viewbox", "viewBox"),
    REPLACEMENT_ENTRY("viewtarget", "viewTarget"),
    REPLACEMENT_ENTRY("xchannelselector", "xChannelSelector"),
    REPLACEMENT_ENTRY("ychannelselector", "yChannelSelector"),
    REPLACEMENT_ENTRY("zoomandpan", "zoomAndPan"),
};

static const ReplacementEntry kSvgTagReplacements[] = {
    REPLACEMENT_ENTRY("altglyph", "altGlyph"),
    REPLACEMENT_ENTRY("altglyphdef", "altGlyphDef"),
    REPLACEMENT_ENTRY("altglyphitem", "altGlyphItem"),
    REPLACEMENT_ENTRY("animatecolor", "animateColor"),
    REPLACEMENT_ENTRY("animatemotion", "animateMotion"),
    REPLACEMENT_ENTRY("animatetransform", "animateTransform"),
    REPLACEMENT_ENTRY("clippath", "clipPath"),
    REPLACEMENT_ENTRY("feblend", "feBlend"),
    REPLACEMENT_ENTRY("fecolormatrix", "feColorMatrix"),
    REPLACEMENT_ENTRY("fecomponenttransfer", "feComponentTransfer"),
    REPLACEMENT_ENTRY("fecomposite", "feComposite"),
    REPLACEMENT_ENTRY("feconvolvematrix", "feConvolveMatrix"),
    REPLACEMENT_ENTRY("fediffuselighting", "feDiffuseLighting"),
    REPLACEMENT_ENTRY("fedisplacementmap", "feDisplacementMap"),
    REPLACEMENT_ENTRY("fedistantlight", "feDistantLight"),
    REPLACEMENT_ENTRY("feflood", "feFlood"),
    REPLACEMENT_ENTRY("fefunca", "feFuncA"),
    REPLACEMENT_ENTRY("fefuncb", "feFuncB"),
    REPLACEMENT_ENTRY("fefuncg", "feFuncG"),
    REPLACEMENT_ENTRY("fefuncr", "feFuncR"),
    REPLACEMENT_ENTRY("fegaussianblur", "feGaussianBlur"),
    REPLACEMENT_ENTRY("feimage", "feImage"),
    REPLACEMENT_ENTRY("femerge", "feMerge"),
    REPLACEMENT_ENTRY("femergenode", "feMergeNode"),
    REPLACEMENT_ENTRY("femorphology", "feMorphology"),
    REPLACEMENT_ENTRY("feoffset", "feOffset"),
    REPLACEMENT_ENTRY("fepointlight", "fePointLight"),
    REPLACEMENT_ENTRY("fespecularlighting", "feSpecularLighting"),
    REPLACEMENT_ENTRY("fespotlight", "feSpotLight"),
    REPLACEMENT_ENTRY("fetile", "feTile"),
    REPLACEMENT_ENTRY("feturbulence", "feTurbulence"),
    REPLACEMENT_ENTRY("foreignobject", "foreignObject"),
    REPLACEMENT_ENTRY("glyphref", "glyphRef"),
    REPLACEMENT_ENTRY("lineargradient", "linearGradient"),
    REPLACEMENT_ENTRY("radialgradient", "radialGradient"),
    REPLACEMENT_ENTRY("textpath", "textPath"),
};

typedef struct _NamespacedAttributeReplacement {
  const char* from;
  const char* local_name;
  const GumboAttributeNamespaceEnum attr_namespace;
} NamespacedAttributeReplacement;

static const NamespacedAttributeReplacement kForeignAttributeReplacements[] = {
    {"xlink:actuate", "actuate", GUMBO_ATTR_NAMESPACE_XLINK},
    {"xlink:actuate", "actuate", GUMBO_ATTR_NAMESPACE_XLINK},
    {"xlink:href", "href", GUMBO_ATTR_NAMESPACE_XLINK},
    {"xlink:role", "role", GUMBO_ATTR_NAMESPACE_XLINK},
    {"xlink:show", "show", GUMBO_ATTR_NAMESPACE_XLINK},
    {"xlink:title", "title", GUMBO_ATTR_NAMESPACE_XLINK},
    {"xlink:type", "type", GUMBO_ATTR_NAMESPACE_XLINK},
    {"xml:base", "base", GUMBO_ATTR_NAMESPACE_XML},
    {"xml:lang", "lang", GUMBO_ATTR_NAMESPACE_XML},
    {"xml:space", "space", GUMBO_ATTR_NAMESPACE_XML},
    {"xmlns", "xmlns", GUMBO_ATTR_NAMESPACE_XMLNS},
    {"xmlns:xlink", "xlink", GUMBO_ATTR_NAMESPACE_XMLNS},
};

// The "scope marker" for the list of active formatting elements.  We use a
// pointer to this as a generic marker element, since the particular element
// scope doesn't matter.
static const GumboNode kActiveFormattingScopeMarker = { 0 };

// The tag_is and tag_in function use true & false to denote start & end tags,
// but for readability, we define constants for them here.
static const bool kStartTag = true;
static const bool kEndTag = false;

// Because GumboStringPieces are immutable, we can't insert a character directly
// into a text node.  Instead, we accumulate all pending characters here and
// flush them out to a text node whenever a new element is inserted.
//
// http://www.whatwg.org/specs/web-apps/current-work/complete/tokenization.html#insert-a-character
typedef struct _TextNodeBufferState {
  // The accumulated text to be inserted into the current text node.
  GumboStringBuffer _buffer;

  // A pointer to the original text represented by this text node.  Note that
  // because of foster parenting and other strange DOM manipulations, this may
  // include other non-text HTML tags in it; it is defined as the span of
  // original text from the first character in this text node to the last
  // character in this text node.
  const char* _start_original_text;

  // The source position of the start of this text node.
  GumboSourcePosition _start_position;

  // The type of node that will be inserted (TEXT, CDATA, or WHITESPACE).
  GumboNodeType _type;
} TextNodeBufferState;

typedef struct GumboInternalParserState {
  // http://www.whatwg.org/specs/web-apps/current-work/complete/parsing.html#insertion-mode
  GumboInsertionMode _insertion_mode;

  // Used for run_generic_parsing_algorithm, which needs to switch back to the
  // original insertion mode at its conclusion.
  GumboInsertionMode _original_insertion_mode;

  // http://www.whatwg.org/specs/web-apps/current-work/complete/parsing.html#the-stack-of-open-elements
  GumboVector /*GumboNode*/ _open_elements;

  // http://www.whatwg.org/specs/web-apps/current-work/complete/parsing.html#the-list-of-active-formatting-elements
  GumboVector /*GumboNode*/ _active_formatting_elements;

  // The stack of template insertion modes.
  // http://www.whatwg.org/specs/web-apps/current-work/multipage/parsing.html#the-insertion-mode
  GumboVector /*InsertionMode*/ _template_insertion_modes;

  // http://www.whatwg.org/specs/web-apps/current-work/complete/parsing.html#the-element-pointers
  GumboNode* _head_element;
  GumboNode* _form_element;

  // The element used as fragment context when parsing in fragment mode
  GumboNode* _fragment_ctx;

  // The flag for when the spec says "Reprocess the current token in..."
  bool _reprocess_current_token;

  // The flag for "acknowledge the token's self-closing flag".
  bool _self_closing_flag_acknowledged;

  // The "frameset-ok" flag from the spec.
  bool _frameset_ok;

  // The flag for "If the next token is a LINE FEED, ignore that token...".
  bool _ignore_next_linefeed;

  // The flag for "whenever a node would be inserted into the current node, it
  // must instead be foster parented".  This is used for misnested table
  // content, which needs to be handled according to "in body" rules yet foster
  // parented outside of the table.
  // It would perhaps be more explicit to have this as a parameter to
  // handle_in_body and insert_element, but given how special-purpose this is
  // and the number of call-sites that would need to take the extra parameter,
  // it's easier just to have a state flag.
  bool _foster_parent_insertions;

  // The accumulated text node buffer state.
  TextNodeBufferState _text_node;

  // The current token.
  GumboToken* _current_token;

  // The way that the spec is written, the </body> and </html> tags are *always*
  // implicit, because encountering one of those tokens merely switches the
  // insertion mode out of "in body".  So we have individual state flags for
  // those end tags that are then inspected by pop_current_node when the <body>
  // and <html> nodes are popped to set the GUMBO_INSERTION_IMPLICIT_END_TAG
  // flag appropriately.
  bool _closed_body_tag;
  bool _closed_html_tag;
} GumboParserState;

static bool token_has_attribute(const GumboToken* token, const char* name) {
  assert(token->type == GUMBO_TOKEN_START_TAG);
  return gumbo_get_attribute(&token->v.start_tag.attributes, name) != NULL;
}

// Checks if the value of the specified attribute is a case-insensitive match
// for the specified string.
static bool attribute_matches(const GumboVector* attributes, const char* name, const char* value) {
  const GumboAttribute* attr = gumbo_get_attribute(attributes, name);
  return attr ? gumbo_strcasecmp(value, attr->value) == 0 : false;
}

// Checks if the value of the specified attribute is a case-sensitive match
// for the specified string.
static bool attribute_matches_case_sensitive(const GumboVector* attributes, const char* name, const char* value) {
  const GumboAttribute* attr = gumbo_get_attribute(attributes, name);
  return attr ? strcmp(value, attr->value) == 0 : false;
}

// Checks if the specified attribute vectors are identical.
static bool all_attributes_match(const GumboVector* attr1, const GumboVector* attr2) {
  unsigned int num_unmatched_attr2_elements = attr2->length;
  for (unsigned int i = 0; i < attr1->length; ++i) {
    const GumboAttribute* attr = attr1->data[i];
    if (attribute_matches_case_sensitive(attr2, attr->name, attr->value)) {
      --num_unmatched_attr2_elements;
    } else {
      return false;
    }
  }
  return num_unmatched_attr2_elements == 0;
}

static void set_frameset_not_ok(GumboParser* parser) {
  gumbo_debug("Setting frameset_ok to false.\n");
  parser->_parser_state->_frameset_ok = false;
}

static GumboNode* create_node(GumboParser* parser, GumboNodeType type) {
  GumboNode* node = gumbo_parser_allocate(parser, sizeof(GumboNode));
  node->parent = NULL;
  node->index_within_parent = -1;
  node->type = type;
  node->parse_flags = GUMBO_INSERTION_NORMAL;
  return node;
}

static GumboNode* new_document_node(GumboParser* parser) {
  GumboNode* document_node = create_node(parser, GUMBO_NODE_DOCUMENT);
  document_node->parse_flags = GUMBO_INSERTION_BY_PARSER;
  gumbo_vector_init(parser, 1, &document_node->v.document.children);

  // Must be initialized explicitly, as there's no guarantee that we'll see a
  // doc type token.
  GumboDocument* document = &document_node->v.document;
  document->has_doctype = false;
  document->name = NULL;
  document->public_identifier = NULL;
  document->system_identifier = NULL;
  return document_node;
}

static void output_init(GumboParser* parser) {
  GumboOutput* output = gumbo_parser_allocate(parser, sizeof(GumboOutput));
  output->root = NULL;
  output->document = new_document_node(parser);
  output->status = GUMBO_STATUS_OK;
  parser->_output = output;
  gumbo_init_errors(parser);
}

static void parser_state_init(GumboParser* parser) {
  GumboParserState* parser_state = gumbo_parser_allocate(parser, sizeof(GumboParserState));
  parser_state->_insertion_mode = GUMBO_INSERTION_MODE_INITIAL;
  parser_state->_reprocess_current_token = false;
  parser_state->_frameset_ok = true;
  parser_state->_ignore_next_linefeed = false;
  parser_state->_foster_parent_insertions = false;
  parser_state->_text_node._type = GUMBO_NODE_WHITESPACE;
  gumbo_string_buffer_init(parser, &parser_state->_text_node._buffer);
  gumbo_vector_init(parser, 10, &parser_state->_open_elements);
  gumbo_vector_init(parser, 5, &parser_state->_active_formatting_elements);
  gumbo_vector_init(parser, 5, &parser_state->_template_insertion_modes);
  parser_state->_head_element = NULL;
  parser_state->_form_element = NULL;
  parser_state->_fragment_ctx = NULL;
  parser_state->_current_token = NULL;
  parser_state->_closed_body_tag = false;
  parser_state->_closed_html_tag = false;
  parser->_parser_state = parser_state;
}

static void parser_state_destroy(GumboParser* parser) {
  GumboParserState* state = parser->_parser_state;
  if (state->_fragment_ctx) {
    destroy_node(parser, state->_fragment_ctx);
  }
  gumbo_vector_destroy(parser, &state->_active_formatting_elements);
  gumbo_vector_destroy(parser, &state->_open_elements);
  gumbo_vector_destroy(parser, &state->_template_insertion_modes);
  gumbo_string_buffer_destroy(parser, &state->_text_node._buffer);
  gumbo_parser_deallocate(parser, state);
}

static GumboNode* get_document_node(GumboParser* parser) {
  return parser->_output->document;
}

static bool is_fragment_parser(const GumboParser* parser) {
  return !!parser->_parser_state->_fragment_ctx;
}

// Returns the node at the bottom of the stack of open elements, or NULL if no
// elements have been added yet.
static GumboNode* get_current_node(GumboParser* parser) {
  GumboVector* open_elements = &parser->_parser_state->_open_elements;
  if (open_elements->length == 0) {
    assert(!parser->_output->root);
    return NULL;
  }
  assert(open_elements->length > 0);
  assert(open_elements->data != NULL);
  return open_elements->data[open_elements->length - 1];
}

static GumboNode* get_adjusted_current_node(GumboParser* parser) {
  GumboParserState* state = parser->_parser_state;
  if (state->_open_elements.length == 1 && state->_fragment_ctx) {
    return state->_fragment_ctx;
  }
  return get_current_node(parser);
}

// Returns true if the given needle is in the given array of literal
// GumboStringPieces.  If exact_match is true, this requires that they match
// exactly; otherwise, this performs a prefix match to check if any of the
// elements in haystack start with needle.  This always performs a
// case-insensitive match.
static bool is_in_static_list(
    const char* needle, const GumboStringPiece* haystack, bool exact_match) {
  for (unsigned int i = 0; haystack[i].length > 0; ++i) {
    if ((exact_match && !strcmp(needle, haystack[i].data)) ||
        (!exact_match && !gumbo_strcasecmp(needle, haystack[i].data))) {
      return true;
    }
  }
  return false;
}

static void set_insertion_mode(GumboParser* parser, GumboInsertionMode mode) {
  parser->_parser_state->_insertion_mode = mode;
}

// http://www.whatwg.org/specs/web-apps/current-work/complete/parsing.html#reset-the-insertion-mode-appropriately
// This is a helper function that returns the appropriate insertion mode instead
// of setting it.  Returns GUMBO_INSERTION_MODE_INITIAL as a sentinel value to
// indicate that there is no appropriate insertion mode, and the loop should
// continue.
static GumboInsertionMode get_appropriate_insertion_mode(const GumboParser* parser, int index) {
  const GumboVector* open_elements = &parser->_parser_state->_open_elements;
  const GumboNode* node = open_elements->data[index];
  const bool is_last = index == 0;

  if (is_last && is_fragment_parser(parser)) {
    node = parser->_parser_state->_fragment_ctx;
  }

  assert(node->type == GUMBO_NODE_ELEMENT || node->type == GUMBO_NODE_TEMPLATE);
  if (node->v.element.tag_namespace != GUMBO_NAMESPACE_HTML)
    return is_last ?
      GUMBO_INSERTION_MODE_IN_BODY : GUMBO_INSERTION_MODE_INITIAL;

  switch (node->v.element.tag) {
    case GUMBO_TAG_SELECT: {
      if (is_last) {
        return GUMBO_INSERTION_MODE_IN_SELECT;
      }
      for (int i = index; i > 0; --i) {
        const GumboNode* ancestor = open_elements->data[i];
        if (node_html_tag_is(ancestor, GUMBO_TAG_TEMPLATE)) {
          return GUMBO_INSERTION_MODE_IN_SELECT;
        }
        if (node_html_tag_is(ancestor, GUMBO_TAG_TABLE)) {
          return GUMBO_INSERTION_MODE_IN_SELECT_IN_TABLE;
        }
      }
      return GUMBO_INSERTION_MODE_IN_SELECT;
    }
    case GUMBO_TAG_TD:
    case GUMBO_TAG_TH:
      if (!is_last) return GUMBO_INSERTION_MODE_IN_CELL;
      break;
    case GUMBO_TAG_TR:
      return GUMBO_INSERTION_MODE_IN_ROW;
    case GUMBO_TAG_TBODY:
    case GUMBO_TAG_THEAD:
    case GUMBO_TAG_TFOOT:
      return GUMBO_INSERTION_MODE_IN_TABLE_BODY;
    case GUMBO_TAG_CAPTION:
      return GUMBO_INSERTION_MODE_IN_CAPTION;
    case GUMBO_TAG_COLGROUP:
      return GUMBO_INSERTION_MODE_IN_COLUMN_GROUP;
    case GUMBO_TAG_TABLE:
      return GUMBO_INSERTION_MODE_IN_TABLE;
    case GUMBO_TAG_TEMPLATE:
      return get_current_template_insertion_mode(parser);
    case GUMBO_TAG_HEAD:
      if (!is_last) return GUMBO_INSERTION_MODE_IN_HEAD;
      break;
    case GUMBO_TAG_BODY:
      return GUMBO_INSERTION_MODE_IN_BODY;
    case GUMBO_TAG_FRAMESET:
      return GUMBO_INSERTION_MODE_IN_FRAMESET;
    case GUMBO_TAG_HTML:
      return parser->_parser_state->_head_element
                 ? GUMBO_INSERTION_MODE_AFTER_HEAD
                 : GUMBO_INSERTION_MODE_BEFORE_HEAD;
    default:
      break;
  }
  return is_last ? GUMBO_INSERTION_MODE_IN_BODY : GUMBO_INSERTION_MODE_INITIAL;
}

// This performs the actual "reset the insertion mode" loop.
static void reset_insertion_mode_appropriately(GumboParser* parser) {
  const GumboVector* open_elements = &parser->_parser_state->_open_elements;
  for (int i = open_elements->length; --i >= 0;) {
    GumboInsertionMode mode = get_appropriate_insertion_mode(parser, i);
    if (mode != GUMBO_INSERTION_MODE_INITIAL) {
      set_insertion_mode(parser, mode);
      return;
    }
  }
  // Should never get here, because is_last will be set on the last iteration
  // and will force GUMBO_INSERTION_MODE_IN_BODY.
  assert(0);
}

static GumboError* parser_add_parse_error(GumboParser* parser, const GumboToken* token) {
  gumbo_debug("Adding parse error.\n");
  GumboError* error = gumbo_add_error(parser);
  if (!error) {
    return NULL;
  }
  error->type = GUMBO_ERR_PARSER;
  error->position = token->position;
  error->original_text = token->original_text.data;
  GumboParserError* extra_data = &error->v.parser;
  extra_data->input_type = token->type;
  extra_data->input_tag = GUMBO_TAG_UNKNOWN;
  if (token->type == GUMBO_TOKEN_START_TAG) {
    extra_data->input_tag = token->v.start_tag.tag;
  } else if (token->type == GUMBO_TOKEN_END_TAG) {
    extra_data->input_tag = token->v.end_tag;
  }
  GumboParserState* state = parser->_parser_state;
  extra_data->parser_state = state->_insertion_mode;
  gumbo_vector_init(parser, state->_open_elements.length, &extra_data->tag_stack);
  for (unsigned int i = 0; i < state->_open_elements.length; ++i) {
    const GumboNode* node = state->_open_elements.data[i];
    assert(
        node->type == GUMBO_NODE_ELEMENT || node->type == GUMBO_NODE_TEMPLATE);
    gumbo_vector_add(parser, (void*)(intptr_t) node->v.element.tag, &extra_data->tag_stack);
  }
  return error;
}

// Returns true if the specified token is either a start or end tag (specified
// by is_start) with one of the tag types in the varargs list.  Terminate the
// list with GUMBO_TAG_LAST; this functions as a sentinel since no portion of
// the spec references tags that are not in the spec.
static bool tag_in(const GumboToken* token, bool is_start, const gumbo_tagset tags) {
  GumboTag token_tag;
  if (is_start && token->type == GUMBO_TOKEN_START_TAG) {
    token_tag = token->v.start_tag.tag;
  } else if (!is_start && token->type == GUMBO_TOKEN_END_TAG) {
    token_tag = token->v.end_tag;
  } else {
    return false;
  }
  return (token_tag < GUMBO_TAG_LAST && tags[(int) token_tag] != 0);
}

// Like tag_in, but for the single-tag case.
static bool tag_is(const GumboToken* token, bool is_start, GumboTag tag) {
  if (is_start && token->type == GUMBO_TOKEN_START_TAG) {
    return token->v.start_tag.tag == tag;
  } else if (!is_start && token->type == GUMBO_TOKEN_END_TAG) {
    return token->v.end_tag == tag;
  } else {
    return false;
  }
}

// Like tag_in, but checks for the tag of a node, rather than a token.
static bool node_tag_in_set(const GumboNode* node, const gumbo_tagset tags) {
  assert(node != NULL);
  if (node->type != GUMBO_NODE_ELEMENT && node->type != GUMBO_NODE_TEMPLATE) {
    return false;
  }
  return TAGSET_INCLUDES(
      tags, node->v.element.tag_namespace, node->v.element.tag);
}

// Like node_tag_in, but for the single-tag case.
static bool node_qualified_tag_is(const GumboNode* node, GumboNamespaceEnum ns, GumboTag tag) {
  assert(node);
  return (node->type == GUMBO_NODE_ELEMENT ||
             node->type == GUMBO_NODE_TEMPLATE) &&
         node->v.element.tag == tag && node->v.element.tag_namespace == ns;
}

// Like node_tag_in, but for the single-tag case in the HTML namespace
static bool node_html_tag_is(const GumboNode* node, GumboTag tag) {
  return node_qualified_tag_is(node, GUMBO_NAMESPACE_HTML, tag);
}

static void push_template_insertion_mode(GumboParser* parser, GumboInsertionMode mode) {
  gumbo_vector_add(
      parser, (void*)(intptr_t) mode, &parser->_parser_state->_template_insertion_modes);
}

static void pop_template_insertion_mode(GumboParser* parser) {
  gumbo_vector_pop(parser, &parser->_parser_state->_template_insertion_modes);
}

// Returns the current template insertion mode.  If the stack of template
// insertion modes is empty, this returns GUMBO_INSERTION_MODE_INITIAL.
static GumboInsertionMode get_current_template_insertion_mode(const GumboParser* parser) {
  GumboVector* template_insertion_modes =
      &parser->_parser_state->_template_insertion_modes;
  if (template_insertion_modes->length == 0) {
    return GUMBO_INSERTION_MODE_INITIAL;
  }
  return (GumboInsertionMode)(intptr_t)
      template_insertion_modes->data[(template_insertion_modes->length - 1)];
}

// http://www.whatwg.org/specs/web-apps/current-work/multipage/tree-construction.html#mathml-text-integration-point
static bool is_mathml_integration_point(const GumboNode* node) {
  return node_tag_in_set(
      node, (gumbo_tagset){TAG_MATHML(MI), TAG_MATHML(MO), TAG_MATHML(MN),
                TAG_MATHML(MS), TAG_MATHML(MTEXT)});
}

// http://www.whatwg.org/specs/web-apps/current-work/multipage/tree-construction.html#html-integration-point
static bool is_html_integration_point(const GumboNode* node) {
  return node_tag_in_set(node, (gumbo_tagset){TAG_SVG(FOREIGNOBJECT),
                                   TAG_SVG(DESC), TAG_SVG(TITLE)}) ||
         (node_qualified_tag_is(
              node, GUMBO_NAMESPACE_MATHML, GUMBO_TAG_ANNOTATION_XML) &&
             (attribute_matches(
                  &node->v.element.attributes, "encoding", "text/html") ||
                 attribute_matches(&node->v.element.attributes, "encoding",
                     "application/xhtml+xml")));
}

// This represents a place to insert a node, consisting of a target parent and a
// child index within that parent.  If the node should be inserted at the end of
// the parent's child, index will be -1.
typedef struct {
  GumboNode* target;
  int index;
} InsertionLocation;

InsertionLocation get_appropriate_insertion_location(GumboParser* parser, GumboNode* override_target) {
  InsertionLocation retval = {override_target, -1};
  if (retval.target == NULL) {
    // No override target; default to the current node, but special-case the
    // root node since get_current_node() assumes the stack of open elements is
    // non-empty.
    retval.target = parser->_output->root != NULL ? get_current_node(parser)
                                                  : get_document_node(parser);
  }
  if (!parser->_parser_state->_foster_parent_insertions ||
      !node_tag_in_set(retval.target, (gumbo_tagset){TAG(TABLE), TAG(TBODY),
                                          TAG(TFOOT), TAG(THEAD), TAG(TR)})) {
    return retval;
  }

  // Foster-parenting case.
  int last_template_index = -1;
  int last_table_index = -1;
  GumboVector* open_elements = &parser->_parser_state->_open_elements;
  for (unsigned int i = 0; i < open_elements->length; ++i) {
    if (node_html_tag_is(open_elements->data[i], GUMBO_TAG_TEMPLATE)) {
      last_template_index = i;
    }
    if (node_html_tag_is(open_elements->data[i], GUMBO_TAG_TABLE)) {
      last_table_index = i;
    }
  }
  if (last_template_index != -1 &&
      (last_table_index == -1 || last_template_index > last_table_index)) {
    retval.target = open_elements->data[last_template_index];
    return retval;
  }
  if (last_table_index == -1) {
    retval.target = open_elements->data[0];
    return retval;
  }
  GumboNode* last_table = open_elements->data[last_table_index];
  if (last_table->parent != NULL) {
    retval.target = last_table->parent;
    retval.index = last_table->index_within_parent;
    return retval;
  }

  retval.target = open_elements->data[last_table_index - 1];
  return retval;
}

// Appends a node to the end of its parent, setting the "parent" and
// "index_within_parent" fields appropriately.
static void append_node(GumboParser* parser, GumboNode* parent, GumboNode* node) {
  assert(node->parent == NULL);
  assert(node->index_within_parent == -1);
  GumboVector* children;
  if (parent->type == GUMBO_NODE_ELEMENT ||
      parent->type == GUMBO_NODE_TEMPLATE) {
    children = &parent->v.element.children;
  } else {
    assert(parent->type == GUMBO_NODE_DOCUMENT);
    children = &parent->v.document.children;
  }
  node->parent = parent;
  node->index_within_parent = children->length;
  gumbo_vector_add(parser, (void*) node, children);
  assert(node->index_within_parent < children->length);
}

// Inserts a node at the specified InsertionLocation, updating the
// "parent" and "index_within_parent" fields of it and all its siblings.
// If the index of the location is -1, this calls append_node.
static void insert_node(GumboParser* parser, GumboNode* node, InsertionLocation location) {
  assert(node->parent == NULL);
  assert(node->index_within_parent == -1);
  GumboNode* parent = location.target;
  int index = location.index;
  if (index != -1) {
    GumboVector* children = NULL;
    if (parent->type == GUMBO_NODE_ELEMENT ||
        parent->type == GUMBO_NODE_TEMPLATE) {
      children = &parent->v.element.children;
    } else if (parent->type == GUMBO_NODE_DOCUMENT) {
      children = &parent->v.document.children;
      assert(children->length == 0);
    } else {
      assert(0);
    }

    assert(index >= 0);
    assert((unsigned int) index < children->length);
    node->parent = parent;
    node->index_within_parent = index;
    gumbo_vector_insert_at(parser, (void*) node, index, children);
    assert(node->index_within_parent < children->length);
    for (unsigned int i = index + 1; i < children->length; ++i) {
      GumboNode* sibling = children->data[i];
      sibling->index_within_parent = i;
      assert(sibling->index_within_parent < children->length);
    }
  } else {
    append_node(parser, parent, node);
  }
}

static void maybe_flush_text_node_buffer(GumboParser* parser) {
  GumboParserState* state = parser->_parser_state;
  TextNodeBufferState* buffer_state = &state->_text_node;
  if (buffer_state->_buffer.length == 0) {
    return;
  }

  assert(buffer_state->_type == GUMBO_NODE_WHITESPACE ||
         buffer_state->_type == GUMBO_NODE_TEXT ||
         buffer_state->_type == GUMBO_NODE_CDATA);
  GumboNode* text_node = create_node(parser, buffer_state->_type);
  GumboText* text_node_data = &text_node->v.text;
  text_node_data->text = gumbo_string_buffer_to_string(parser, &buffer_state->_buffer);
  text_node_data->original_text.data = buffer_state->_start_original_text;
  text_node_data->original_text.length =
      state->_current_token->original_text.data -
      buffer_state->_start_original_text;
  text_node_data->start_pos = buffer_state->_start_position;

  gumbo_debug("Flushing text node buffer of %s.\n", gumbo_string_buffer_cstr(parser, &buffer_state->_buffer));

  InsertionLocation location = get_appropriate_insertion_location(parser, NULL);
  if (location.target->type == GUMBO_NODE_DOCUMENT) {
    // The DOM does not allow Document nodes to have Text children, so per the
    // spec, they are dropped on the floor.
    destroy_node(parser, text_node);
  } else {
    insert_node(parser, text_node, location);
  }

  gumbo_string_buffer_clear(parser, &buffer_state->_buffer);
  buffer_state->_type = GUMBO_NODE_WHITESPACE;
  assert(buffer_state->_buffer.length == 0);
}

static void record_end_of_element(GumboToken* current_token, GumboElement* element) {
  element->end_pos = current_token->position;
  element->original_end_tag = current_token->type == GUMBO_TOKEN_END_TAG
                                  ? current_token->original_text
                                  : kGumboEmptyString;
}

static GumboNode* pop_current_node(GumboParser* parser) {
  GumboParserState* state = parser->_parser_state;
  maybe_flush_text_node_buffer(parser);
  if (state->_open_elements.length > 0) {
    assert(node_html_tag_is(state->_open_elements.data[0], GUMBO_TAG_HTML));
    gumbo_debug("Popping %s node.\n",
        gumbo_normalized_tagname(get_current_node(parser)->v.element.tag));
  }
  GumboNode* current_node = gumbo_vector_pop(parser, &state->_open_elements);
  if (!current_node) {
    assert(state->_open_elements.length == 0);
    return NULL;
  }
  assert(current_node->type == GUMBO_NODE_ELEMENT ||
         current_node->type == GUMBO_NODE_TEMPLATE);
  bool is_closed_body_or_html_tag =
      (node_html_tag_is(current_node, GUMBO_TAG_BODY) &&
          state->_closed_body_tag) ||
      (node_html_tag_is(current_node, GUMBO_TAG_HTML) &&
          state->_closed_html_tag);
  if ((state->_current_token->type != GUMBO_TOKEN_END_TAG ||
          !node_html_tag_is(current_node, state->_current_token->v.end_tag)) &&
      !is_closed_body_or_html_tag) {
    current_node->parse_flags |= GUMBO_INSERTION_IMPLICIT_END_TAG;
  }
  if (!is_closed_body_or_html_tag) {
    record_end_of_element(state->_current_token, &current_node->v.element);
  }
  return current_node;
}

static void append_comment_node(GumboParser* parser, GumboNode* node, const GumboToken* token) {
  maybe_flush_text_node_buffer(parser);
  GumboNode* comment = create_node(parser, GUMBO_NODE_COMMENT);
  comment->type = GUMBO_NODE_COMMENT;
  comment->parse_flags = GUMBO_INSERTION_NORMAL;
  comment->v.text.text = token->v.text;
  comment->v.text.original_text = token->original_text;
  comment->v.text.start_pos = token->position;
  append_node(parser, node, comment);
}

// http://www.whatwg.org/specs/web-apps/current-work/complete/tokenization.html#clear-the-stack-back-to-a-table-row-context
static void clear_stack_to_table_row_context(GumboParser* parser) {
  while (!node_tag_in_set(get_current_node(parser),
             (gumbo_tagset){TAG(HTML), TAG(TR), TAG(TEMPLATE)})) {
    pop_current_node(parser);
  }
}

// http://www.whatwg.org/specs/web-apps/current-work/complete/tokenization.html#clear-the-stack-back-to-a-table-context
static void clear_stack_to_table_context(GumboParser* parser) {
  while (!node_tag_in_set(get_current_node(parser),
             (gumbo_tagset){TAG(HTML), TAG(TABLE), TAG(TEMPLATE)})) {
    pop_current_node(parser);
  }
}

// http://www.whatwg.org/specs/web-apps/current-work/complete/tokenization.html#clear-the-stack-back-to-a-table-body-context
void clear_stack_to_table_body_context(GumboParser* parser) {
  while (!node_tag_in_set(get_current_node(parser),
             (gumbo_tagset){TAG(HTML), TAG(TBODY), TAG(TFOOT), TAG(THEAD),
                 TAG(TEMPLATE)})) {
    pop_current_node(parser);
  }
}

// Creates a parser-inserted element in the HTML namespace and returns it.
static GumboNode* create_element(GumboParser* parser, GumboTag tag) {
  GumboNode* node = create_node(parser, GUMBO_NODE_ELEMENT);
  GumboElement* element = &node->v.element;
  gumbo_vector_init(parser, 1, &element->children);
  gumbo_vector_init(parser, 0, &element->attributes);
  element->tag = tag;
  element->tag_namespace = GUMBO_NAMESPACE_HTML;
  element->original_tag = kGumboEmptyString;
  element->original_end_tag = kGumboEmptyString;
  element->start_pos = (parser->_parser_state->_current_token)
                           ? parser->_parser_state->_current_token->position
                           : kGumboEmptySourcePosition;
  element->end_pos = kGumboEmptySourcePosition;
  return node;
}

// Constructs an element from the given start tag token.
static GumboNode* create_element_from_token(GumboParser* parser, GumboToken* token, GumboNamespaceEnum tag_namespace) {
  assert(token->type == GUMBO_TOKEN_START_TAG);
  GumboTokenStartTag* start_tag = &token->v.start_tag;

  GumboNodeType type = (tag_namespace == GUMBO_NAMESPACE_HTML &&
                           start_tag->tag == GUMBO_TAG_TEMPLATE)
                           ? GUMBO_NODE_TEMPLATE
                           : GUMBO_NODE_ELEMENT;

  GumboNode* node = create_node(parser, type);
  GumboElement* element = &node->v.element;
  gumbo_vector_init(parser, 1, &element->children);
  element->attributes = start_tag->attributes;
  element->tag = start_tag->tag;
  element->tag_namespace = tag_namespace;

  assert(token->original_text.length >= 2);
  assert(token->original_text.data[0] == '<');
  assert(token->original_text.data[token->original_text.length - 1] == '>');
  element->original_tag = token->original_text;
  element->start_pos = token->position;
  element->original_end_tag = kGumboEmptyString;
  element->end_pos = kGumboEmptySourcePosition;

  // The element takes ownership of the attributes from the token, so any
  // allocated-memory fields should be nulled out.
  start_tag->attributes = kGumboEmptyVector;
  return node;
}

// http://www.whatwg.org/specs/web-apps/current-work/complete/tokenization.html#insert-an-html-element
static void insert_element(GumboParser* parser, GumboNode* node,
    bool is_reconstructing_formatting_elements) {
  GumboParserState* state = parser->_parser_state;
  // NOTE(jdtang): The text node buffer must always be flushed before inserting
  // a node, otherwise we're handling nodes in a different order than the spec
  // mandated.  However, one clause of the spec (character tokens in the body)
  // requires that we reconstruct the active formatting elements *before* adding
  // the character, and reconstructing the active formatting elements may itself
  // result in the insertion of new elements (which should be pushed onto the
  // stack of open elements before the buffer is flushed).  We solve this (for
  // the time being, the spec has been rewritten for <template> and the new
  // version may be simpler here) with a boolean flag to this method.
  if (!is_reconstructing_formatting_elements) {
    maybe_flush_text_node_buffer(parser);
  }
  InsertionLocation location = get_appropriate_insertion_location(parser, NULL);
  insert_node(parser, node, location);
  gumbo_vector_add(parser, (void*) node, &state->_open_elements);
}

// Convenience method that combines create_element_from_token and
// insert_element, inserting the generated element directly into the current
// node.  Returns the node inserted.
static GumboNode* insert_element_from_token(GumboParser* parser, GumboToken* token) {
  GumboNode* element = create_element_from_token(parser, token, GUMBO_NAMESPACE_HTML);
  insert_element(parser, element, false);
  gumbo_debug("Inserting <%s> element (@%x) from token.\n",
      gumbo_normalized_tagname(element->v.element.tag), element);
  return element;
}

// Convenience method that combines create_element and insert_element, inserting
// a parser-generated element of a specific tag type.  Returns the node
// inserted.
static GumboNode* insert_element_of_tag_type(GumboParser* parser, GumboTag tag, GumboParseFlags reason) {
  GumboNode* element = create_element(parser, tag);
  element->parse_flags |= GUMBO_INSERTION_BY_PARSER | reason;
  insert_element(parser, element, false);
  gumbo_debug("Inserting %s element (@%x) from tag type.\n",
      gumbo_normalized_tagname(tag), element);
  return element;
}

// Convenience method for creating foreign namespaced element.  Returns the node
// inserted.
static GumboNode* insert_foreign_element(GumboParser* parser, GumboToken* token, GumboNamespaceEnum tag_namespace) {
  assert(token->type == GUMBO_TOKEN_START_TAG);
  GumboNode* element = create_element_from_token(parser, token, tag_namespace);
  insert_element(parser, element, false);
  if (token_has_attribute(token, "xmlns") &&
      !attribute_matches_case_sensitive(&token->v.start_tag.attributes, "xmlns",
          kLegalXmlns[tag_namespace])) {
    // TODO(jdtang): Since there're multiple possible error codes here, we
    // eventually need reason codes to differentiate them.
    parser_add_parse_error(parser, token);
  }
  if (token_has_attribute(token, "xmlns:xlink") &&
      !attribute_matches_case_sensitive(&token->v.start_tag.attributes,
          "xmlns:xlink", "http://www.w3.org/1999/xlink")) {
    parser_add_parse_error(parser, token);
  }
  return element;
}

static void insert_text_token(GumboParser* parser, GumboToken* token) {
  assert(token->type == GUMBO_TOKEN_WHITESPACE ||
         token->type == GUMBO_TOKEN_CHARACTER ||
         token->type == GUMBO_TOKEN_NULL || token->type == GUMBO_TOKEN_CDATA);
  TextNodeBufferState* buffer_state = &parser->_parser_state->_text_node;
  if (buffer_state->_buffer.length == 0) {
    // Initialize position fields.
    buffer_state->_start_original_text = token->original_text.data;
    buffer_state->_start_position = token->position;
  }
  gumbo_string_buffer_append_codepoint(
      parser, token->v.character, &buffer_state->_buffer);
  if (token->type == GUMBO_TOKEN_CHARACTER) {
    buffer_state->_type = GUMBO_NODE_TEXT;
  } else if (token->type == GUMBO_TOKEN_CDATA) {
    buffer_state->_type = GUMBO_NODE_CDATA;
  }
  gumbo_debug("Inserting text token '%c'.\n", token->v.character);
}

// http://www.whatwg.org/specs/web-apps/current-work/complete/tokenization.html#generic-rcdata-element-parsing-algorithm
static void run_generic_parsing_algorithm(GumboParser* parser, GumboToken* token, GumboTokenizerEnum lexer_state) {
  insert_element_from_token(parser, token);
  gumbo_tokenizer_set_state(parser, lexer_state);
  parser->_parser_state->_original_insertion_mode =
      parser->_parser_state->_insertion_mode;
  parser->_parser_state->_insertion_mode = GUMBO_INSERTION_MODE_TEXT;
}

static void acknowledge_self_closing_tag(GumboParser* parser) {
  parser->_parser_state->_self_closing_flag_acknowledged = true;
}

// Returns true if there's an anchor tag in the list of active formatting
// elements, and fills in its index if so.
static bool find_last_anchor_index(GumboParser* parser, int* anchor_index) {
  GumboVector* elements = &parser->_parser_state->_active_formatting_elements;
  for (int i = elements->length; --i >= 0;) {
    GumboNode* node = elements->data[i];
    if (node == &kActiveFormattingScopeMarker) {
      return false;
    }
    if (node_html_tag_is(node, GUMBO_TAG_A)) {
      *anchor_index = i;
      return true;
    }
  }
  return false;
}

// Counts the number of open formatting elements in the list of active
// formatting elements (after the last active scope marker) that have a specific
// tag.  If this is > 0, then earliest_matching_index will be filled in with the
// index of the first such element.
static int count_formatting_elements_of_tag(GumboParser* parser,
    const GumboNode* desired_node, int* earliest_matching_index) {
  const GumboElement* desired_element = &desired_node->v.element;
  GumboVector* elements = &parser->_parser_state->_active_formatting_elements;
  int num_identical_elements = 0;
  for (int i = elements->length; --i >= 0;) {
    GumboNode* node = elements->data[i];
    if (node == &kActiveFormattingScopeMarker) {
      break;
    }
    assert(node->type == GUMBO_NODE_ELEMENT);
    if (node_qualified_tag_is(
            node, desired_element->tag_namespace, desired_element->tag) &&
        all_attributes_match(
            &node->v.element.attributes, &desired_element->attributes)) {
      num_identical_elements++;
      *earliest_matching_index = i;
    }
  }
  return num_identical_elements;
}

// http://www.whatwg.org/specs/web-apps/current-work/complete/parsing.html#reconstruct-the-active-formatting-elements
static void add_formatting_element(GumboParser* parser, const GumboNode* node) {
  assert(node == &kActiveFormattingScopeMarker ||
         node->type == GUMBO_NODE_ELEMENT);
  GumboVector* elements = &parser->_parser_state->_active_formatting_elements;
  if (node == &kActiveFormattingScopeMarker) {
    gumbo_debug("Adding a scope marker.\n");
  } else {
    gumbo_debug("Adding a formatting element.\n");
  }

  // Hunt for identical elements.
  int earliest_identical_element = elements->length;
  int num_identical_elements = count_formatting_elements_of_tag(
      parser, node, &earliest_identical_element);

  // Noah's Ark clause: if there're at least 3, remove the earliest.
  if (num_identical_elements >= 3) {
    gumbo_debug("Noah's ark clause: removing element at %d.\n",
        earliest_identical_element);
    gumbo_vector_remove_at(parser, earliest_identical_element, elements);
  }

  gumbo_vector_add(parser, (void*) node, elements);
}

static bool is_open_element(GumboParser* parser, const GumboNode* node) {
  GumboVector* open_elements = &parser->_parser_state->_open_elements;
  for (unsigned int i = 0; i < open_elements->length; ++i) {
    if (open_elements->data[i] == node) {
      return true;
    }
  }
  return false;
}

// Clones attributes, tags, etc. of a node, but does not copy the content.  The
// clone shares no structure with the original node: all owned strings and
// values are fresh copies.
GumboNode* clone_node(GumboParser* parser, GumboNode* node, GumboParseFlags reason) {
  assert(node->type == GUMBO_NODE_ELEMENT || node->type == GUMBO_NODE_TEMPLATE);
  GumboNode* new_node = gumbo_parser_allocate(parser, sizeof(GumboNode));
  *new_node = *node;
  new_node->parent = NULL;
  new_node->index_within_parent = -1;
  // Clear the GUMBO_INSERTION_IMPLICIT_END_TAG flag, as the cloned node may
  // have a separate end tag.
  new_node->parse_flags &= ~GUMBO_INSERTION_IMPLICIT_END_TAG;
  new_node->parse_flags |= reason | GUMBO_INSERTION_BY_PARSER;
  GumboElement* element = &new_node->v.element;
  gumbo_vector_init(parser, 1, &element->children);

  const GumboVector* old_attributes = &node->v.element.attributes;
  gumbo_vector_init(parser, old_attributes->length, &element->attributes);
  for (unsigned int i = 0; i < old_attributes->length; ++i) {
    const GumboAttribute* old_attr = old_attributes->data[i];
    GumboAttribute* attr = gumbo_parser_allocate(parser, sizeof(GumboAttribute));
    *attr = *old_attr;
    attr->name = gumbo_copy_stringz(parser, old_attr->name);
    attr->value = gumbo_copy_stringz(parser, old_attr->value);
    gumbo_vector_add(parser, attr, &element->attributes);
  }
  return new_node;
}

// "Reconstruct active formatting elements" part of the spec.
// This implementation is based on the html5lib translation from the mess of
// GOTOs in the spec to reasonably structured programming.
// http://code.google.com/p/html5lib/source/browse/python/html5lib/treebuilders/_base.py
static void reconstruct_active_formatting_elements(GumboParser* parser) {
  GumboVector* elements = &parser->_parser_state->_active_formatting_elements;
  // Step 1
  if (elements->length == 0) {
    return;
  }

  // Step 2 & 3
  unsigned int i = elements->length - 1;
  GumboNode* element = elements->data[i];
  if (element == &kActiveFormattingScopeMarker ||
      is_open_element(parser, element)) {
    return;
  }

  // Step 6
  do {
    if (i == 0) {
      // Step 4
      i = -1;  // Incremented to 0 below.
      break;
    }
    // Step 5
    element = elements->data[--i];
  } while (element != &kActiveFormattingScopeMarker &&
           !is_open_element(parser, element));

  ++i;
  gumbo_debug("Reconstructing elements from %d on %s parent.\n", i,
      gumbo_normalized_tagname(get_current_node(parser)->v.element.tag));
  for (; i < elements->length; ++i) {
    // Step 7 & 8.
    assert(elements->length > 0);
    assert(i < elements->length);
    element = elements->data[i];
    assert(element != &kActiveFormattingScopeMarker);
    GumboNode* clone = clone_node(
        parser, element, GUMBO_INSERTION_RECONSTRUCTED_FORMATTING_ELEMENT);
    // Step 9.
    InsertionLocation location =
        get_appropriate_insertion_location(parser, NULL);
    insert_node(parser, clone, location);
    gumbo_vector_add(parser, (void*) clone, &parser->_parser_state->_open_elements);

    // Step 10.
    elements->data[i] = clone;
    gumbo_debug("Reconstructed %s element at %d.\n",
        gumbo_normalized_tagname(clone->v.element.tag), i);
  }
}

static void clear_active_formatting_elements(GumboParser* parser) {
  GumboVector* elements = &parser->_parser_state->_active_formatting_elements;
  int num_elements_cleared = 0;
  const GumboNode* node;
  do {
    node = gumbo_vector_pop(parser, elements);
    ++num_elements_cleared;
  } while (node && node != &kActiveFormattingScopeMarker);
  gumbo_debug("Cleared %d elements from active formatting list.\n",
      num_elements_cleared);
}

// http://www.whatwg.org/specs/web-apps/current-work/complete/tokenization.html#the-initial-insertion-mode
static GumboQuirksModeEnum compute_quirks_mode(const GumboTokenDocType* doctype) {
  if (doctype->force_quirks || strcmp(doctype->name, kDoctypeHtml.data) ||
      is_in_static_list(
          doctype->public_identifier, kQuirksModePublicIdPrefixes, false) ||
      is_in_static_list(
          doctype->public_identifier, kQuirksModePublicIdExactMatches, true) ||
      is_in_static_list(
          doctype->system_identifier, kQuirksModeSystemIdExactMatches, true) ||
      (is_in_static_list(doctype->public_identifier,
           kLimitedQuirksRequiresSystemIdPublicIdPrefixes, false) &&
          !doctype->has_system_identifier)) {
    return GUMBO_DOCTYPE_QUIRKS;
  } else if (is_in_static_list(doctype->public_identifier,
                 kLimitedQuirksPublicIdPrefixes, false) ||
             (is_in_static_list(doctype->public_identifier,
                  kLimitedQuirksRequiresSystemIdPublicIdPrefixes, false) &&
                 doctype->has_system_identifier)) {
    return GUMBO_DOCTYPE_LIMITED_QUIRKS;
  }
  return GUMBO_DOCTYPE_NO_QUIRKS;
}

// The following functions are all defined by the "has an element in __ scope"
// sections of the HTML5 spec:
// http://www.whatwg.org/specs/web-apps/current-work/multipage/parsing.html#has-an-element-in-the-specific-scope
// The basic idea behind them is that they check for an element of the given
// qualified name, contained within a scope formed by a set of other qualified
// names.  For example, "has an element in list scope" looks for an element of
// the given qualified name within the nearest enclosing <ol> or <ul>, along
// with a bunch of generic element types that serve to "firewall" their content
// from the rest of the document. Note that because of the way the spec is
// written,
// all elements are expected to be in the HTML namespace
static bool has_an_element_in_specific_scope(GumboParser* parser,
    int expected_size, const GumboTag* expected, bool negate,
    const gumbo_tagset tags) {
  GumboVector* open_elements = &parser->_parser_state->_open_elements;
  for (int i = open_elements->length; --i >= 0;) {
    const GumboNode* node = open_elements->data[i];
    if (node->type != GUMBO_NODE_ELEMENT && node->type != GUMBO_NODE_TEMPLATE)
      continue;

    GumboTag node_tag = node->v.element.tag;
    GumboNamespaceEnum node_ns = node->v.element.tag_namespace;
    for (int j = 0; j < expected_size; ++j) {
      if (node_tag == expected[j] && node_ns == GUMBO_NAMESPACE_HTML)
        return true;
    }

    bool found = TAGSET_INCLUDES(tags, node_ns, node_tag);
    if (negate != found) return false;
  }
  return false;
}

// Checks for the presence of an open element of the specified tag type.
static bool has_open_element(GumboParser* parser, GumboTag tag) {
  return has_an_element_in_specific_scope(
      parser, 1, &tag, false, (gumbo_tagset){TAG(HTML)});
}

// http://www.whatwg.org/specs/web-apps/current-work/multipage/parsing.html#has-an-element-in-scope
static bool has_an_element_in_scope(GumboParser* parser, GumboTag tag) {
  return has_an_element_in_specific_scope(parser, 1, &tag, false,
      (gumbo_tagset){TAG(APPLET), TAG(CAPTION), TAG(HTML), TAG(TABLE), TAG(TD),
          TAG(TH), TAG(MARQUEE), TAG(OBJECT), TAG(TEMPLATE), TAG_MATHML(MI),
          TAG_MATHML(MO), TAG_MATHML(MN), TAG_MATHML(MS), TAG_MATHML(MTEXT),
          TAG_MATHML(ANNOTATION_XML), TAG_SVG(FOREIGNOBJECT), TAG_SVG(DESC),
          TAG_SVG(TITLE)});
}

// Like "has an element in scope", but for the specific case of looking for a
// unique target node, not for any node with a given tag name.  This duplicates
// much of the algorithm from has_an_element_in_specific_scope because the
// predicate is different when checking for an exact node, and it's easier &
// faster just to duplicate the code for this one case than to try and
// parameterize it.
static bool has_node_in_scope(GumboParser* parser, const GumboNode* node) {
  GumboVector* open_elements = &parser->_parser_state->_open_elements;
  for (int i = open_elements->length; --i >= 0;) {
    const GumboNode* current = open_elements->data[i];
    if (current == node) {
      return true;
    }
    if (current->type != GUMBO_NODE_ELEMENT &&
        current->type != GUMBO_NODE_TEMPLATE) {
      continue;
    }
    if (node_tag_in_set(current,
            (gumbo_tagset){TAG(APPLET), TAG(CAPTION), TAG(HTML), TAG(TABLE),
                TAG(TD), TAG(TH), TAG(MARQUEE), TAG(OBJECT), TAG(TEMPLATE),
                TAG_MATHML(MI), TAG_MATHML(MO), TAG_MATHML(MN), TAG_MATHML(MS),
                TAG_MATHML(MTEXT), TAG_MATHML(ANNOTATION_XML),
                TAG_SVG(FOREIGNOBJECT), TAG_SVG(DESC), TAG_SVG(TITLE)})) {
      return false;
    }
  }
  assert(false);
  return false;
}

// Like has_an_element_in_scope, but restricts the expected qualified name to a
// range of possible qualified names instead of just a single one.
static bool has_an_element_in_scope_with_tagname(GumboParser* parser, int expected_len, const GumboTag expected[]) {
  return has_an_element_in_specific_scope(parser, expected_len, expected, false,
      (gumbo_tagset){TAG(APPLET), TAG(CAPTION), TAG(HTML), TAG(TABLE), TAG(TD),
          TAG(TH), TAG(MARQUEE), TAG(OBJECT), TAG(TEMPLATE), TAG_MATHML(MI),
          TAG_MATHML(MO), TAG_MATHML(MN), TAG_MATHML(MS), TAG_MATHML(MTEXT),
          TAG_MATHML(ANNOTATION_XML), TAG_SVG(FOREIGNOBJECT), TAG_SVG(DESC),
          TAG_SVG(TITLE)});
}

// http://www.whatwg.org/specs/web-apps/current-work/multipage/parsing.html#has-an-element-in-list-item-scope
static bool has_an_element_in_list_scope(GumboParser* parser, GumboTag tag) {
  return has_an_element_in_specific_scope(parser, 1, &tag, false,
      (gumbo_tagset){TAG(APPLET), TAG(CAPTION), TAG(HTML), TAG(TABLE), TAG(TD),
          TAG(TH), TAG(MARQUEE), TAG(OBJECT), TAG(TEMPLATE), TAG_MATHML(MI),
          TAG_MATHML(MO), TAG_MATHML(MN), TAG_MATHML(MS), TAG_MATHML(MTEXT),
          TAG_MATHML(ANNOTATION_XML), TAG_SVG(FOREIGNOBJECT), TAG_SVG(DESC),
          TAG_SVG(TITLE), TAG(OL), TAG(UL)});
}

// http://www.whatwg.org/specs/web-apps/current-work/multipage/parsing.html#has-an-element-in-button-scope
static bool has_an_element_in_button_scope(GumboParser* parser, GumboTag tag) {
  return has_an_element_in_specific_scope(parser, 1, &tag, false,
      (gumbo_tagset){TAG(APPLET), TAG(CAPTION), TAG(HTML), TAG(TABLE), TAG(TD),
          TAG(TH), TAG(MARQUEE), TAG(OBJECT), TAG(TEMPLATE), TAG_MATHML(MI),
          TAG_MATHML(MO), TAG_MATHML(MN), TAG_MATHML(MS), TAG_MATHML(MTEXT),
          TAG_MATHML(ANNOTATION_XML), TAG_SVG(FOREIGNOBJECT), TAG_SVG(DESC),
          TAG_SVG(TITLE), TAG(BUTTON)});
}

// http://www.whatwg.org/specs/web-apps/current-work/multipage/parsing.html#has-an-element-in-table-scope
static bool has_an_element_in_table_scope(GumboParser* parser, GumboTag tag) {
  return has_an_element_in_specific_scope(parser, 1, &tag, false,
      (gumbo_tagset){TAG(HTML), TAG(TABLE), TAG(TEMPLATE)});
}

// http://www.whatwg.org/specs/web-apps/current-work/multipage/parsing.html#has-an-element-in-select-scope
static bool has_an_element_in_select_scope(GumboParser* parser, GumboTag tag) {
  return has_an_element_in_specific_scope(
      parser, 1, &tag, true, (gumbo_tagset){TAG(OPTGROUP), TAG(OPTION)});
}

// http://www.whatwg.org/specs/web-apps/current-work/complete/tokenization.html#generate-implied-end-tags
// "exception" is the "element to exclude from the process" listed in the spec.
// Pass GUMBO_TAG_LAST to not exclude any of them.
static void generate_implied_end_tags(GumboParser* parser, GumboTag exception) {
  for (; node_tag_in_set(get_current_node(parser),
             (gumbo_tagset){TAG(DD), TAG(DT), TAG(LI), TAG(OPTION),
                 TAG(OPTGROUP), TAG(P), TAG(RP), TAG(RB), TAG(RT), TAG(RTC)}) &&
         !node_html_tag_is(get_current_node(parser), exception);
       pop_current_node(parser))
    ;
}

// This is the "generate all implied end tags thoroughly" clause of the spec.
// https://html.spec.whatwg.org/multipage/syntax.html#closing-elements-that-have-implied-end-tags
static void generate_all_implied_end_tags_thoroughly(GumboParser* parser) {
  for (
      ; node_tag_in_set(get_current_node(parser),
          (gumbo_tagset){TAG(CAPTION), TAG(COLGROUP), TAG(DD), TAG(DT), TAG(LI),
              TAG(OPTION), TAG(OPTGROUP), TAG(P), TAG(RP), TAG(RT), TAG(RTC),
              TAG(TBODY), TAG(TD), TAG(TFOOT), TAG(TH), TAG(HEAD), TAG(TR)});
      pop_current_node(parser))
    ;
}

// This factors out the clauses relating to "act as if an end tag token with tag
// name "table" had been seen.  Returns true if there's a table element in table
// scope which was successfully closed, false if not and the token should be
// ignored.  Does not add parse errors; callers should handle that.
static bool close_table(GumboParser* parser) {
  if (!has_an_element_in_table_scope(parser, GUMBO_TAG_TABLE)) {
    return false;
  }

  GumboNode* node = pop_current_node(parser);
  while (!node_html_tag_is(node, GUMBO_TAG_TABLE)) {
    node = pop_current_node(parser);
  }
  reset_insertion_mode_appropriately(parser);
  return true;
}

// This factors out the clauses relating to "act as if an end tag token with tag
// name `cell_tag` had been seen".
static bool close_table_cell(GumboParser* parser, const GumboToken* token, GumboTag cell_tag) {
  bool result = true;
  generate_implied_end_tags(parser, GUMBO_TAG_LAST);
  const GumboNode* node = get_current_node(parser);
  if (!node_html_tag_is(node, cell_tag)) {
    parser_add_parse_error(parser, token);
    result = false;
  }
  do {
    node = pop_current_node(parser);
  } while (!node_html_tag_is(node, cell_tag));

  clear_active_formatting_elements(parser);
  set_insertion_mode(parser, GUMBO_INSERTION_MODE_IN_ROW);
  return result;
}

// http://www.whatwg.org/specs/web-apps/current-work/complete/tokenization.html#close-the-cell
// This holds the logic to determine whether we should close a <td> or a <th>.
static bool close_current_cell(GumboParser* parser, const GumboToken* token) {
  if (has_an_element_in_table_scope(parser, GUMBO_TAG_TD)) {
    assert(!has_an_element_in_table_scope(parser, GUMBO_TAG_TH));
    return close_table_cell(parser, token, GUMBO_TAG_TD);
  } else {
    assert(has_an_element_in_table_scope(parser, GUMBO_TAG_TH));
    return close_table_cell(parser, token, GUMBO_TAG_TH);
  }
}

// This factors out the "act as if an end tag of tag name 'select' had been
// seen" clause of the spec, since it's referenced in several places.  It pops
// all nodes from the stack until the current <select> has been closed, then
// resets the insertion mode appropriately.
static void close_current_select(GumboParser* parser) {
  GumboNode* node = pop_current_node(parser);
  while (!node_html_tag_is(node, GUMBO_TAG_SELECT)) {
    node = pop_current_node(parser);
  }
  reset_insertion_mode_appropriately(parser);
}

// The list of nodes in the "special" category:
// http://www.whatwg.org/specs/web-apps/current-work/complete/parsing.html#special
static bool is_special_node(const GumboNode* node) {
  assert(node->type == GUMBO_NODE_ELEMENT || node->type == GUMBO_NODE_TEMPLATE);
  return node_tag_in_set(node,
      (gumbo_tagset){TAG(ADDRESS), TAG(APPLET), TAG(AREA), TAG(ARTICLE),
          TAG(ASIDE), TAG(BASE), TAG(BASEFONT), TAG(BGSOUND), TAG(BLOCKQUOTE),
          TAG(BODY), TAG(BR), TAG(BUTTON), TAG(CAPTION), TAG(CENTER), TAG(COL),
          TAG(COLGROUP), TAG(MENUITEM), TAG(DD), TAG(DETAILS), TAG(DIR),
          TAG(DIV), TAG(DL), TAG(DT), TAG(EMBED), TAG(FIELDSET),
          TAG(FIGCAPTION), TAG(FIGURE), TAG(FOOTER), TAG(FORM), TAG(FRAME),
          TAG(FRAMESET), TAG(H1), TAG(H2), TAG(H3), TAG(H4), TAG(H5), TAG(H6),
          TAG(HEAD), TAG(HEADER), TAG(HGROUP), TAG(HR), TAG(HTML), TAG(IFRAME),
          TAG(IMG), TAG(INPUT), TAG(ISINDEX), TAG(LI), TAG(LINK), TAG(LISTING),
          TAG(MARQUEE), TAG(MENU), TAG(META), TAG(NAV), TAG(NOEMBED),
          TAG(NOFRAMES), TAG(NOSCRIPT), TAG(OBJECT), TAG(OL), TAG(P),
          TAG(PARAM), TAG(PLAINTEXT), TAG(PRE), TAG(SCRIPT), TAG(SECTION),
          TAG(SELECT), TAG(STYLE), TAG(SUMMARY), TAG(TABLE), TAG(TBODY),
          TAG(TD), TAG(TEMPLATE), TAG(TEXTAREA), TAG(TFOOT), TAG(TH),
          TAG(THEAD), TAG(TR), TAG(UL), TAG(WBR), TAG(XMP),

          TAG_MATHML(MI), TAG_MATHML(MO), TAG_MATHML(MN), TAG_MATHML(MS),
          TAG_MATHML(MTEXT), TAG_MATHML(ANNOTATION_XML),

          TAG_SVG(FOREIGNOBJECT), TAG_SVG(DESC),

          // This TagSet needs to include the "title" element in both the
          // HTML and SVG namespaces. Using both TAG(TITLE) and TAG_SVG(TITLE)
          // won't work, due to the simplistic way in which the TAG macros are
          // implemented, so we do it like this instead:
          [GUMBO_TAG_TITLE] =
              (1 << GUMBO_NAMESPACE_HTML) |
              (1 << GUMBO_NAMESPACE_SVG)
      }
   );
}

// Implicitly closes currently open elements until it reaches an element with
// the
// specified qualified name.  If the elements closed are in the set handled by
// generate_implied_end_tags, this is normal operation and this function returns
// true.  Otherwise, a parse error is recorded and this function returns false.
static bool implicitly_close_tags(GumboParser* parser, GumboToken* token,
    GumboNamespaceEnum target_ns, GumboTag target) {
  bool result = true;
  generate_implied_end_tags(parser, target);
  if (!node_qualified_tag_is(get_current_node(parser), target_ns, target)) {
    parser_add_parse_error(parser, token);
    while (
        !node_qualified_tag_is(get_current_node(parser), target_ns, target)) {
      pop_current_node(parser);
    }
    result = false;
  }
  assert(node_qualified_tag_is(get_current_node(parser), target_ns, target));
  pop_current_node(parser);
  return result;
}

// If the stack of open elements has a <p> tag in button scope, this acts as if
// a </p> tag was encountered, implicitly closing tags.  Returns false if a
// parse error occurs.  This is a convenience function because this particular
// clause appears several times in the spec.
static bool maybe_implicitly_close_p_tag(GumboParser* parser, GumboToken* token) {
  if (has_an_element_in_button_scope(parser, GUMBO_TAG_P)) {
    return implicitly_close_tags(
        parser, token, GUMBO_NAMESPACE_HTML, GUMBO_TAG_P);
  }
  return true;
}

// Convenience function to encapsulate the logic for closing <li> or <dd>/<dt>
// tags.  Pass true to is_li for handling <li> tags, false for <dd> and <dt>.
static void maybe_implicitly_close_list_tag(GumboParser* parser, GumboToken* token, bool is_li) {
  GumboParserState* state = parser->_parser_state;
  state->_frameset_ok = false;
  for (int i = state->_open_elements.length; --i >= 0;) {
    const GumboNode* node = state->_open_elements.data[i];
    bool is_list_tag =
        is_li ? node_html_tag_is(node, GUMBO_TAG_LI)
              : node_tag_in_set(node, (gumbo_tagset){TAG(DD), TAG(DT)});
    if (is_list_tag) {
      implicitly_close_tags(
          parser, token, node->v.element.tag_namespace, node->v.element.tag);
      return;
    }
    if (is_special_node(node) &&
        !node_tag_in_set(
            node, (gumbo_tagset){TAG(ADDRESS), TAG(DIV), TAG(P)})) {
      return;
    }
  }
}

static void merge_attributes(GumboParser* parser, GumboToken* token, GumboNode* node) {
  assert(token->type == GUMBO_TOKEN_START_TAG);
  assert(node->type == GUMBO_NODE_ELEMENT);
  const GumboVector* token_attr = &token->v.start_tag.attributes;
  GumboVector* node_attr = &node->v.element.attributes;

  for (unsigned int i = 0; i < token_attr->length; ++i) {
    GumboAttribute* attr = token_attr->data[i];
    if (!gumbo_get_attribute(node_attr, attr->name)) {
      // Ownership of the attribute is transferred by this gumbo_vector_add,
      // so it has to be nulled out of the original token so it doesn't get
      // double-deleted.
      gumbo_vector_add(parser, attr, node_attr);
      token_attr->data[i] = NULL;
    }
  }
  // When attributes are merged, it means the token has been ignored and merged
  // with another token, so we need to free its memory.  The attributes that are
  // transferred need to be nulled-out in the vector above so that they aren't
  // double-deleted.
  gumbo_token_destroy(parser, token);

#ifndef NDEBUG
  // Mark this sentinel so the assertion in the main loop knows it's been
  // destroyed.
  token->v.start_tag.attributes = kGumboEmptyVector;
#endif
}

const char* gumbo_normalize_svg_tagname(const GumboStringPiece* tag) {
  for (size_t i = 0; i < sizeof(kSvgTagReplacements) / sizeof(ReplacementEntry);
       ++i) {
    const ReplacementEntry* entry = &kSvgTagReplacements[i];
    if (gumbo_string_equals_ignore_case(tag, &entry->from)) {
      return entry->to.data;
    }
  }
  return NULL;
}

// http://www.whatwg.org/specs/web-apps/current-work/multipage/tree-construction.html#adjust-foreign-attributes
// This destructively modifies any matching attributes on the token and sets the
// namespace appropriately.
static void adjust_foreign_attributes(GumboParser* parser, GumboToken* token) {
  assert(token->type == GUMBO_TOKEN_START_TAG);
  const GumboVector* attributes = &token->v.start_tag.attributes;
  for (size_t i = 0; i < sizeof(kForeignAttributeReplacements) /
                             sizeof(NamespacedAttributeReplacement);
       ++i) {
    const NamespacedAttributeReplacement* entry =
        &kForeignAttributeReplacements[i];
    GumboAttribute* attr = gumbo_get_attribute(attributes, entry->from);
    if (!attr) {
      continue;
    }
    gumbo_parser_deallocate(parser, (void*) attr->name);
    attr->attr_namespace = entry->attr_namespace;
    attr->name = gumbo_copy_stringz(parser, entry->local_name);
  }
}

// http://www.whatwg.org/specs/web-apps/current-work/complete/tokenization.html#adjust-svg-attributes
// This destructively modifies any matching attributes on the token.
static void adjust_svg_attributes(GumboParser* parser, GumboToken* token) {
  assert(token->type == GUMBO_TOKEN_START_TAG);
  const GumboVector* attributes = &token->v.start_tag.attributes;
  for (size_t i = 0; i < sizeof(kSvgAttributeReplacements) / sizeof(ReplacementEntry); ++i) {
    const ReplacementEntry* entry = &kSvgAttributeReplacements[i];
    GumboAttribute* attr = gumbo_get_attribute(attributes, entry->from.data);
    if (!attr) {
      continue;
    }
    gumbo_parser_deallocate(parser, (void*) attr->name);
    attr->name = gumbo_copy_stringz(parser, entry->to.data);
  }
}

// http://www.whatwg.org/specs/web-apps/current-work/complete/tokenization.html#adjust-mathml-attributes
// Note that this may destructively modify the token with the new attribute
// value.
static void adjust_mathml_attributes(GumboParser* parser, GumboToken* token) {
  assert(token->type == GUMBO_TOKEN_START_TAG);
  GumboAttribute* attr =
      gumbo_get_attribute(&token->v.start_tag.attributes, "definitionurl");
  if (!attr) {
    return;
  }
  gumbo_parser_deallocate(parser, (void*) attr->name);
  attr->name = gumbo_copy_stringz(parser, "definitionURL");
}

static bool doctype_matches(const GumboTokenDocType* doctype,
    const GumboStringPiece* public_id, const GumboStringPiece* system_id,
    bool allow_missing_system_id) {
  return !strcmp(doctype->public_identifier, public_id->data) &&
         (allow_missing_system_id || doctype->has_system_identifier) &&
         !strcmp(doctype->system_identifier, system_id->data);
}

static bool maybe_add_doctype_error(GumboParser* parser, const GumboToken* token) {
  const GumboTokenDocType* doctype = &token->v.doc_type;
  bool html_doctype = !strcmp(doctype->name, kDoctypeHtml.data);
  if ((!html_doctype || doctype->has_public_identifier ||
          (doctype->has_system_identifier &&
              !strcmp(
                  doctype->system_identifier, kSystemIdLegacyCompat.data))) &&
      !(html_doctype && (doctype_matches(doctype, &kPublicIdHtml4_0,
                             &kSystemIdRecHtml4_0, true) ||
                            doctype_matches(doctype, &kPublicIdHtml4_01,
                                &kSystemIdHtml4, true) ||
                            doctype_matches(doctype, &kPublicIdXhtml1_0,
                                &kSystemIdXhtmlStrict1_1, false) ||
                            doctype_matches(doctype, &kPublicIdXhtml1_1,
                                &kSystemIdXhtml1_1, false)))) {
    parser_add_parse_error(parser, token);
    return false;
  }
  return true;
}

static void remove_from_parent(GumboParser* parser, GumboNode* node) {
  if (!node->parent) {
    // The node may not have a parent if, for example, it is a newly-cloned copy
    // of an active formatting element.  DOM manipulations continue with the
    // orphaned fragment of the DOM tree until it's appended/foster-parented to
    // the common ancestor at the end of the adoption agency algorithm.
    return;
  }
  assert(node->parent->type == GUMBO_NODE_ELEMENT);
  GumboVector* children = &node->parent->v.element.children;
  int index = gumbo_vector_index_of(children, node);
  assert(index != -1);

  gumbo_vector_remove_at(parser, index, children);
  node->parent = NULL;
  node->index_within_parent = -1;
  for (unsigned int i = index; i < children->length; ++i) {
    GumboNode* child = children->data[i];
    child->index_within_parent = i;
  }
}

// http://www.whatwg.org/specs/web-apps/current-work/multipage/the-end.html#an-introduction-to-error-handling-and-strange-cases-in-the-parser
// Also described in the "in body" handling for end formatting tags.
static bool adoption_agency_algorithm(GumboParser* parser, GumboToken* token, GumboTag subject) {
  GumboParserState* state = parser->_parser_state;
  gumbo_debug("Entering adoption agency algorithm.\n");
  // Step 1.
  GumboNode* current_node = get_current_node(parser);
  if (current_node->v.element.tag_namespace == GUMBO_NAMESPACE_HTML &&
      current_node->v.element.tag == subject &&
      gumbo_vector_index_of(
          &state->_active_formatting_elements, current_node) == -1) {
    pop_current_node(parser);
    return false;
  }
  // Steps 2-4 & 20:
  for (unsigned int i = 0; i < 8; ++i) {
    // Step 5.
    GumboNode* formatting_node = NULL;
    int formatting_node_in_open_elements = -1;
    for (int j = state->_active_formatting_elements.length; --j >= 0;) {
      GumboNode* current_node = state->_active_formatting_elements.data[j];
      if (current_node == &kActiveFormattingScopeMarker) {
        gumbo_debug("Broke on scope marker; aborting.\n");
        // Last scope marker; abort the algorithm.
        return false;
      }
      if (node_html_tag_is(current_node, subject)) {
        // Found it.
        formatting_node = current_node;
        formatting_node_in_open_elements =
            gumbo_vector_index_of(&state->_open_elements, formatting_node);
        gumbo_debug("Formatting element of tag %s at %d.\n",
            gumbo_normalized_tagname(subject),
            formatting_node_in_open_elements);
        break;
      }
    }
    if (!formatting_node) {
      // No matching tag; not a parse error outright, but fall through to the
      // "any other end tag" clause (which may potentially add a parse error,
      // but not always).
      gumbo_debug("No active formatting elements; aborting.\n");
      return false;
    }

    // Step 6
    if (formatting_node_in_open_elements == -1) {
      gumbo_debug("Formatting node not on stack of open elements.\n");
      parser_add_parse_error(parser, token);
      gumbo_vector_remove(parser, formatting_node, &state->_active_formatting_elements);
      return false;
    }

    // Step 7
    if (!has_an_element_in_scope(parser, formatting_node->v.element.tag)) {
      parser_add_parse_error(parser, token);
      gumbo_debug("Element not in scope.\n");
      return false;
    }

    // Step 8
    if (formatting_node != get_current_node(parser)) {
      parser_add_parse_error(parser, token);  // But continue onwards.
    }
    assert(formatting_node);
    assert(!node_html_tag_is(formatting_node, GUMBO_TAG_HTML));
    assert(!node_html_tag_is(formatting_node, GUMBO_TAG_BODY));

    // Step 9 & 10
    GumboNode* furthest_block = NULL;
    for (unsigned int j = formatting_node_in_open_elements;
         j < state->_open_elements.length; ++j) {
      assert(j > 0);
      GumboNode* current = state->_open_elements.data[j];
      if (is_special_node(current)) {
        // Step 9.
        furthest_block = current;
        break;
      }
    }
    if (!furthest_block) {
      // Step 10.
      while (get_current_node(parser) != formatting_node) {
        pop_current_node(parser);
      }
      // And the formatting element itself.
      pop_current_node(parser);
      gumbo_vector_remove(parser, formatting_node, &state->_active_formatting_elements);
      return false;
    }
    assert(!node_html_tag_is(furthest_block, GUMBO_TAG_HTML));
    assert(furthest_block);

    // Step 11.
    // Elements may be moved and reparented by this algorithm, so
    // common_ancestor is not necessarily the same as formatting_node->parent.
    GumboNode* common_ancestor =
        state->_open_elements.data[gumbo_vector_index_of(&state->_open_elements,
                                       formatting_node) -
                                   1];
    gumbo_debug("Common ancestor tag = %s, furthest block tag = %s.\n",
        gumbo_normalized_tagname(common_ancestor->v.element.tag),
        gumbo_normalized_tagname(furthest_block->v.element.tag));

    // Step 12.
    int bookmark = gumbo_vector_index_of(
                       &state->_active_formatting_elements, formatting_node) +
                   1;
    gumbo_debug("Bookmark at %d.\n", bookmark);
    // Step 13.
    GumboNode* node = furthest_block;
    GumboNode* last_node = furthest_block;
    // Must be stored explicitly, in case node is removed from the stack of open
    // elements, to handle step 9.4.
    int saved_node_index = gumbo_vector_index_of(&state->_open_elements, node);
    assert(saved_node_index > 0);
    // Step 13.1.
    for (int j = 0;;) {
      // Step 13.2.
      ++j;
      // Step 13.3.
      int node_index = gumbo_vector_index_of(&state->_open_elements, node);
      gumbo_debug("Current index: %d, last index: %d.\n", node_index, saved_node_index);
      if (node_index == -1) {
        node_index = saved_node_index;
      }
      saved_node_index = --node_index;
      assert(node_index > 0);
      assert((unsigned int) node_index < state->_open_elements.capacity);
      node = state->_open_elements.data[node_index];
      assert(node->parent);
      if (node == formatting_node) {
        // Step 13.4.
        break;
      }
      int formatting_index =
          gumbo_vector_index_of(&state->_active_formatting_elements, node);
      if (j > 3 && formatting_index != -1) {
        // Step 13.5.
        gumbo_debug("Removing formatting element at %d.\n", formatting_index);
        gumbo_vector_remove_at(
            parser, formatting_index, &state->_active_formatting_elements);
        // Removing the element shifts all indices over by one, so we may need
        // to move the bookmark.
        if (formatting_index < bookmark) {
          --bookmark;
          gumbo_debug("Moving bookmark to %d.\n", bookmark);
        }
        continue;
      }
      if (formatting_index == -1) {
        // Step 13.6.
        gumbo_vector_remove_at(parser, node_index, &state->_open_elements);
        continue;
      }
      // Step 13.7.
      // "common ancestor as the intended parent" doesn't actually mean insert
      // it into the common ancestor; that happens below.
      node = clone_node(parser, node, GUMBO_INSERTION_ADOPTION_AGENCY_CLONED);
      assert(formatting_index >= 0);
      state->_active_formatting_elements.data[formatting_index] = node;
      assert(node_index >= 0);
      state->_open_elements.data[node_index] = node;
      // Step 13.8.
      if (last_node == furthest_block) {
        bookmark = formatting_index + 1;
        gumbo_debug("Bookmark moved to %d.\n", bookmark);
        assert((unsigned int) bookmark <= state->_active_formatting_elements.length);
      }
      // Step 13.9.
      last_node->parse_flags |= GUMBO_INSERTION_ADOPTION_AGENCY_MOVED;
      remove_from_parent(parser, last_node);
      append_node(parser, node, last_node);
      // Step 13.10.
      last_node = node;
    }  // Step 13.11.

    // Step 14.
    gumbo_debug("Removing %s node from parent ",
        gumbo_normalized_tagname(last_node->v.element.tag));
    remove_from_parent(parser, last_node);
    last_node->parse_flags |= GUMBO_INSERTION_ADOPTION_AGENCY_MOVED;
    InsertionLocation location =
        get_appropriate_insertion_location(parser, common_ancestor);
    gumbo_debug("and inserting it into %s.\n",
        gumbo_normalized_tagname(location.target->v.element.tag));
    insert_node(parser, last_node, location);

    // Step 15.
    GumboNode* new_formatting_node = clone_node(
        parser, formatting_node, GUMBO_INSERTION_ADOPTION_AGENCY_CLONED);
    formatting_node->parse_flags |= GUMBO_INSERTION_IMPLICIT_END_TAG;

    // Step 16.  Instead of appending nodes one-by-one, we swap the children
    // vector of furthest_block with the empty children of new_formatting_node,
    // reducing memory traffic and allocations.  We still have to reset their
    // parent pointers, though.
    GumboVector temp = new_formatting_node->v.element.children;
    new_formatting_node->v.element.children =
        furthest_block->v.element.children;
    furthest_block->v.element.children = temp;

    temp = new_formatting_node->v.element.children;
    for (unsigned int i = 0; i < temp.length; ++i) {
      GumboNode* child = temp.data[i];
      child->parent = new_formatting_node;
    }

    // Step 17.
    append_node(parser, furthest_block, new_formatting_node);

    // Step 18.
    // If the formatting node was before the bookmark, it may shift over all
    // indices after it, so we need to explicitly find the index and possibly
    // adjust the bookmark.
    int formatting_node_index = gumbo_vector_index_of(
        &state->_active_formatting_elements, formatting_node);
    assert(formatting_node_index != -1);
    if (formatting_node_index < bookmark) {
      gumbo_debug("Formatting node at %d is before bookmark at %d; decrementing.\n",
          formatting_node_index, bookmark);
      --bookmark;
    }
    gumbo_vector_remove_at(
        parser, formatting_node_index, &state->_active_formatting_elements);
    assert(bookmark >= 0);
    assert((unsigned int) bookmark <= state->_active_formatting_elements.length);
    gumbo_vector_insert_at(parser, new_formatting_node, bookmark,
        &state->_active_formatting_elements);

    // Step 19.
    gumbo_vector_remove(parser, formatting_node, &state->_open_elements);
    int insert_at =
        gumbo_vector_index_of(&state->_open_elements, furthest_block) + 1;
    assert(insert_at >= 0);
    assert((unsigned int) insert_at <= state->_open_elements.length);
    gumbo_vector_insert_at(
        parser, new_formatting_node, insert_at, &state->_open_elements);
  }  // Step 20.
  return true;
}

// This is here to clean up memory when the spec says "Ignore current token."
static void ignore_token(GumboParser* parser) {
  GumboToken* token = parser->_parser_state->_current_token;
  // Ownership of the token's internal buffers are normally transferred to the
  // element, but if no element is emitted (as happens in non-verbatim-mode
  // when a token is ignored), we need to free it here to prevent a memory
  // leak.
  gumbo_token_destroy(parser, token);
#ifndef NDEBUG
  if (token->type == GUMBO_TOKEN_START_TAG) {
    // Mark this sentinel so the assertion in the main loop knows it's been
    // destroyed.
    token->v.start_tag.attributes = kGumboEmptyVector;
  }
#endif
}

// http://www.whatwg.org/specs/web-apps/current-work/complete/the-end.html
static void finish_parsing(GumboParser* parser) {
  gumbo_debug("Finishing parsing");
  maybe_flush_text_node_buffer(parser);
  GumboParserState* state = parser->_parser_state;
  for (GumboNode* node = pop_current_node(parser); node;
       node = pop_current_node(parser)) {
    if ((node_html_tag_is(node, GUMBO_TAG_BODY) && state->_closed_body_tag) ||
        (node_html_tag_is(node, GUMBO_TAG_HTML) && state->_closed_html_tag)) {
      continue;
    }
    node->parse_flags |= GUMBO_INSERTION_IMPLICIT_END_TAG;
  }
  while (pop_current_node(parser))
    ;  // Pop them all.
}

static bool handle_initial(GumboParser* parser, GumboToken* token) {
  GumboDocument* document = &get_document_node(parser)->v.document;
  if (token->type == GUMBO_TOKEN_WHITESPACE) {
    ignore_token(parser);
    return true;
  } else if (token->type == GUMBO_TOKEN_COMMENT) {
    append_comment_node(parser, get_document_node(parser), token);
    return true;
  } else if (token->type == GUMBO_TOKEN_DOCTYPE) {
    document->has_doctype = true;
    document->name = token->v.doc_type.name;
    document->public_identifier = token->v.doc_type.public_identifier;
    document->system_identifier = token->v.doc_type.system_identifier;
    document->doc_type_quirks_mode = compute_quirks_mode(&token->v.doc_type);
    set_insertion_mode(parser, GUMBO_INSERTION_MODE_BEFORE_HTML);
    return maybe_add_doctype_error(parser, token);
  }
  parser_add_parse_error(parser, token);
  document->doc_type_quirks_mode = GUMBO_DOCTYPE_QUIRKS;
  set_insertion_mode(parser, GUMBO_INSERTION_MODE_BEFORE_HTML);
  parser->_parser_state->_reprocess_current_token = true;
  return true;
}

// http://www.whatwg.org/specs/web-apps/current-work/complete/tokenization.html#the-before-html-insertion-mode
static bool handle_before_html(GumboParser* parser, GumboToken* token) {
  if (token->type == GUMBO_TOKEN_DOCTYPE) {
    parser_add_parse_error(parser, token);
    ignore_token(parser);
    return false;
  } else if (token->type == GUMBO_TOKEN_COMMENT) {
    append_comment_node(parser, get_document_node(parser), token);
    return true;
  } else if (token->type == GUMBO_TOKEN_WHITESPACE) {
    ignore_token(parser);
    return true;
  } else if (tag_is(token, kStartTag, GUMBO_TAG_HTML)) {
    GumboNode* html_node = insert_element_from_token(parser, token);
    parser->_output->root = html_node;
    set_insertion_mode(parser, GUMBO_INSERTION_MODE_BEFORE_HEAD);
    return true;
  } else if (token->type == GUMBO_TOKEN_END_TAG &&
             !tag_in(token, false,
                 (gumbo_tagset){TAG(HEAD), TAG(BODY), TAG(HTML), TAG(BR)})) {
    parser_add_parse_error(parser, token);
    ignore_token(parser);
    return false;
  } else {
    GumboNode* html_node = insert_element_of_tag_type(
        parser, GUMBO_TAG_HTML, GUMBO_INSERTION_IMPLIED);
    assert(html_node);
    parser->_output->root = html_node;
    set_insertion_mode(parser, GUMBO_INSERTION_MODE_BEFORE_HEAD);
    parser->_parser_state->_reprocess_current_token = true;
    return true;
  }
}

// http://www.whatwg.org/specs/web-apps/current-work/complete/tokenization.html#the-before-head-insertion-mode
static bool handle_before_head(GumboParser* parser, GumboToken* token) {
  if (token->type == GUMBO_TOKEN_DOCTYPE) {
    parser_add_parse_error(parser, token);
    ignore_token(parser);
    return false;
  } else if (token->type == GUMBO_TOKEN_COMMENT) {
    append_comment_node(parser, get_current_node(parser), token);
    return true;
  } else if (token->type == GUMBO_TOKEN_WHITESPACE) {
    ignore_token(parser);
    return true;
  } else if (tag_is(token, kStartTag, GUMBO_TAG_HEAD)) {
    GumboNode* node = insert_element_from_token(parser, token);
    set_insertion_mode(parser, GUMBO_INSERTION_MODE_IN_HEAD);
    parser->_parser_state->_head_element = node;
    return true;
  } else if (token->type == GUMBO_TOKEN_END_TAG &&
             !tag_in(token, false,
                 (gumbo_tagset){TAG(HEAD), TAG(BODY), TAG(HTML), TAG(BR)})) {
    parser_add_parse_error(parser, token);
    ignore_token(parser);
    return false;
  } else {
    GumboNode* node = insert_element_of_tag_type(
        parser, GUMBO_TAG_HEAD, GUMBO_INSERTION_IMPLIED);
    set_insertion_mode(parser, GUMBO_INSERTION_MODE_IN_HEAD);
    parser->_parser_state->_head_element = node;
    parser->_parser_state->_reprocess_current_token = true;
    return true;
  }
}

// Forward declarations because of mutual dependencies.
static bool handle_token(GumboParser* parser, GumboToken* token);
static bool handle_in_body(GumboParser* parser, GumboToken* token);

// http://www.whatwg.org/specs/web-apps/current-work/complete/tokenization.html#parsing-main-inhead
static bool handle_in_head(GumboParser* parser, GumboToken* token) {
  if (token->type == GUMBO_TOKEN_WHITESPACE) {
    insert_text_token(parser, token);
    return true;
  } else if (token->type == GUMBO_TOKEN_DOCTYPE) {
    parser_add_parse_error(parser, token);
    ignore_token(parser);
    return false;
  } else if (token->type == GUMBO_TOKEN_COMMENT) {
    append_comment_node(parser, get_current_node(parser), token);
    return true;
  } else if (tag_is(token, kStartTag, GUMBO_TAG_HTML)) {
    return handle_in_body(parser, token);
  } else if (tag_in(token, kStartTag,
                 (gumbo_tagset){TAG(BASE), TAG(BASEFONT), TAG(BGSOUND),
                     TAG(MENUITEM), TAG(LINK)})) {
    insert_element_from_token(parser, token);
    pop_current_node(parser);
    acknowledge_self_closing_tag(parser);
    return true;
  } else if (tag_is(token, kStartTag, GUMBO_TAG_META)) {
    insert_element_from_token(parser, token);
    pop_current_node(parser);
    acknowledge_self_closing_tag(parser);
    // NOTE(jdtang): Gumbo handles only UTF-8, so the encoding clause of the
    // spec doesn't apply.  If clients want to handle meta-tag re-encoding, they
    // should specifically look for that string in the document and re-encode it
    // before passing to Gumbo.
    return true;
  } else if (tag_is(token, kStartTag, GUMBO_TAG_TITLE)) {
    run_generic_parsing_algorithm(parser, token, GUMBO_LEX_RCDATA);
    return true;
  } else if (tag_in(
                 token, kStartTag, (gumbo_tagset){TAG(NOFRAMES), TAG(STYLE)})) {
    run_generic_parsing_algorithm(parser, token, GUMBO_LEX_RAWTEXT);
    return true;
  } else if (tag_is(token, kStartTag, GUMBO_TAG_NOSCRIPT)) {
    insert_element_from_token(parser, token);
    set_insertion_mode(parser, GUMBO_INSERTION_MODE_IN_HEAD_NOSCRIPT);
    return true;
  } else if (tag_is(token, kStartTag, GUMBO_TAG_SCRIPT)) {
    run_generic_parsing_algorithm(parser, token, GUMBO_LEX_SCRIPT);
    return true;
  } else if (tag_is(token, kEndTag, GUMBO_TAG_HEAD)) {
    GumboNode* head = pop_current_node(parser);
    AVOID_UNUSED_VARIABLE_WARNING(head);
    assert(node_html_tag_is(head, GUMBO_TAG_HEAD));
    set_insertion_mode(parser, GUMBO_INSERTION_MODE_AFTER_HEAD);
    return true;
  } else if (tag_in(token, kEndTag,
                 (gumbo_tagset){TAG(BODY), TAG(HTML), TAG(BR)})) {
    pop_current_node(parser);
    set_insertion_mode(parser, GUMBO_INSERTION_MODE_AFTER_HEAD);
    parser->_parser_state->_reprocess_current_token = true;
    return true;
  } else if (tag_is(token, kStartTag, GUMBO_TAG_TEMPLATE)) {
    insert_element_from_token(parser, token);
    add_formatting_element(parser, &kActiveFormattingScopeMarker);
    parser->_parser_state->_frameset_ok = false;
    set_insertion_mode(parser, GUMBO_INSERTION_MODE_IN_TEMPLATE);
    push_template_insertion_mode(parser, GUMBO_INSERTION_MODE_IN_TEMPLATE);
    return true;
  } else if (tag_is(token, kEndTag, GUMBO_TAG_TEMPLATE)) {
    if (!has_open_element(parser, GUMBO_TAG_TEMPLATE)) {
      parser_add_parse_error(parser, token);
      ignore_token(parser);
      return false;
    }
    generate_all_implied_end_tags_thoroughly(parser);
    bool success = true;
    if (!node_html_tag_is(get_current_node(parser), GUMBO_TAG_TEMPLATE)) {
      parser_add_parse_error(parser, token);
      success = false;
    }
    while (!node_html_tag_is(pop_current_node(parser), GUMBO_TAG_TEMPLATE))
      ;
    clear_active_formatting_elements(parser);
    pop_template_insertion_mode(parser);
    reset_insertion_mode_appropriately(parser);
    return success;
  } else if (tag_is(token, kStartTag, GUMBO_TAG_HEAD) ||
             (token->type == GUMBO_TOKEN_END_TAG)) {
    parser_add_parse_error(parser, token);
    ignore_token(parser);
    return false;
  } else {
    pop_current_node(parser);
    set_insertion_mode(parser, GUMBO_INSERTION_MODE_AFTER_HEAD);
    parser->_parser_state->_reprocess_current_token = true;
    return true;
  }
}

// http://www.whatwg.org/specs/web-apps/current-work/complete/tokenization.html#parsing-main-inheadnoscript
static bool handle_in_head_noscript(GumboParser* parser, GumboToken* token) {
  if (token->type == GUMBO_TOKEN_DOCTYPE) {
    parser_add_parse_error(parser, token);
    return false;
  } else if (tag_is(token, kStartTag, GUMBO_TAG_HTML)) {
    return handle_in_body(parser, token);
  } else if (tag_is(token, kEndTag, GUMBO_TAG_NOSCRIPT)) {
    const GumboNode* node = pop_current_node(parser);
    assert(node_html_tag_is(node, GUMBO_TAG_NOSCRIPT));
    AVOID_UNUSED_VARIABLE_WARNING(node);
    set_insertion_mode(parser, GUMBO_INSERTION_MODE_IN_HEAD);
    return true;
  } else if (token->type == GUMBO_TOKEN_WHITESPACE ||
             token->type == GUMBO_TOKEN_COMMENT ||
             tag_in(token, kStartTag,
                 (gumbo_tagset){TAG(BASEFONT), TAG(BGSOUND), TAG(LINK),
                     TAG(META), TAG(NOFRAMES), TAG(STYLE)})) {
    return handle_in_head(parser, token);
  } else if (tag_in(
                 token, kStartTag, (gumbo_tagset){TAG(HEAD), TAG(NOSCRIPT)}) ||
             (token->type == GUMBO_TOKEN_END_TAG &&
                 !tag_is(token, kEndTag, GUMBO_TAG_BR))) {
    parser_add_parse_error(parser, token);
    ignore_token(parser);
    return false;
  } else {
    parser_add_parse_error(parser, token);
    const GumboNode* node = pop_current_node(parser);
    assert(node_html_tag_is(node, GUMBO_TAG_NOSCRIPT));
    AVOID_UNUSED_VARIABLE_WARNING(node);
    set_insertion_mode(parser, GUMBO_INSERTION_MODE_IN_HEAD);
    parser->_parser_state->_reprocess_current_token = true;
    return false;
  }
}

// http://www.whatwg.org/specs/web-apps/current-work/complete/tokenization.html#the-after-head-insertion-mode
static bool handle_after_head(GumboParser* parser, GumboToken* token) {
  GumboParserState* state = parser->_parser_state;
  if (token->type == GUMBO_TOKEN_WHITESPACE) {
    insert_text_token(parser, token);
    return true;
  } else if (token->type == GUMBO_TOKEN_DOCTYPE) {
    parser_add_parse_error(parser, token);
    ignore_token(parser);
    return false;
  } else if (token->type == GUMBO_TOKEN_COMMENT) {
    append_comment_node(parser, get_current_node(parser), token);
    return true;
  } else if (tag_is(token, kStartTag, GUMBO_TAG_HTML)) {
    return handle_in_body(parser, token);
  } else if (tag_is(token, kStartTag, GUMBO_TAG_BODY)) {
    insert_element_from_token(parser, token);
    state->_frameset_ok = false;
    set_insertion_mode(parser, GUMBO_INSERTION_MODE_IN_BODY);
    return true;
  } else if (tag_is(token, kStartTag, GUMBO_TAG_FRAMESET)) {
    insert_element_from_token(parser, token);
    set_insertion_mode(parser, GUMBO_INSERTION_MODE_IN_FRAMESET);
    return true;
  } else if (tag_in(token, kStartTag,
                 (gumbo_tagset){TAG(BASE), TAG(BASEFONT), TAG(BGSOUND),
                     TAG(LINK), TAG(META), TAG(NOFRAMES), TAG(SCRIPT),
                     TAG(STYLE), TAG(TEMPLATE), TAG(TITLE)})) {
    parser_add_parse_error(parser, token);
    assert(state->_head_element != NULL);
    // This must be flushed before we push the head element on, as there may be
    // pending character tokens that should be attached to the root.
    maybe_flush_text_node_buffer(parser);
    gumbo_vector_add(parser, state->_head_element, &state->_open_elements);
    bool result = handle_in_head(parser, token);
    gumbo_vector_remove(parser, state->_head_element, &state->_open_elements);
    return result;
  } else if (tag_is(token, kEndTag, GUMBO_TAG_TEMPLATE)) {
    return handle_in_head(parser, token);
  } else if (tag_is(token, kStartTag, GUMBO_TAG_HEAD) ||
             (token->type == GUMBO_TOKEN_END_TAG &&
                 !tag_in(token, kEndTag,
                     (gumbo_tagset){TAG(BODY), TAG(HTML), TAG(BR)}))) {
    parser_add_parse_error(parser, token);
    ignore_token(parser);
    return false;
  } else {
    insert_element_of_tag_type(parser, GUMBO_TAG_BODY, GUMBO_INSERTION_IMPLIED);
    set_insertion_mode(parser, GUMBO_INSERTION_MODE_IN_BODY);
    state->_reprocess_current_token = true;
    return true;
  }
}

// See https://github.com/google/gumbo-parser/issues/387
// recursive destroy_node can cause stack overrun
// See: https://github.com/google/gumbo-parser/pull/392
size_t gumbo_tree_traverse(GumboNode* node, void* userdata, gumbo_tree_iter_callback cb) {
  GumboNode* current_node = node;
  size_t offset = 0, retcode = 0;
  tailcall:

#define RECURSE                                                 \
   do {                                                          \
     offset = current_node->index_within_parent + 1;             \
     GumboNode* next_node = current_node->parent;                \
     if ((retcode = cb(userdata, current_node))) return retcode; \
     if (current_node == node) return 0;                         \
     current_node = next_node;                                   \
     goto tailcall;                                              \
   } while (0)

   switch (current_node->type) {
     case GUMBO_NODE_DOCUMENT:
     case GUMBO_NODE_TEMPLATE:
     case GUMBO_NODE_ELEMENT: {
       GumboVector* children = GUMBO_NODE_DOCUMENT == current_node->type
                                   ? &current_node->v.document.children
                                   : &current_node->v.element.children;
       if (offset >= children->length) {
         assert(offset == children->length);
         RECURSE;
       } else {
         current_node = children->data[offset];
         offset = 0;
         goto tailcall;
       }
     } break;
     case GUMBO_NODE_TEXT:
     case GUMBO_NODE_CDATA:
     case GUMBO_NODE_COMMENT:
     case GUMBO_NODE_WHITESPACE: {
       assert(0 == offset);
       RECURSE;
     } break;
     default:
       assert(!"Invalid GumboNodeType!");
       abort();
     }
#undef RECURSE
}

static size_t destroy_one_node(void* parser_, GumboNode* node) {
  GumboParser* parser = (GumboParser*) parser_;
  switch (node->type) {
    case GUMBO_NODE_DOCUMENT: {
      GumboDocument* doc = &node->v.document;
      gumbo_parser_deallocate(parser, (void*) doc->children.data);
      gumbo_parser_deallocate(parser, (void*) doc->name);
      gumbo_parser_deallocate(parser, (void*) doc->public_identifier);
      gumbo_parser_deallocate(parser, (void*) doc->system_identifier);
    } break;
    case GUMBO_NODE_TEMPLATE:
    case GUMBO_NODE_ELEMENT:
      for (unsigned int i = 0; i < node->v.element.attributes.length; ++i) {
        gumbo_destroy_attribute(parser, node->v.element.attributes.data[i]);
      }
      gumbo_parser_deallocate(parser, node->v.element.attributes.data);
      gumbo_parser_deallocate(parser, node->v.element.children.data);
      break;
    case GUMBO_NODE_TEXT:
    case GUMBO_NODE_CDATA:
    case GUMBO_NODE_COMMENT:
    case GUMBO_NODE_WHITESPACE:
      gumbo_parser_deallocate(parser, (void*) node->v.text.text);
      break;
  }
  gumbo_parser_deallocate(parser, node);
  return 0;
}

static void destroy_node(GumboParser* parser, GumboNode* node) {
  gumbo_tree_traverse(node, parser, &destroy_one_node);
}

// http://www.whatwg.org/specs/web-apps/current-work/complete/tokenization.html#parsing-main-inbody
static bool handle_in_body(GumboParser* parser, GumboToken* token) {
  GumboParserState* state = parser->_parser_state;
  assert(state->_open_elements.length > 0);
  if (token->type == GUMBO_TOKEN_NULL) {
    parser_add_parse_error(parser, token);
    ignore_token(parser);
    return false;
  } else if (token->type == GUMBO_TOKEN_WHITESPACE) {
    reconstruct_active_formatting_elements(parser);
    insert_text_token(parser, token);
    return true;
  } else if (token->type == GUMBO_TOKEN_CHARACTER ||
             token->type == GUMBO_TOKEN_CDATA) {
    reconstruct_active_formatting_elements(parser);
    insert_text_token(parser, token);
    set_frameset_not_ok(parser);
    return true;
  } else if (token->type == GUMBO_TOKEN_COMMENT) {
    append_comment_node(parser, get_current_node(parser), token);
    return true;
  } else if (token->type == GUMBO_TOKEN_DOCTYPE) {
    parser_add_parse_error(parser, token);
    ignore_token(parser);
    return false;
  } else if (tag_is(token, kStartTag, GUMBO_TAG_HTML)) {
    parser_add_parse_error(parser, token);
    if (has_open_element(parser, GUMBO_TAG_TEMPLATE)) {
      ignore_token(parser);
      return false;
    }
    assert(parser->_output->root != NULL);
    assert(parser->_output->root->type == GUMBO_NODE_ELEMENT);
    merge_attributes(parser, token, parser->_output->root);
    return false;
  } else if (tag_in(token, kStartTag,
                 (gumbo_tagset){TAG(BASE), TAG(BASEFONT), TAG(BGSOUND),
                     TAG(MENUITEM), TAG(LINK), TAG(META), TAG(NOFRAMES),
                     TAG(SCRIPT), TAG(STYLE), TAG(TEMPLATE), TAG(TITLE)}) ||
             tag_is(token, kEndTag, GUMBO_TAG_TEMPLATE)) {
    return handle_in_head(parser, token);
  } else if (tag_is(token, kStartTag, GUMBO_TAG_BODY)) {
    parser_add_parse_error(parser, token);
    if (state->_open_elements.length < 2 ||
        !node_html_tag_is(state->_open_elements.data[1], GUMBO_TAG_BODY) ||
        has_open_element(parser, GUMBO_TAG_TEMPLATE)) {
      ignore_token(parser);
      return false;
    }
    state->_frameset_ok = false;
    merge_attributes(parser, token, state->_open_elements.data[1]);
    return false;
  } else if (tag_is(token, kStartTag, GUMBO_TAG_FRAMESET)) {
    parser_add_parse_error(parser, token);
    if (state->_open_elements.length < 2 ||
        !node_html_tag_is(state->_open_elements.data[1], GUMBO_TAG_BODY) ||
        !state->_frameset_ok) {
      ignore_token(parser);
      return false;
    }
    // Save the body node for later removal.
    GumboNode* body_node = state->_open_elements.data[1];

    // Pop all nodes except root HTML element.
    GumboNode* node;
    do {
      node = pop_current_node(parser);
    } while (node != state->_open_elements.data[1]);

    // Removing & destroying the body node is going to kill any nodes that have
    // been added to the list of active formatting elements, and so we should
    // clear it to prevent a use-after-free if the list of active formatting
    // elements is reconstructed afterwards.  This may happen if whitespace
    // follows the </frameset>.
    clear_active_formatting_elements(parser);

    // Remove the body node.  We may want to factor this out into a generic
    // helper, but right now this is the only code that needs to do this.
    GumboVector* children = &parser->_output->root->v.element.children;
    for (unsigned int i = 0; i < children->length; ++i) {
      if (children->data[i] == body_node) {
        gumbo_vector_remove_at(parser, i, children);
        break;
      }
    }
    destroy_node(parser, body_node);

    // Insert the <frameset>, and switch the insertion mode.
    insert_element_from_token(parser, token);
    set_insertion_mode(parser, GUMBO_INSERTION_MODE_IN_FRAMESET);
    return true;
  } else if (token->type == GUMBO_TOKEN_EOF) {
    for (unsigned int i = 0; i < state->_open_elements.length; ++i) {
      if (!node_tag_in_set(state->_open_elements.data[i],
              (gumbo_tagset){TAG(DD), TAG(DT), TAG(LI), TAG(P), TAG(TBODY),
                  TAG(TD), TAG(TFOOT), TAG(TH), TAG(THEAD), TAG(TR), TAG(BODY),
                  TAG(HTML)})) {
        parser_add_parse_error(parser, token);
      }
    }
    if (get_current_template_insertion_mode(parser) !=
        GUMBO_INSERTION_MODE_INITIAL) {
      return handle_in_template(parser, token);
    }
    return true;
  } else if (tag_in(token, kEndTag, (gumbo_tagset){TAG(BODY), TAG(HTML)})) {
    if (!has_an_element_in_scope(parser, GUMBO_TAG_BODY)) {
      parser_add_parse_error(parser, token);
      ignore_token(parser);
      return false;
    }
    bool success = true;
    for (unsigned int i = 0; i < state->_open_elements.length; ++i) {
      if (!node_tag_in_set(state->_open_elements.data[i],
              (gumbo_tagset){TAG(DD), TAG(DT), TAG(LI), TAG(OPTGROUP),
                  TAG(OPTION), TAG(P), TAG(RB), TAG(RP), TAG(RT), TAG(RTC),
                  TAG(TBODY), TAG(TD), TAG(TFOOT), TAG(TH), TAG(THEAD), TAG(TR),
                  TAG(BODY), TAG(HTML)})) {
        parser_add_parse_error(parser, token);
        success = false;
        break;
      }
    }
    set_insertion_mode(parser, GUMBO_INSERTION_MODE_AFTER_BODY);
    if (tag_is(token, kEndTag, GUMBO_TAG_HTML)) {
      parser->_parser_state->_reprocess_current_token = true;
    } else {
      GumboNode* body = state->_open_elements.data[1];
      assert(node_html_tag_is(body, GUMBO_TAG_BODY));
      record_end_of_element(state->_current_token, &body->v.element);
    }
    return success;
  } else if (tag_in(token, kStartTag,
                 (gumbo_tagset){TAG(ADDRESS), TAG(ARTICLE), TAG(ASIDE),
                     TAG(BLOCKQUOTE), TAG(CENTER), TAG(DETAILS), TAG(DIR),
                     TAG(DIV), TAG(DL), TAG(FIELDSET), TAG(FIGCAPTION),
                     TAG(FIGURE), TAG(FOOTER), TAG(HEADER), TAG(HGROUP),
                     TAG(MENU), TAG(MAIN), TAG(NAV), TAG(OL), TAG(P),
                     TAG(SECTION), TAG(SUMMARY), TAG(UL)})) {
    bool result = maybe_implicitly_close_p_tag(parser, token);
    insert_element_from_token(parser, token);
    return result;
  } else if (tag_in(token, kStartTag, (gumbo_tagset){TAG(H1), TAG(H2), TAG(H3),
                                          TAG(H4), TAG(H5), TAG(H6)})) {
    bool result = maybe_implicitly_close_p_tag(parser, token);
    if (node_tag_in_set(
            get_current_node(parser), (gumbo_tagset){TAG(H1), TAG(H2), TAG(H3),
                                          TAG(H4), TAG(H5), TAG(H6)})) {
      parser_add_parse_error(parser, token);
      pop_current_node(parser);
      result = false;
    }
    insert_element_from_token(parser, token);
    return result;
  } else if (tag_in(token, kStartTag, (gumbo_tagset){TAG(PRE), TAG(LISTING)})) {
    bool result = maybe_implicitly_close_p_tag(parser, token);
    insert_element_from_token(parser, token);
    state->_ignore_next_linefeed = true;
    state->_frameset_ok = false;
    return result;
  } else if (tag_is(token, kStartTag, GUMBO_TAG_FORM)) {
    if (state->_form_element != NULL &&
        !has_open_element(parser, GUMBO_TAG_TEMPLATE)) {
      gumbo_debug("Ignoring nested form.\n");
      parser_add_parse_error(parser, token);
      ignore_token(parser);
      return false;
    }
    bool result = maybe_implicitly_close_p_tag(parser, token);
    GumboNode* form_element = insert_element_from_token(parser, token);
    if (!has_open_element(parser, GUMBO_TAG_TEMPLATE)) {
      state->_form_element = form_element;
    }
    return result;
  } else if (tag_is(token, kStartTag, GUMBO_TAG_LI)) {
    maybe_implicitly_close_list_tag(parser, token, true);
    bool result = maybe_implicitly_close_p_tag(parser, token);
    insert_element_from_token(parser, token);
    return result;
  } else if (tag_in(token, kStartTag, (gumbo_tagset){TAG(DD), TAG(DT)})) {
    maybe_implicitly_close_list_tag(parser, token, false);
    bool result = maybe_implicitly_close_p_tag(parser, token);
    insert_element_from_token(parser, token);
    return result;
  } else if (tag_is(token, kStartTag, GUMBO_TAG_PLAINTEXT)) {
    bool result = maybe_implicitly_close_p_tag(parser, token);
    insert_element_from_token(parser, token);
    gumbo_tokenizer_set_state(parser, GUMBO_LEX_PLAINTEXT);
    return result;
  } else if (tag_is(token, kStartTag, GUMBO_TAG_BUTTON)) {
    if (has_an_element_in_scope(parser, GUMBO_TAG_BUTTON)) {
      parser_add_parse_error(parser, token);
      implicitly_close_tags(
          parser, token, GUMBO_NAMESPACE_HTML, GUMBO_TAG_BUTTON);
      state->_reprocess_current_token = true;
      return false;
    }
    reconstruct_active_formatting_elements(parser);
    insert_element_from_token(parser, token);
    state->_frameset_ok = false;
    return true;
  } else if (tag_in(token, kEndTag,
                 (gumbo_tagset){TAG(ADDRESS), TAG(ARTICLE), TAG(ASIDE),
                     TAG(BLOCKQUOTE), TAG(BUTTON), TAG(CENTER), TAG(DETAILS),
                     TAG(DIR), TAG(DIV), TAG(DL), TAG(FIELDSET),
                     TAG(FIGCAPTION), TAG(FIGURE), TAG(FOOTER), TAG(HEADER),
                     TAG(HGROUP), TAG(LISTING), TAG(MAIN), TAG(MENU), TAG(NAV),
                     TAG(OL), TAG(PRE), TAG(SECTION), TAG(SUMMARY), TAG(UL)})) {
    GumboTag tag = token->v.end_tag;
    if (!has_an_element_in_scope(parser, tag)) {
      parser_add_parse_error(parser, token);
      ignore_token(parser);
      return false;
    }
    implicitly_close_tags(
        parser, token, GUMBO_NAMESPACE_HTML, token->v.end_tag);
    return true;
  } else if (tag_is(token, kEndTag, GUMBO_TAG_FORM)) {
    if (has_open_element(parser, GUMBO_TAG_TEMPLATE)) {
      if (!has_an_element_in_scope(parser, GUMBO_TAG_FORM)) {
        parser_add_parse_error(parser, token);
        ignore_token(parser);
        return false;
      }
      bool success = true;
      generate_implied_end_tags(parser, GUMBO_TAG_LAST);
      if (!node_html_tag_is(get_current_node(parser), GUMBO_TAG_FORM)) {
        parser_add_parse_error(parser, token);
        return false;
      }
      while (!node_html_tag_is(pop_current_node(parser), GUMBO_TAG_FORM))
        ;
      return success;
    } else {
      const GumboNode* node = state->_form_element;
      assert(!node || node->type == GUMBO_NODE_ELEMENT);
      state->_form_element = NULL;
      if (!node || !has_node_in_scope(parser, node)) {
        gumbo_debug("Closing an unopened form.\n");
        parser_add_parse_error(parser, token);
        ignore_token(parser);
        return false;
      }
      // Retrieve <form> element by using implicitly_close_tags rather than
      // generate_implied_end_tags(parser, GUMBO_TAG_LAST);
	  return implicitly_close_tags(
		  parser, token, GUMBO_NAMESPACE_HTML, GUMBO_TAG_FORM);
    }
  } else if (tag_is(token, kEndTag, GUMBO_TAG_P)) {
    if (!has_an_element_in_button_scope(parser, GUMBO_TAG_P)) {
      parser_add_parse_error(parser, token);
      // reconstruct_active_formatting_elements(parser);
      insert_element_of_tag_type(
          parser, GUMBO_TAG_P, GUMBO_INSERTION_CONVERTED_FROM_END_TAG);
      state->_reprocess_current_token = true;
      return false;
    }
    return implicitly_close_tags(
        parser, token, GUMBO_NAMESPACE_HTML, GUMBO_TAG_P);
  } else if (tag_is(token, kEndTag, GUMBO_TAG_LI)) {
    if (!has_an_element_in_list_scope(parser, GUMBO_TAG_LI)) {
      parser_add_parse_error(parser, token);
      ignore_token(parser);
      return false;
    }
    return implicitly_close_tags(
        parser, token, GUMBO_NAMESPACE_HTML, GUMBO_TAG_LI);
  } else if (tag_in(token, kEndTag, (gumbo_tagset){TAG(DD), TAG(DT)})) {
    assert(token->type == GUMBO_TOKEN_END_TAG);
    GumboTag token_tag = token->v.end_tag;
    if (!has_an_element_in_scope(parser, token_tag)) {
      parser_add_parse_error(parser, token);
      ignore_token(parser);
      return false;
    }
    return implicitly_close_tags(
        parser, token, GUMBO_NAMESPACE_HTML, token_tag);
  } else if (tag_in(token, kEndTag, (gumbo_tagset){TAG(H1), TAG(H2), TAG(H3),
                                        TAG(H4), TAG(H5), TAG(H6)})) {
    if (!has_an_element_in_scope_with_tagname(
            parser, 6, (GumboTag[]){GUMBO_TAG_H1, GUMBO_TAG_H2, GUMBO_TAG_H3,
                           GUMBO_TAG_H4, GUMBO_TAG_H5, GUMBO_TAG_H6})) {
      // No heading open; ignore the token entirely.
      parser_add_parse_error(parser, token);
      ignore_token(parser);
      return false;
    } else {
      generate_implied_end_tags(parser, GUMBO_TAG_LAST);
      const GumboNode* current_node = get_current_node(parser);
      bool success = node_html_tag_is(current_node, token->v.end_tag);
      if (!success) {
        // There're children of the heading currently open; close them below and
        // record a parse error.
        // TODO(jdtang): Add a way to distinguish this error case from the one
        // above.
        parser_add_parse_error(parser, token);
      }
      do {
        current_node = pop_current_node(parser);
      } while (!node_tag_in_set(
                   current_node, (gumbo_tagset){TAG(H1), TAG(H2), TAG(H3),
                                     TAG(H4), TAG(H5), TAG(H6)}));
      return success;
    }
  } else if (tag_is(token, kStartTag, GUMBO_TAG_A)) {
    bool success = true;
    int last_a;
    int has_matching_a = find_last_anchor_index(parser, &last_a);
    if (has_matching_a) {
      assert(has_matching_a == 1);
      parser_add_parse_error(parser, token);
      adoption_agency_algorithm(parser, token, GUMBO_TAG_A);
      // The adoption agency algorithm usually removes all instances of <a>
      // from the list of active formatting elements, but in case it doesn't,
      // we're supposed to do this.  (The conditions where it might not are
      // listed in the spec.)
      if (find_last_anchor_index(parser, &last_a)) {
        void* last_element = gumbo_vector_remove_at(
            parser, last_a, &state->_active_formatting_elements);
        gumbo_vector_remove(parser, last_element, &state->_open_elements);
      }
      success = false;
    }
    reconstruct_active_formatting_elements(parser);
    add_formatting_element(parser, insert_element_from_token(parser, token));
    return success;
  } else if (tag_in(token, kStartTag,
                 (gumbo_tagset){TAG(B), TAG(BIG), TAG(CODE), TAG(EM), TAG(FONT),
                     TAG(I), TAG(S), TAG(SMALL), TAG(STRIKE), TAG(STRONG),
                     TAG(TT), TAG(U)})) {
    reconstruct_active_formatting_elements(parser);
    add_formatting_element(parser, insert_element_from_token(parser, token));
    return true;
  } else if (tag_is(token, kStartTag, GUMBO_TAG_NOBR)) {
    bool result = true;
    reconstruct_active_formatting_elements(parser);
    if (has_an_element_in_scope(parser, GUMBO_TAG_NOBR)) {
      result = false;
      parser_add_parse_error(parser, token);
      adoption_agency_algorithm(parser, token, GUMBO_TAG_NOBR);
      reconstruct_active_formatting_elements(parser);
    }
    insert_element_from_token(parser, token);
    add_formatting_element(parser, get_current_node(parser));
    return result;
  } else if (tag_in(token, kEndTag,
                 (gumbo_tagset){TAG(A), TAG(B), TAG(BIG), TAG(CODE), TAG(EM),
                     TAG(FONT), TAG(I), TAG(NOBR), TAG(S), TAG(SMALL),
                     TAG(STRIKE), TAG(STRONG), TAG(TT), TAG(U)})) {
    return adoption_agency_algorithm(parser, token, token->v.end_tag);
  } else if (tag_in(token, kStartTag,
                 (gumbo_tagset){TAG(APPLET), TAG(MARQUEE), TAG(OBJECT)})) {
    reconstruct_active_formatting_elements(parser);
    insert_element_from_token(parser, token);
    add_formatting_element(parser, &kActiveFormattingScopeMarker);
    set_frameset_not_ok(parser);
    return true;
  } else if (tag_in(token, kEndTag,
                 (gumbo_tagset){TAG(APPLET), TAG(MARQUEE), TAG(OBJECT)})) {
    GumboTag token_tag = token->v.end_tag;
    if (!has_an_element_in_table_scope(parser, token_tag)) {
      parser_add_parse_error(parser, token);
      ignore_token(parser);
      return false;
    }
    implicitly_close_tags(parser, token, GUMBO_NAMESPACE_HTML, token_tag);
    clear_active_formatting_elements(parser);
    return true;
  } else if (tag_is(token, kStartTag, GUMBO_TAG_TABLE)) {
    if (get_document_node(parser)->v.document.doc_type_quirks_mode !=
        GUMBO_DOCTYPE_QUIRKS) {
      maybe_implicitly_close_p_tag(parser, token);
    }
    insert_element_from_token(parser, token);
    set_frameset_not_ok(parser);
    set_insertion_mode(parser, GUMBO_INSERTION_MODE_IN_TABLE);
    return true;
  } else if (tag_in(token, kStartTag,
                 (gumbo_tagset){TAG(AREA), TAG(BR), TAG(EMBED), TAG(IMG),
                     TAG(IMAGE), TAG(KEYGEN), TAG(WBR)})) {
    bool success = true;
    if (tag_is(token, kStartTag, GUMBO_TAG_IMAGE)) {
      success = false;
      parser_add_parse_error(parser, token);
      token->v.start_tag.tag = GUMBO_TAG_IMG;
    }
    reconstruct_active_formatting_elements(parser);
    GumboNode* node = insert_element_from_token(parser, token);
    if (tag_is(token, kStartTag, GUMBO_TAG_IMAGE)) {
      success = false;
      parser_add_parse_error(parser, token);
      node->v.element.tag = GUMBO_TAG_IMG;
      node->parse_flags |= GUMBO_INSERTION_FROM_IMAGE;
    }
    pop_current_node(parser);
    acknowledge_self_closing_tag(parser);
    set_frameset_not_ok(parser);
    return success;
  } else if (tag_is(token, kStartTag, GUMBO_TAG_INPUT)) {
    if (!attribute_matches(&token->v.start_tag.attributes, "type", "hidden")) {
      // Must be before the element is inserted, as that takes ownership of the
      // token's attribute vector.
      set_frameset_not_ok(parser);
    }
    reconstruct_active_formatting_elements(parser);
    insert_element_from_token(parser, token);
    pop_current_node(parser);
    acknowledge_self_closing_tag(parser);
    return true;
  } else if (tag_in(token, kStartTag,
                 (gumbo_tagset){TAG(PARAM), TAG(SOURCE), TAG(TRACK)})) {
    insert_element_from_token(parser, token);
    pop_current_node(parser);
    acknowledge_self_closing_tag(parser);
    return true;
  } else if (tag_is(token, kStartTag, GUMBO_TAG_HR)) {
    bool result = maybe_implicitly_close_p_tag(parser, token);
    insert_element_from_token(parser, token);
    pop_current_node(parser);
    acknowledge_self_closing_tag(parser);
    set_frameset_not_ok(parser);
    return result;
  } else if (tag_is(token, kStartTag, GUMBO_TAG_ISINDEX)) {
    parser_add_parse_error(parser, token);
    if (parser->_parser_state->_form_element != NULL &&
        !has_open_element(parser, GUMBO_TAG_TEMPLATE)) {
      ignore_token(parser);
      return false;
    }
    acknowledge_self_closing_tag(parser);
    maybe_implicitly_close_p_tag(parser, token);
    set_frameset_not_ok(parser);

    GumboVector* token_attrs = &token->v.start_tag.attributes;
    GumboAttribute* prompt_attr = gumbo_get_attribute(token_attrs, "prompt");
    GumboAttribute* action_attr = gumbo_get_attribute(token_attrs, "action");
    GumboAttribute* name_attr = gumbo_get_attribute(token_attrs, "name");

    GumboNode* form = insert_element_of_tag_type(
        parser, GUMBO_TAG_FORM, GUMBO_INSERTION_FROM_ISINDEX);
    if (!has_open_element(parser, GUMBO_TAG_TEMPLATE)) {
      parser->_parser_state->_form_element = form;
    }
    if (action_attr) {
      gumbo_vector_add(parser, action_attr, &form->v.element.attributes);
    }
    insert_element_of_tag_type(
        parser, GUMBO_TAG_HR, GUMBO_INSERTION_FROM_ISINDEX);
    pop_current_node(parser);  // <hr>

    insert_element_of_tag_type(
        parser, GUMBO_TAG_LABEL, GUMBO_INSERTION_FROM_ISINDEX);
    TextNodeBufferState* text_state = &parser->_parser_state->_text_node;
    text_state->_start_original_text = token->original_text.data;
    text_state->_start_position = token->position;
    text_state->_type = GUMBO_NODE_TEXT;
    if (prompt_attr) {
      int prompt_attr_length = strlen(prompt_attr->value);
      gumbo_string_buffer_destroy(parser, &text_state->_buffer);
      text_state->_buffer.data = gumbo_copy_stringz(parser, prompt_attr->value);
      text_state->_buffer.length = prompt_attr_length;
      text_state->_buffer.capacity = prompt_attr_length + 1;
      gumbo_destroy_attribute(parser, prompt_attr);
    } else {
      GumboStringPiece prompt_text =
          GUMBO_STRING("This is a searchable index. Enter search keywords: ");
      gumbo_string_buffer_append_string(
          parser, &prompt_text, &text_state->_buffer);
    }

    GumboNode* input = insert_element_of_tag_type(
        parser, GUMBO_TAG_INPUT, GUMBO_INSERTION_FROM_ISINDEX);
    for (unsigned int i = 0; i < token_attrs->length; ++i) {
      GumboAttribute* attr = token_attrs->data[i];
      if (attr != prompt_attr && attr != action_attr && attr != name_attr) {
        gumbo_vector_add(parser, attr, &input->v.element.attributes);
      }
      token_attrs->data[i] = NULL;
    }

    // All attributes have been successfully transferred and nulled out at this
    // point, so the call to ignore_token will free the memory for it without
    // touching the attributes.
    ignore_token(parser);

    // The name attribute, if present, should be destroyed since it's ignored
    // when copying over.  The action attribute should be kept since it's moved
    // to the form.
    if (name_attr) {
      gumbo_destroy_attribute(parser, name_attr);
    }

    GumboAttribute* name =
        gumbo_parser_allocate(parser, sizeof(GumboAttribute));
    GumboStringPiece name_str = GUMBO_STRING("name");
    GumboStringPiece isindex_str = GUMBO_STRING("isindex");
    name->attr_namespace = GUMBO_ATTR_NAMESPACE_NONE;
    name->name = gumbo_copy_stringz(parser, "name");
    name->value = gumbo_copy_stringz(parser, "isindex");
    name->original_name = name_str;
    name->original_value = isindex_str;
    name->name_start = kGumboEmptySourcePosition;
    name->name_end = kGumboEmptySourcePosition;
    name->value_start = kGumboEmptySourcePosition;
    name->value_end = kGumboEmptySourcePosition;
    gumbo_vector_add(parser, name, &input->v.element.attributes);

    pop_current_node(parser);  // <input>
    pop_current_node(parser);  // <label>
    insert_element_of_tag_type(
        parser, GUMBO_TAG_HR, GUMBO_INSERTION_FROM_ISINDEX);
    pop_current_node(parser);  // <hr>
    pop_current_node(parser);  // <form>
    if (!has_open_element(parser, GUMBO_TAG_TEMPLATE)) {
      parser->_parser_state->_form_element = NULL;
    }
    return false;
  } else if (tag_is(token, kStartTag, GUMBO_TAG_TEXTAREA)) {
    run_generic_parsing_algorithm(parser, token, GUMBO_LEX_RCDATA);
    parser->_parser_state->_ignore_next_linefeed = true;
    set_frameset_not_ok(parser);
    return true;
  } else if (tag_is(token, kStartTag, GUMBO_TAG_XMP)) {
    bool result = maybe_implicitly_close_p_tag(parser, token);
    reconstruct_active_formatting_elements(parser);
    set_frameset_not_ok(parser);
    run_generic_parsing_algorithm(parser, token, GUMBO_LEX_RAWTEXT);
    return result;
  } else if (tag_is(token, kStartTag, GUMBO_TAG_IFRAME)) {
    set_frameset_not_ok(parser);
    run_generic_parsing_algorithm(parser, token, GUMBO_LEX_RAWTEXT);
    return true;
  } else if (tag_is(token, kStartTag, GUMBO_TAG_NOEMBED)) {
    run_generic_parsing_algorithm(parser, token, GUMBO_LEX_RAWTEXT);
    return true;
  } else if (tag_is(token, kStartTag, GUMBO_TAG_SELECT)) {
    reconstruct_active_formatting_elements(parser);
    insert_element_from_token(parser, token);
    set_frameset_not_ok(parser);
    GumboInsertionMode state = parser->_parser_state->_insertion_mode;
    if (state == GUMBO_INSERTION_MODE_IN_TABLE ||
        state == GUMBO_INSERTION_MODE_IN_CAPTION ||
        state == GUMBO_INSERTION_MODE_IN_TABLE_BODY ||
        state == GUMBO_INSERTION_MODE_IN_ROW ||
        state == GUMBO_INSERTION_MODE_IN_CELL) {
      set_insertion_mode(parser, GUMBO_INSERTION_MODE_IN_SELECT_IN_TABLE);
    } else {
      set_insertion_mode(parser, GUMBO_INSERTION_MODE_IN_SELECT);
    }
    return true;
  } else if (tag_in(token, kStartTag,
                 (gumbo_tagset){TAG(OPTION), TAG(OPTGROUP)})) {
    if (node_html_tag_is(get_current_node(parser), GUMBO_TAG_OPTION)) {
      pop_current_node(parser);
    }
    reconstruct_active_formatting_elements(parser);
    insert_element_from_token(parser, token);
    return true;
  } else if (tag_in(token, kStartTag,
                 (gumbo_tagset){TAG(RB), TAG(RP), TAG(RT), TAG(RTC)})) {
    bool success = true;
    GumboTag exception =
        tag_in(token, kStartTag, (gumbo_tagset){TAG(RT), TAG(RP)})
            ? GUMBO_TAG_RTC
            : GUMBO_TAG_LAST;
    if (has_an_element_in_scope(parser, GUMBO_TAG_RUBY)) {
      generate_implied_end_tags(parser, exception);
    }
    if (!node_html_tag_is(get_current_node(parser), GUMBO_TAG_RUBY) &&
        !(exception == GUMBO_TAG_LAST ||
            node_html_tag_is(get_current_node(parser), GUMBO_TAG_RTC))) {
      parser_add_parse_error(parser, token);
      success = false;
    }
    insert_element_from_token(parser, token);
    return success;
  } else if (tag_is(token, kEndTag, GUMBO_TAG_BR)) {
    parser_add_parse_error(parser, token);
    reconstruct_active_formatting_elements(parser);
    insert_element_of_tag_type(
        parser, GUMBO_TAG_BR, GUMBO_INSERTION_CONVERTED_FROM_END_TAG);
    pop_current_node(parser);
    return false;
  } else if (tag_is(token, kStartTag, GUMBO_TAG_MATH)) {
    reconstruct_active_formatting_elements(parser);
    adjust_mathml_attributes(parser, token);
    adjust_foreign_attributes(parser, token);
    insert_foreign_element(parser, token, GUMBO_NAMESPACE_MATHML);
    if (token->v.start_tag.is_self_closing) {
      pop_current_node(parser);
      acknowledge_self_closing_tag(parser);
    }
    return true;
  } else if (tag_is(token, kStartTag, GUMBO_TAG_SVG)) {
    reconstruct_active_formatting_elements(parser);
    adjust_svg_attributes(parser, token);
    adjust_foreign_attributes(parser, token);
    insert_foreign_element(parser, token, GUMBO_NAMESPACE_SVG);
    if (token->v.start_tag.is_self_closing) {
      pop_current_node(parser);
      acknowledge_self_closing_tag(parser);
    }
    return true;
  } else if (tag_in(token, kStartTag,
                 (gumbo_tagset){TAG(CAPTION), TAG(COL), TAG(COLGROUP),
                     TAG(FRAME), TAG(HEAD), TAG(TBODY), TAG(TD), TAG(TFOOT),
                     TAG(TH), TAG(THEAD), TAG(TR)})) {
    parser_add_parse_error(parser, token);
    ignore_token(parser);
    return false;
  } else if (token->type == GUMBO_TOKEN_START_TAG) {
    reconstruct_active_formatting_elements(parser);
    insert_element_from_token(parser, token);
    return true;
  } else {
    assert(token->type == GUMBO_TOKEN_END_TAG);
    GumboTag end_tag = token->v.end_tag;
    assert(state->_open_elements.length > 0);
    assert(node_html_tag_is(state->_open_elements.data[0], GUMBO_TAG_HTML));
    // Walk up the stack of open elements until we find one that either:
    // a) Matches the tag name we saw
    // b) Is in the "special" category.
    // If we see a), implicitly close everything up to and including it.  If we
    // see b), then record a parse error, don't close anything (except the
    // implied end tags) and ignore the end tag token.
    for (int i = state->_open_elements.length; --i >= 0;) {
      const GumboNode* node = state->_open_elements.data[i];
      if (node_html_tag_is(node, end_tag)) {
        generate_implied_end_tags(parser, end_tag);
        // TODO(jdtang): Do I need to add a parse error here?  The condition in
        // the spec seems like it's the inverse of the loop condition above, and
        // so would never fire.
        while (node != pop_current_node(parser))
          ;  // Pop everything.
        return true;
      } else if (is_special_node(node)) {
        parser_add_parse_error(parser, token);
        ignore_token(parser);
        return false;
      }
    }
    // <html> is in the special category, so we should never get here.
    assert(0);
    return false;
  }
}

// http://www.whatwg.org/specs/web-apps/current-work/complete/tokenization.html#parsing-main-incdata
static bool handle_text(GumboParser* parser, GumboToken* token) {
  if (token->type == GUMBO_TOKEN_CHARACTER ||
      token->type == GUMBO_TOKEN_WHITESPACE) {
    insert_text_token(parser, token);
  } else {
    // We provide only bare-bones script handling that doesn't involve any of
    // the parser-pause/already-started/script-nesting flags or re-entrant
    // invocations of the tokenizer.  Because the intended usage of this library
    // is mostly for templating, refactoring, and static-analysis libraries, we
    // provide the script body as a text-node child of the <script> element.
    // This behavior doesn't support document.write of partial HTML elements,
    // but should be adequate for almost all other scripting support.
    if (token->type == GUMBO_TOKEN_EOF) {
      parser_add_parse_error(parser, token);
      parser->_parser_state->_reprocess_current_token = true;
    }
    pop_current_node(parser);
    set_insertion_mode(parser, parser->_parser_state->_original_insertion_mode);
  }
  return true;
}

// http://www.whatwg.org/specs/web-apps/current-work/complete/tokenization.html#parsing-main-intable
static bool handle_in_table(GumboParser* parser, GumboToken* token) {
  GumboParserState* state = parser->_parser_state;
  if (token->type == GUMBO_TOKEN_CHARACTER ||
      token->type == GUMBO_TOKEN_WHITESPACE) {
    // The "pending table character tokens" list described in the spec is
    // nothing more than the TextNodeBufferState.  We accumulate text tokens as
    // normal, except that when we go to flush them in the handle_in_table_text,
    // we set _foster_parent_insertions if there're non-whitespace characters in
    // the buffer.
    assert(state->_text_node._buffer.length == 0);
    state->_original_insertion_mode = state->_insertion_mode;
    state->_reprocess_current_token = true;
    set_insertion_mode(parser, GUMBO_INSERTION_MODE_IN_TABLE_TEXT);
    return true;
  } else if (token->type == GUMBO_TOKEN_DOCTYPE) {
    parser_add_parse_error(parser, token);
    ignore_token(parser);
    return false;
  } else if (token->type == GUMBO_TOKEN_COMMENT) {
    append_comment_node(parser, get_current_node(parser), token);
    return true;
  } else if (tag_is(token, kStartTag, GUMBO_TAG_CAPTION)) {
    clear_stack_to_table_context(parser);
    add_formatting_element(parser, &kActiveFormattingScopeMarker);
    insert_element_from_token(parser, token);
    set_insertion_mode(parser, GUMBO_INSERTION_MODE_IN_CAPTION);
    return true;
  } else if (tag_is(token, kStartTag, GUMBO_TAG_COLGROUP)) {
    clear_stack_to_table_context(parser);
    insert_element_from_token(parser, token);
    set_insertion_mode(parser, GUMBO_INSERTION_MODE_IN_COLUMN_GROUP);
    return true;
  } else if (tag_is(token, kStartTag, GUMBO_TAG_COL)) {
    clear_stack_to_table_context(parser);
    insert_element_of_tag_type(
        parser, GUMBO_TAG_COLGROUP, GUMBO_INSERTION_IMPLIED);
    parser->_parser_state->_reprocess_current_token = true;
    set_insertion_mode(parser, GUMBO_INSERTION_MODE_IN_COLUMN_GROUP);
    return true;
  } else if (tag_in(token, kStartTag,
                 (gumbo_tagset){TAG(TBODY), TAG(TFOOT), TAG(THEAD), TAG(TD),
                     TAG(TH), TAG(TR)})) {
    clear_stack_to_table_context(parser);
    set_insertion_mode(parser, GUMBO_INSERTION_MODE_IN_TABLE_BODY);
    if (tag_in(token, kStartTag, (gumbo_tagset){TAG(TD), TAG(TH), TAG(TR)})) {
      insert_element_of_tag_type(
          parser, GUMBO_TAG_TBODY, GUMBO_INSERTION_IMPLIED);
      state->_reprocess_current_token = true;
    } else {
      insert_element_from_token(parser, token);
    }
    return true;
  } else if (tag_is(token, kStartTag, GUMBO_TAG_TABLE)) {
    parser_add_parse_error(parser, token);
    if (close_table(parser)) {
      parser->_parser_state->_reprocess_current_token = true;
    } else {
      ignore_token(parser);
    }
    return false;
  } else if (tag_is(token, kEndTag, GUMBO_TAG_TABLE)) {
    if (!close_table(parser)) {
      parser_add_parse_error(parser, token);
      return false;
    }
    return true;
  } else if (tag_in(token, kEndTag,
                 (gumbo_tagset){TAG(BODY), TAG(CAPTION), TAG(COL),
                     TAG(COLGROUP), TAG(HTML), TAG(TBODY), TAG(TD), TAG(TFOOT),
                     TAG(TH), TAG(THEAD), TAG(TR)})) {
    parser_add_parse_error(parser, token);
    ignore_token(parser);
    return false;
  } else if (tag_in(token, kStartTag,
                 (gumbo_tagset){TAG(STYLE), TAG(SCRIPT), TAG(TEMPLATE)}) ||
             (tag_is(token, kEndTag, GUMBO_TAG_TEMPLATE))) {
    return handle_in_head(parser, token);
  } else if (tag_is(token, kStartTag, GUMBO_TAG_INPUT) &&
             attribute_matches(
                 &token->v.start_tag.attributes, "type", "hidden")) {
    parser_add_parse_error(parser, token);
    insert_element_from_token(parser, token);
    pop_current_node(parser);
    return false;
  } else if (tag_is(token, kStartTag, GUMBO_TAG_FORM)) {
    parser_add_parse_error(parser, token);
    if (state->_form_element || has_open_element(parser, GUMBO_TAG_TEMPLATE)) {
      ignore_token(parser);
      return false;
    }
    state->_form_element = insert_element_from_token(parser, token);
    pop_current_node(parser);
    return false;
  } else if (token->type == GUMBO_TOKEN_EOF) {
    return handle_in_body(parser, token);
  } else {
    parser_add_parse_error(parser, token);
    state->_foster_parent_insertions = true;
    bool result = handle_in_body(parser, token);
    state->_foster_parent_insertions = false;
    return result;
  }
}

// http://www.whatwg.org/specs/web-apps/current-work/complete/tokenization.html#parsing-main-intabletext
static bool handle_in_table_text(GumboParser* parser, GumboToken* token) {
  if (token->type == GUMBO_TOKEN_NULL) {
    parser_add_parse_error(parser, token);
    ignore_token(parser);
    return false;
  } else if (token->type == GUMBO_TOKEN_CHARACTER ||
             token->type == GUMBO_TOKEN_WHITESPACE) {
    insert_text_token(parser, token);
    return true;
  } else {
    GumboParserState* state = parser->_parser_state;
    GumboStringBuffer* buffer = &state->_text_node._buffer;
    // Can't use strspn for this because GumboStringBuffers are not
    // null-terminated.
    // Note that TextNodeBuffer may contain UTF-8 characters, but the presence
    // of any one byte that is not whitespace means we flip the flag, so this
    // loop is still valid.
    for (unsigned int i = 0; i < buffer->length; ++i) {
      // need non-locale dependent version of isspace see https://github.com/google/gumbo-parser/pull/386
      if (!gumbo_isspace((unsigned char) buffer->data[i]) ||
          buffer->data[i] == '\v') {
        state->_foster_parent_insertions = true;
        reconstruct_active_formatting_elements(parser);
        break;
      }
    }
    maybe_flush_text_node_buffer(parser);
    state->_foster_parent_insertions = false;
    state->_reprocess_current_token = true;
    state->_insertion_mode = state->_original_insertion_mode;
    return true;
  }
}

// http://www.whatwg.org/specs/web-apps/current-work/complete/tokenization.html#parsing-main-incaption
static bool handle_in_caption(GumboParser* parser, GumboToken* token) {
  if (tag_is(token, kEndTag, GUMBO_TAG_CAPTION)) {
    if (!has_an_element_in_table_scope(parser, GUMBO_TAG_CAPTION)) {
      parser_add_parse_error(parser, token);
      ignore_token(parser);
      return false;
    } else {
      generate_implied_end_tags(parser, GUMBO_TAG_LAST);
      bool result = true;
      if (!node_html_tag_is(get_current_node(parser), GUMBO_TAG_CAPTION)) {
        parser_add_parse_error(parser, token);
      }
      while (!node_html_tag_is(pop_current_node(parser), GUMBO_TAG_CAPTION))
        ;
      clear_active_formatting_elements(parser);
      set_insertion_mode(parser, GUMBO_INSERTION_MODE_IN_TABLE);
      return result;
    }
  } else if (tag_in(token, kStartTag,
                 (gumbo_tagset){TAG(CAPTION), TAG(COL), TAG(COLGROUP),
                     TAG(TBODY), TAG(TD), TAG(TFOOT), TAG(TH), TAG(THEAD),
                     TAG(TR)}) ||
             (tag_is(token, kEndTag, GUMBO_TAG_TABLE))) {
    if (!has_an_element_in_table_scope(parser, GUMBO_TAG_CAPTION)) {
      parser_add_parse_error(parser, token);
      ignore_token(parser);
      return false;
    }
    while (!node_html_tag_is(pop_current_node(parser), GUMBO_TAG_CAPTION))
      ;
    clear_active_formatting_elements(parser);
    set_insertion_mode(parser, GUMBO_INSERTION_MODE_IN_TABLE);
    parser->_parser_state->_reprocess_current_token = true;
    return true;
  } else if (tag_in(token, kEndTag,
                 (gumbo_tagset){TAG(BODY), TAG(COL), TAG(COLGROUP), TAG(HTML),
                     TAG(TBODY), TAG(TD), TAG(TFOOT), TAG(TH), TAG(THEAD),
                     TAG(TR)})) {
    parser_add_parse_error(parser, token);
    ignore_token(parser);
    return false;
  } else {
    return handle_in_body(parser, token);
  }
}

// http://www.whatwg.org/specs/web-apps/current-work/complete/tokenization.html#parsing-main-incolgroup
static bool handle_in_column_group(GumboParser* parser, GumboToken* token) {
  if (token->type == GUMBO_TOKEN_WHITESPACE) {
    insert_text_token(parser, token);
    return true;
  } else if (token->type == GUMBO_TOKEN_DOCTYPE) {
    parser_add_parse_error(parser, token);
    ignore_token(parser);
    return false;
  } else if (token->type == GUMBO_TOKEN_COMMENT) {
    append_comment_node(parser, get_current_node(parser), token);
    return true;
  } else if (tag_is(token, kStartTag, GUMBO_TAG_HTML)) {
    return handle_in_body(parser, token);
  } else if (tag_is(token, kStartTag, GUMBO_TAG_COL)) {
    insert_element_from_token(parser, token);
    pop_current_node(parser);
    acknowledge_self_closing_tag(parser);
    return true;
  } else if (tag_is(token, kEndTag, GUMBO_TAG_COLGROUP)) {
    if (!node_html_tag_is(get_current_node(parser), GUMBO_TAG_COLGROUP)) {
      parser_add_parse_error(parser, token);
      ignore_token(parser);
      return false;
    }
    pop_current_node(parser);
    set_insertion_mode(parser, GUMBO_INSERTION_MODE_IN_TABLE);
    return false;
  } else if (tag_is(token, kEndTag, GUMBO_TAG_COL)) {
    parser_add_parse_error(parser, token);
    ignore_token(parser);
    return false;
  } else if (tag_is(token, kStartTag, GUMBO_TAG_TEMPLATE) ||
             tag_is(token, kEndTag, GUMBO_TAG_TEMPLATE)) {
    return handle_in_head(parser, token);
  } else if (token->type == GUMBO_TOKEN_EOF) {
    return handle_in_body(parser, token);
  } else {
    if (!node_html_tag_is(get_current_node(parser), GUMBO_TAG_COLGROUP)) {
      parser_add_parse_error(parser, token);
      ignore_token(parser);
      return false;
    }
    pop_current_node(parser);
    set_insertion_mode(parser, GUMBO_INSERTION_MODE_IN_TABLE);
    parser->_parser_state->_reprocess_current_token = true;
    return true;
  }
}

// http://www.whatwg.org/specs/web-apps/current-work/complete/tokenization.html#parsing-main-intbody
static bool handle_in_table_body(GumboParser* parser, GumboToken* token) {
  if (tag_is(token, kStartTag, GUMBO_TAG_TR)) {
    clear_stack_to_table_body_context(parser);
    insert_element_from_token(parser, token);
    set_insertion_mode(parser, GUMBO_INSERTION_MODE_IN_ROW);
    return true;
  } else if (tag_in(token, kStartTag, (gumbo_tagset){TAG(TD), TAG(TH)})) {
    parser_add_parse_error(parser, token);
    clear_stack_to_table_body_context(parser);
    insert_element_of_tag_type(parser, GUMBO_TAG_TR, GUMBO_INSERTION_IMPLIED);
    parser->_parser_state->_reprocess_current_token = true;
    set_insertion_mode(parser, GUMBO_INSERTION_MODE_IN_ROW);
    return false;
  } else if (tag_in(token, kEndTag,
                 (gumbo_tagset){TAG(TBODY), TAG(TFOOT), TAG(THEAD)})) {
    if (!has_an_element_in_table_scope(parser, token->v.end_tag)) {
      parser_add_parse_error(parser, token);
      ignore_token(parser);
      return false;
    }
    clear_stack_to_table_body_context(parser);
    pop_current_node(parser);
    set_insertion_mode(parser, GUMBO_INSERTION_MODE_IN_TABLE);
    return true;
  } else if (tag_in(token, kStartTag,
                 (gumbo_tagset){TAG(CAPTION), TAG(COL), TAG(COLGROUP),
                     TAG(TBODY), TAG(TFOOT), TAG(THEAD)}) ||
             tag_is(token, kEndTag, GUMBO_TAG_TABLE)) {
    if (!(has_an_element_in_table_scope(parser, GUMBO_TAG_TBODY) ||
            has_an_element_in_table_scope(parser, GUMBO_TAG_THEAD) ||
            has_an_element_in_table_scope(parser, GUMBO_TAG_TFOOT))) {
      parser_add_parse_error(parser, token);
      ignore_token(parser);
      return false;
    }
    clear_stack_to_table_body_context(parser);
    pop_current_node(parser);
    set_insertion_mode(parser, GUMBO_INSERTION_MODE_IN_TABLE);
    parser->_parser_state->_reprocess_current_token = true;
    return true;
  } else if (tag_in(token, kEndTag,
                 (gumbo_tagset){TAG(BODY), TAG(CAPTION), TAG(COL), TAG(TR),
                     TAG(COLGROUP), TAG(HTML), TAG(TD), TAG(TH)})) {
    parser_add_parse_error(parser, token);
    ignore_token(parser);
    return false;
  } else {
    return handle_in_table(parser, token);
  }
}

// http://www.whatwg.org/specs/web-apps/current-work/complete/tokenization.html#parsing-main-intr
static bool handle_in_row(GumboParser* parser, GumboToken* token) {
  if (tag_in(token, kStartTag, (gumbo_tagset){TAG(TH), TAG(TD)})) {
    clear_stack_to_table_row_context(parser);
    insert_element_from_token(parser, token);
    set_insertion_mode(parser, GUMBO_INSERTION_MODE_IN_CELL);
    add_formatting_element(parser, &kActiveFormattingScopeMarker);
    return true;
  } else if (tag_is(token, kEndTag, GUMBO_TAG_TR)) {
    if (!has_an_element_in_table_scope(parser, GUMBO_TAG_TR)) {
      parser_add_parse_error(parser, token);
      ignore_token(parser);
      return false;
    } else {
      clear_stack_to_table_row_context(parser);
      pop_current_node(parser);
      set_insertion_mode(parser, GUMBO_INSERTION_MODE_IN_TABLE_BODY);
      return true;
    }
  } else if (tag_in(token, kStartTag,
                 (gumbo_tagset){TAG(CAPTION), TAG(COL), TAG(COLGROUP),
                     TAG(TBODY), TAG(TFOOT), TAG(THEAD), TAG(TR)}) ||
             tag_is(token, kEndTag, GUMBO_TAG_TABLE)) {
    if (!has_an_element_in_table_scope(parser, GUMBO_TAG_TR)) {
      parser_add_parse_error(parser, token);
      ignore_token(parser);
      return false;
    } else {
      clear_stack_to_table_row_context(parser);
      pop_current_node(parser);
      set_insertion_mode(parser, GUMBO_INSERTION_MODE_IN_TABLE_BODY);
      parser->_parser_state->_reprocess_current_token = true;
      return true;
    }
  } else if (tag_in(token, kEndTag,
                 (gumbo_tagset){TAG(TBODY), TAG(TFOOT), TAG(THEAD)})) {
    if (!has_an_element_in_table_scope(parser, token->v.end_tag) ||
        (!has_an_element_in_table_scope(parser, GUMBO_TAG_TR))) {
      parser_add_parse_error(parser, token);
      ignore_token(parser);
      return false;
    } else {
      clear_stack_to_table_row_context(parser);
      pop_current_node(parser);
      set_insertion_mode(parser, GUMBO_INSERTION_MODE_IN_TABLE_BODY);
      parser->_parser_state->_reprocess_current_token = true;
      return true;
    }
  } else if (tag_in(token, kEndTag,
                 (gumbo_tagset){TAG(BODY), TAG(CAPTION), TAG(COL),
                     TAG(COLGROUP), TAG(HTML), TAG(TD), TAG(TH)})) {
    parser_add_parse_error(parser, token);
    ignore_token(parser);
    return false;
  } else {
    return handle_in_table(parser, token);
  }
}

// http://www.whatwg.org/specs/web-apps/current-work/complete/tokenization.html#parsing-main-intd
static bool handle_in_cell(GumboParser* parser, GumboToken* token) {
  if (tag_in(token, kEndTag, (gumbo_tagset){TAG(TD), TAG(TH)})) {
    GumboTag token_tag = token->v.end_tag;
    if (!has_an_element_in_table_scope(parser, token_tag)) {
      parser_add_parse_error(parser, token);
      ignore_token(parser);
      return false;
    }
    return close_table_cell(parser, token, token_tag);
  } else if (tag_in(token, kStartTag,
                 (gumbo_tagset){TAG(CAPTION), TAG(COL), TAG(COLGROUP),
                     TAG(TBODY), TAG(TD), TAG(TFOOT), TAG(TH), TAG(THEAD),
                     TAG(TR)})) {
    gumbo_debug("Handling <td> in cell.\n");
    if (!has_an_element_in_table_scope(parser, GUMBO_TAG_TH) &&
        !has_an_element_in_table_scope(parser, GUMBO_TAG_TD)) {
      gumbo_debug("Bailing out because there's no <td> or <th> in scope.\n");
      parser_add_parse_error(parser, token);
      ignore_token(parser);
      return false;
    }
    parser->_parser_state->_reprocess_current_token = true;
    return close_current_cell(parser, token);
  } else if (tag_in(token, kEndTag, (gumbo_tagset){TAG(BODY), TAG(CAPTION),
                                        TAG(COL), TAG(COLGROUP), TAG(HTML)})) {
    parser_add_parse_error(parser, token);
    ignore_token(parser);
    return false;
  } else if (tag_in(token, kEndTag, (gumbo_tagset){TAG(TABLE), TAG(TBODY),
                                        TAG(TFOOT), TAG(THEAD), TAG(TR)})) {
    if (!has_an_element_in_table_scope(parser, token->v.end_tag)) {
      parser_add_parse_error(parser, token);
      ignore_token(parser);
      return false;
    }
    parser->_parser_state->_reprocess_current_token = true;
    return close_current_cell(parser, token);
  } else {
    return handle_in_body(parser, token);
  }
}

// http://www.whatwg.org/specs/web-apps/current-work/complete/tokenization.html#parsing-main-inselect
static bool handle_in_select(GumboParser* parser, GumboToken* token) {
  if (token->type == GUMBO_TOKEN_NULL) {
    parser_add_parse_error(parser, token);
    ignore_token(parser);
    return false;
  } else if (token->type == GUMBO_TOKEN_CHARACTER ||
             token->type == GUMBO_TOKEN_WHITESPACE) {
    insert_text_token(parser, token);
    return true;
  } else if (token->type == GUMBO_TOKEN_DOCTYPE) {
    parser_add_parse_error(parser, token);
    ignore_token(parser);
    return false;
  } else if (token->type == GUMBO_TOKEN_COMMENT) {
    append_comment_node(parser, get_current_node(parser), token);
    return true;
  } else if (tag_is(token, kStartTag, GUMBO_TAG_HTML)) {
    return handle_in_body(parser, token);
  } else if (tag_is(token, kStartTag, GUMBO_TAG_OPTION)) {
    if (node_html_tag_is(get_current_node(parser), GUMBO_TAG_OPTION)) {
      pop_current_node(parser);
    }
    insert_element_from_token(parser, token);
    return true;
  } else if (tag_is(token, kStartTag, GUMBO_TAG_OPTGROUP)) {
    if (node_html_tag_is(get_current_node(parser), GUMBO_TAG_OPTION)) {
      pop_current_node(parser);
    }
    if (node_html_tag_is(get_current_node(parser), GUMBO_TAG_OPTGROUP)) {
      pop_current_node(parser);
    }
    insert_element_from_token(parser, token);
    return true;
  } else if (tag_is(token, kEndTag, GUMBO_TAG_OPTGROUP)) {
    GumboVector* open_elements = &parser->_parser_state->_open_elements;
    if (node_html_tag_is(get_current_node(parser), GUMBO_TAG_OPTION) &&
        node_html_tag_is(open_elements->data[open_elements->length - 2],
            GUMBO_TAG_OPTGROUP)) {
      pop_current_node(parser);
    }
    if (node_html_tag_is(get_current_node(parser), GUMBO_TAG_OPTGROUP)) {
      pop_current_node(parser);
      return true;
    } else {
      parser_add_parse_error(parser, token);
      ignore_token(parser);
      return false;
    }
  } else if (tag_is(token, kEndTag, GUMBO_TAG_OPTION)) {
    if (node_html_tag_is(get_current_node(parser), GUMBO_TAG_OPTION)) {
      pop_current_node(parser);
      return true;
    } else {
      parser_add_parse_error(parser, token);
      ignore_token(parser);
      return false;
    }
  } else if (tag_is(token, kEndTag, GUMBO_TAG_SELECT)) {
    if (!has_an_element_in_select_scope(parser, GUMBO_TAG_SELECT)) {
      parser_add_parse_error(parser, token);
      ignore_token(parser);
      return false;
    }
    close_current_select(parser);
    return true;
  } else if (tag_is(token, kStartTag, GUMBO_TAG_SELECT)) {
    parser_add_parse_error(parser, token);
    ignore_token(parser);
    if (has_an_element_in_select_scope(parser, GUMBO_TAG_SELECT)) {
      close_current_select(parser);
    }
    return false;
  } else if (tag_in(token, kStartTag,
                 (gumbo_tagset){TAG(INPUT), TAG(KEYGEN), TAG(TEXTAREA)})) {
    parser_add_parse_error(parser, token);
    if (!has_an_element_in_select_scope(parser, GUMBO_TAG_SELECT)) {
      ignore_token(parser);
    } else {
      close_current_select(parser);
      parser->_parser_state->_reprocess_current_token = true;
    }
    return false;
  } else if (tag_in(token, kStartTag,
                 (gumbo_tagset){TAG(SCRIPT), TAG(TEMPLATE)}) ||
             tag_is(token, kEndTag, GUMBO_TAG_TEMPLATE)) {
    return handle_in_head(parser, token);
  } else if (token->type == GUMBO_TOKEN_EOF) {
    return handle_in_body(parser, token);
  } else {
    parser_add_parse_error(parser, token);
    ignore_token(parser);
    return false;
  }
}

// http://www.whatwg.org/specs/web-apps/current-work/complete/tokenization.html#parsing-main-inselectintable
static bool handle_in_select_in_table(GumboParser* parser, GumboToken* token) {
  if (tag_in(token, kStartTag,
          (gumbo_tagset){TAG(CAPTION), TAG(TABLE), TAG(TBODY), TAG(TFOOT),
              TAG(THEAD), TAG(TR), TAG(TD), TAG(TH)})) {
    parser_add_parse_error(parser, token);
    close_current_select(parser);
    parser->_parser_state->_reprocess_current_token = true;
    return false;
  } else if (tag_in(token, kEndTag,
                 (gumbo_tagset){TAG(CAPTION), TAG(TABLE), TAG(TBODY),
                     TAG(TFOOT), TAG(THEAD), TAG(TR), TAG(TD), TAG(TH)})) {
    parser_add_parse_error(parser, token);
    if (!has_an_element_in_table_scope(parser, token->v.end_tag)) {
      ignore_token(parser);
      return false;
    } else {
      close_current_select(parser);
      // close_current_select already does the
      // reset_insertion_mode_appropriately
      // reset_insertion_mode_appropriately(parser);
      parser->_parser_state->_reprocess_current_token = true;
      return false;
    }
  } else {
    return handle_in_select(parser, token);
  }
}

// http://www.whatwg.org/specs/web-apps/current-work/multipage/tree-construction.html#parsing-main-intemplate
static bool handle_in_template(GumboParser* parser, GumboToken* token) {
  GumboParserState* state = parser->_parser_state;
  if (token->type == GUMBO_TOKEN_WHITESPACE ||
      token->type == GUMBO_TOKEN_CHARACTER ||
      token->type == GUMBO_TOKEN_COMMENT || token->type == GUMBO_TOKEN_NULL ||
      token->type == GUMBO_TOKEN_DOCTYPE) {
    return handle_in_body(parser, token);
  } else if (tag_in(token, kStartTag,
                 (gumbo_tagset){TAG(BASE), TAG(BASEFONT), TAG(BGSOUND),
                     TAG(LINK), TAG(META), TAG(NOFRAMES), TAG(SCRIPT),
                     TAG(STYLE), TAG(TEMPLATE), TAG(TITLE)}) ||
             tag_is(token, kEndTag, GUMBO_TAG_TEMPLATE)) {
    return handle_in_head(parser, token);
  } else if (tag_in(
                 token, kStartTag, (gumbo_tagset){TAG(CAPTION), TAG(COLGROUP),
                                       TAG(TBODY), TAG(TFOOT), TAG(THEAD)})) {
    pop_template_insertion_mode(parser);
    push_template_insertion_mode(parser, GUMBO_INSERTION_MODE_IN_TABLE);
    set_insertion_mode(parser, GUMBO_INSERTION_MODE_IN_TABLE);
    state->_reprocess_current_token = true;
    return true;
  } else if (tag_is(token, kStartTag, GUMBO_TAG_COL)) {
    pop_template_insertion_mode(parser);
    push_template_insertion_mode(parser, GUMBO_INSERTION_MODE_IN_COLUMN_GROUP);
    set_insertion_mode(parser, GUMBO_INSERTION_MODE_IN_COLUMN_GROUP);
    state->_reprocess_current_token = true;
    return true;
  } else if (tag_is(token, kStartTag, GUMBO_TAG_TR)) {
    pop_template_insertion_mode(parser);
    push_template_insertion_mode(parser, GUMBO_INSERTION_MODE_IN_TABLE_BODY);
    set_insertion_mode(parser, GUMBO_INSERTION_MODE_IN_TABLE_BODY);
    state->_reprocess_current_token = true;
    return true;
  } else if (tag_in(token, kStartTag, (gumbo_tagset){TAG(TD), TAG(TH)})) {
    pop_template_insertion_mode(parser);
    push_template_insertion_mode(parser, GUMBO_INSERTION_MODE_IN_ROW);
    set_insertion_mode(parser, GUMBO_INSERTION_MODE_IN_ROW);
    state->_reprocess_current_token = true;
    return true;
  } else if (token->type == GUMBO_TOKEN_START_TAG) {
    pop_template_insertion_mode(parser);
    push_template_insertion_mode(parser, GUMBO_INSERTION_MODE_IN_BODY);
    set_insertion_mode(parser, GUMBO_INSERTION_MODE_IN_BODY);
    state->_reprocess_current_token = true;
    return true;
  } else if (token->type == GUMBO_TOKEN_END_TAG) {
    parser_add_parse_error(parser, token);
    ignore_token(parser);
    return false;
  } else if (token->type == GUMBO_TOKEN_EOF) {
    if (!has_open_element(parser, GUMBO_TAG_TEMPLATE)) {
      // Stop parsing.
      return true;
    }
    parser_add_parse_error(parser, token);
    while (!node_html_tag_is(pop_current_node(parser), GUMBO_TAG_TEMPLATE))
      ;
    clear_active_formatting_elements(parser);
    pop_template_insertion_mode(parser);
    reset_insertion_mode_appropriately(parser);
    state->_reprocess_current_token = true;
    return false;
  } else {
    assert(0);
    return false;
  }
}

// http://www.whatwg.org/specs/web-apps/current-work/complete/tokenization.html#parsing-main-afterbody
static bool handle_after_body(GumboParser* parser, GumboToken* token) {
  if (token->type == GUMBO_TOKEN_WHITESPACE ||
      tag_is(token, kStartTag, GUMBO_TAG_HTML)) {
    return handle_in_body(parser, token);
  } else if (token->type == GUMBO_TOKEN_COMMENT) {
    GumboNode* html_node = parser->_output->root;
    assert(html_node != NULL);
    append_comment_node(parser, html_node, token);
    return true;
  } else if (token->type == GUMBO_TOKEN_DOCTYPE) {
    parser_add_parse_error(parser, token);
    ignore_token(parser);
    return false;
  } else if (tag_is(token, kEndTag, GUMBO_TAG_HTML)) {
    /* fragment case: ignore the closing HTML token */
    if (is_fragment_parser(parser)) {
      parser_add_parse_error(parser, token);
      ignore_token(parser);
      return false;
    }
    set_insertion_mode(parser, GUMBO_INSERTION_MODE_AFTER_AFTER_BODY);
    GumboNode* html = parser->_parser_state->_open_elements.data[0];
    assert(node_html_tag_is(html, GUMBO_TAG_HTML));
    record_end_of_element(
        parser->_parser_state->_current_token, &html->v.element);
    return true;
  } else if (token->type == GUMBO_TOKEN_EOF) {
    return true;
  } else {
    parser_add_parse_error(parser, token);
    set_insertion_mode(parser, GUMBO_INSERTION_MODE_IN_BODY);
    parser->_parser_state->_reprocess_current_token = true;
    return false;
  }
}

// http://www.whatwg.org/specs/web-apps/current-work/complete/tokenization.html#parsing-main-inframeset
static bool handle_in_frameset(GumboParser* parser, GumboToken* token) {
  if (token->type == GUMBO_TOKEN_WHITESPACE) {
    insert_text_token(parser, token);
    return true;
  } else if (token->type == GUMBO_TOKEN_COMMENT) {
    append_comment_node(parser, get_current_node(parser), token);
    return true;
  } else if (token->type == GUMBO_TOKEN_DOCTYPE) {
    parser_add_parse_error(parser, token);
    ignore_token(parser);
    return false;
  } else if (tag_is(token, kStartTag, GUMBO_TAG_HTML)) {
    return handle_in_body(parser, token);
  } else if (tag_is(token, kStartTag, GUMBO_TAG_FRAMESET)) {
    insert_element_from_token(parser, token);
    return true;
  } else if (tag_is(token, kEndTag, GUMBO_TAG_FRAMESET)) {
    if (node_html_tag_is(get_current_node(parser), GUMBO_TAG_HTML)) {
      parser_add_parse_error(parser, token);
      ignore_token(parser);
      return false;
    }
    pop_current_node(parser);
    if (!is_fragment_parser(parser) &&
        !node_html_tag_is(get_current_node(parser), GUMBO_TAG_FRAMESET)) {
      set_insertion_mode(parser, GUMBO_INSERTION_MODE_AFTER_FRAMESET);
    }
    return true;
  } else if (tag_is(token, kStartTag, GUMBO_TAG_FRAME)) {
    insert_element_from_token(parser, token);
    pop_current_node(parser);
    acknowledge_self_closing_tag(parser);
    return true;
  } else if (tag_is(token, kStartTag, GUMBO_TAG_NOFRAMES)) {
    return handle_in_head(parser, token);
  } else if (token->type == GUMBO_TOKEN_EOF) {
    if (!node_html_tag_is(get_current_node(parser), GUMBO_TAG_HTML)) {
      parser_add_parse_error(parser, token);
      return false;
    }
    return true;
  } else {
    parser_add_parse_error(parser, token);
    ignore_token(parser);
    return false;
  }
}

// http://www.whatwg.org/specs/web-apps/current-work/complete/tokenization.html#parsing-main-afterframeset
static bool handle_after_frameset(GumboParser* parser, GumboToken* token) {
  if (token->type == GUMBO_TOKEN_WHITESPACE) {
    insert_text_token(parser, token);
    return true;
  } else if (token->type == GUMBO_TOKEN_COMMENT) {
    append_comment_node(parser, get_current_node(parser), token);
    return true;
  } else if (token->type == GUMBO_TOKEN_DOCTYPE) {
    parser_add_parse_error(parser, token);
    ignore_token(parser);
    return false;
  } else if (tag_is(token, kStartTag, GUMBO_TAG_HTML)) {
    return handle_in_body(parser, token);
  } else if (tag_is(token, kEndTag, GUMBO_TAG_HTML)) {
    GumboNode* html = parser->_parser_state->_open_elements.data[0];
    assert(node_html_tag_is(html, GUMBO_TAG_HTML));
    record_end_of_element(
        parser->_parser_state->_current_token, &html->v.element);
    set_insertion_mode(parser, GUMBO_INSERTION_MODE_AFTER_AFTER_FRAMESET);
    return true;
  } else if (tag_is(token, kStartTag, GUMBO_TAG_NOFRAMES)) {
    return handle_in_head(parser, token);
  } else if (token->type == GUMBO_TOKEN_EOF) {
    return true;
  } else {
    parser_add_parse_error(parser, token);
    ignore_token(parser);
    return false;
  }
}

// http://www.whatwg.org/specs/web-apps/current-work/complete/tokenization.html#the-after-after-body-insertion-mode
static bool handle_after_after_body(GumboParser* parser, GumboToken* token) {
  if (token->type == GUMBO_TOKEN_COMMENT) {
    append_comment_node(parser, get_document_node(parser), token);
    return true;
  } else if (token->type == GUMBO_TOKEN_DOCTYPE ||
             token->type == GUMBO_TOKEN_WHITESPACE ||
             tag_is(token, kStartTag, GUMBO_TAG_HTML)) {
    return handle_in_body(parser, token);
  } else if (token->type == GUMBO_TOKEN_EOF) {
    return true;
  } else {
    parser_add_parse_error(parser, token);
    set_insertion_mode(parser, GUMBO_INSERTION_MODE_IN_BODY);
    parser->_parser_state->_reprocess_current_token = true;
    return false;
  }
}

// http://www.whatwg.org/specs/web-apps/current-work/complete/tokenization.html#the-after-after-frameset-insertion-mode
static bool handle_after_after_frameset(GumboParser* parser, GumboToken* token) {
  if (token->type == GUMBO_TOKEN_COMMENT) {
    append_comment_node(parser, get_document_node(parser), token);
    return true;
  } else if (token->type == GUMBO_TOKEN_DOCTYPE ||
             token->type == GUMBO_TOKEN_WHITESPACE ||
             tag_is(token, kStartTag, GUMBO_TAG_HTML)) {
    return handle_in_body(parser, token);
  } else if (token->type == GUMBO_TOKEN_EOF) {
    return true;
  } else if (tag_is(token, kStartTag, GUMBO_TAG_NOFRAMES)) {
    return handle_in_head(parser, token);
  } else {
    parser_add_parse_error(parser, token);
    ignore_token(parser);
    return false;
  }
}

// Function pointers for each insertion mode.  Keep in sync with
// insertion_mode.h.
typedef bool (*TokenHandler)(GumboParser* parser, GumboToken* token);
static const TokenHandler kTokenHandlers[] = {handle_initial,
    handle_before_html, handle_before_head, handle_in_head,
    handle_in_head_noscript, handle_after_head, handle_in_body, handle_text,
    handle_in_table, handle_in_table_text, handle_in_caption,
    handle_in_column_group, handle_in_table_body, handle_in_row, handle_in_cell,
    handle_in_select, handle_in_select_in_table, handle_in_template,
    handle_after_body, handle_in_frameset, handle_after_frameset,
    handle_after_after_body, handle_after_after_frameset};

static bool handle_html_content(GumboParser* parser, GumboToken* token) {
  return kTokenHandlers[(unsigned int) parser->_parser_state->_insertion_mode](
      parser, token);
}

// http://www.whatwg.org/specs/web-apps/current-work/complete/tokenization.html#parsing-main-inforeign
static bool handle_in_foreign_content(GumboParser* parser, GumboToken* token) {
  gumbo_debug("Handling foreign content");
  switch (token->type) {
    case GUMBO_TOKEN_NULL:
      parser_add_parse_error(parser, token);
      token->v.character = UNICODE_REPLACEMENT_CHAR;
      insert_text_token(parser, token);
      return false;
    case GUMBO_TOKEN_WHITESPACE:
      insert_text_token(parser, token);
      return true;
    case GUMBO_TOKEN_CDATA:
    case GUMBO_TOKEN_CHARACTER:
      insert_text_token(parser, token);
      set_frameset_not_ok(parser);
      return true;
    case GUMBO_TOKEN_COMMENT:
      append_comment_node(parser, get_current_node(parser), token);
      return true;
    case GUMBO_TOKEN_DOCTYPE:
      parser_add_parse_error(parser, token);
      ignore_token(parser);
      return false;
    default:
      // Fall through to the if-statements below.
      break;
  }
  // Order matters for these clauses.
  if (tag_in(token, kStartTag,
          (gumbo_tagset){TAG(B), TAG(BIG), TAG(BLOCKQUOTE), TAG(BODY), TAG(BR),
              TAG(CENTER), TAG(CODE), TAG(DD), TAG(DIV), TAG(DL), TAG(DT),
              TAG(EM), TAG(EMBED), TAG(H1), TAG(H2), TAG(H3), TAG(H4), TAG(H5),
              TAG(H6), TAG(HEAD), TAG(HR), TAG(I), TAG(IMG), TAG(LI),
              TAG(LISTING), TAG(MENU), TAG(META), TAG(NOBR), TAG(OL), TAG(P),
              TAG(PRE), TAG(RUBY), TAG(S), TAG(SMALL), TAG(SPAN), TAG(STRONG),
              TAG(STRIKE), TAG(SUB), TAG(SUP), TAG(TABLE), TAG(TT), TAG(U),
              TAG(UL), TAG(VAR)}) ||
      (tag_is(token, kStartTag, GUMBO_TAG_FONT) &&
          (token_has_attribute(token, "color") ||
              token_has_attribute(token, "face") ||
              token_has_attribute(token, "size")))) {
    /* Parse error */
    parser_add_parse_error(parser, token);

    /*
     * Fragment case: If the parser was originally created for the HTML
     * fragment parsing algorithm, then act as described in the "any other
     * start tag" entry below.
     */
    if (!is_fragment_parser(parser)) {
      do {
        pop_current_node(parser);
      } while (!(is_mathml_integration_point(get_current_node(parser)) ||
                   is_html_integration_point(get_current_node(parser)) ||
                   get_current_node(parser)->v.element.tag_namespace ==
                       GUMBO_NAMESPACE_HTML));
      parser->_parser_state->_reprocess_current_token = true;
      return false;
    }

    assert(token->type == GUMBO_TOKEN_START_TAG);
  }

  if (token->type == GUMBO_TOKEN_START_TAG) {
    const GumboNamespaceEnum current_namespace =
        get_adjusted_current_node(parser)->v.element.tag_namespace;
    if (current_namespace == GUMBO_NAMESPACE_MATHML) {
      adjust_mathml_attributes(parser, token);
    }
    if (current_namespace == GUMBO_NAMESPACE_SVG) {
      // Tag adjustment is left to the gumbo_normalize_svg_tagname helper
      // function.
      adjust_svg_attributes(parser, token);
    }
    adjust_foreign_attributes(parser, token);
    insert_foreign_element(parser, token, current_namespace);
    if (token->v.start_tag.is_self_closing) {
      pop_current_node(parser);
      acknowledge_self_closing_tag(parser);
    }
    return true;
    // </script> tags are handled like any other end tag, putting the script's
    // text into a text node child and closing the current node.
  } else {
    assert(token->type == GUMBO_TOKEN_END_TAG);
    GumboNode* node = get_current_node(parser);
    assert(node != NULL);
    GumboStringPiece token_tagname = token->original_text;
    GumboStringPiece node_tagname = node->v.element.original_tag;
    gumbo_tag_from_original_text(&token_tagname);
    gumbo_tag_from_original_text(&node_tagname);

    bool is_success = true;
    if (!gumbo_string_equals_ignore_case(&node_tagname, &token_tagname)) {
      parser_add_parse_error(parser, token);
      is_success = false;
    }
    int i = parser->_parser_state->_open_elements.length;
    for (--i; i > 0;) {
      // Here we move up the stack until we find an HTML element (in which
      // case we do nothing) or we find the element that we're about to
      // close (in which case we pop everything we've seen until that
      // point.)
      gumbo_debug("Foreign %.*s node at %d.\n", (int)node_tagname.length,
          node_tagname.data, i);
      if (gumbo_string_equals_ignore_case(&node_tagname, &token_tagname)) {
        gumbo_debug("Matches.\n");
        while (pop_current_node(parser) != node) {
          // Pop all the nodes below the current one.  Node is guaranteed to
          // be an element on the stack of open elements (set below), so
          // this loop is guaranteed to terminate.
        }
        return is_success;
      }
      --i;
      node = parser->_parser_state->_open_elements.data[i];
      if (node->v.element.tag_namespace == GUMBO_NAMESPACE_HTML) {
        // Must break before gumbo_tag_from_original_text to avoid passing
        // parser-inserted nodes through.
        break;
      }
      node_tagname = node->v.element.original_tag;
      gumbo_tag_from_original_text(&node_tagname);
    }
    assert(node->v.element.tag_namespace == GUMBO_NAMESPACE_HTML);
    // We can't call handle_token directly because the current node is still in
    // the SVG namespace, so it would re-enter this and result in infinite
    // recursion.
    return handle_html_content(parser, token) && is_success;
  }
}

// http://www.whatwg.org/specs/web-apps/current-work/multipage/tree-construction.html#tree-construction
static bool handle_token(GumboParser* parser, GumboToken* token) {
  if (parser->_parser_state->_ignore_next_linefeed &&
      token->type == GUMBO_TOKEN_WHITESPACE && token->v.character == '\n') {
    parser->_parser_state->_ignore_next_linefeed = false;
    ignore_token(parser);
    return true;
  }
  // This needs to be reset both here and in the conditional above to catch both
  // the case where the next token is not whitespace (so we don't ignore
  // whitespace in the middle of <pre> tags) and where there are multiple
  // whitespace tokens (so we don't ignore the second one).
  parser->_parser_state->_ignore_next_linefeed = false;

  if (tag_is(token, kEndTag, GUMBO_TAG_BODY)) {
    parser->_parser_state->_closed_body_tag = true;
  }
  if (tag_is(token, kEndTag, GUMBO_TAG_HTML)) {
    parser->_parser_state->_closed_html_tag = true;
  }

  const GumboNode* current_node = get_adjusted_current_node(parser);
  assert(!current_node || current_node->type == GUMBO_NODE_ELEMENT ||
         current_node->type == GUMBO_NODE_TEMPLATE);
  if (current_node) {
    gumbo_debug("Current node: <%s>.\n",
        gumbo_normalized_tagname(current_node->v.element.tag));
  }
  if (!current_node ||
      current_node->v.element.tag_namespace == GUMBO_NAMESPACE_HTML ||
      (is_mathml_integration_point(current_node) &&
          (token->type == GUMBO_TOKEN_CHARACTER ||
              token->type == GUMBO_TOKEN_WHITESPACE ||
              token->type == GUMBO_TOKEN_NULL ||
              (token->type == GUMBO_TOKEN_START_TAG &&
                  !tag_in(token, kStartTag,
                      (gumbo_tagset){TAG(MGLYPH), TAG(MALIGNMARK)})))) ||
      (current_node->v.element.tag_namespace == GUMBO_NAMESPACE_MATHML &&
          node_qualified_tag_is(
              current_node, GUMBO_NAMESPACE_MATHML, GUMBO_TAG_ANNOTATION_XML) &&
          tag_is(token, kStartTag, GUMBO_TAG_SVG)) ||
      (is_html_integration_point(current_node) &&
          (token->type == GUMBO_TOKEN_START_TAG ||
              token->type == GUMBO_TOKEN_CHARACTER ||
              token->type == GUMBO_TOKEN_NULL ||
              token->type == GUMBO_TOKEN_WHITESPACE)) ||
      token->type == GUMBO_TOKEN_EOF) {
    return handle_html_content(parser, token);
  } else {
    return handle_in_foreign_content(parser, token);
  }
}

static void fragment_parser_init(GumboParser* parser, GumboTag fragment_ctx, GumboNamespaceEnum fragment_namespace) {
  GumboNode* root;
  assert(fragment_ctx != GUMBO_TAG_LAST);

  // 3
  parser->_parser_state->_fragment_ctx = create_element(parser, fragment_ctx);
  parser->_parser_state->_fragment_ctx->v.element.tag_namespace =
      fragment_namespace;

  // 4
  if (fragment_namespace == GUMBO_NAMESPACE_HTML) {
    // Non-HTML namespaces always start in the DATA state.
    switch (fragment_ctx) {
      case GUMBO_TAG_TITLE:
      case GUMBO_TAG_TEXTAREA:
        gumbo_tokenizer_set_state(parser, GUMBO_LEX_RCDATA);
        break;

      case GUMBO_TAG_STYLE:
      case GUMBO_TAG_XMP:
      case GUMBO_TAG_IFRAME:
      case GUMBO_TAG_NOEMBED:
      case GUMBO_TAG_NOFRAMES:
        gumbo_tokenizer_set_state(parser, GUMBO_LEX_RAWTEXT);
        break;

      case GUMBO_TAG_SCRIPT:
        gumbo_tokenizer_set_state(parser, GUMBO_LEX_SCRIPT);
        break;

      case GUMBO_TAG_NOSCRIPT:
        /* scripting is disabled in Gumbo, so leave the tokenizer
         * in the default data state */
        break;

      case GUMBO_TAG_PLAINTEXT:
        gumbo_tokenizer_set_state(parser, GUMBO_LEX_PLAINTEXT);
        break;

      default:
        /* default data state */
        break;
    }
  }

  // 5. 6. 7.
  root = insert_element_of_tag_type(
      parser, GUMBO_TAG_HTML, GUMBO_INSERTION_IMPLIED);
  parser->_output->root = root;

  // 8.
  if (fragment_ctx == GUMBO_TAG_TEMPLATE) {
    push_template_insertion_mode(parser, GUMBO_INSERTION_MODE_IN_TEMPLATE);
  }

  // 10.
  reset_insertion_mode_appropriately(parser);
}

GumboOutput* gumbo_parse(const char* buffer) {
  return gumbo_parse_with_options(
      &kGumboDefaultOptions, NULL, buffer, strlen(buffer));
}

<<<<<<< HEAD
GumboOutput* gumbo_parse_with_options(
    const GumboOptions* options, bool *timeout,
    const char* buffer, size_t length) {
=======
GumboOutput* gumbo_parse_with_options(const GumboOptions* options, const char* buffer, size_t length) {
>>>>>>> 2e999ccd
  GumboParser parser;
  parser._options = options;
  output_init(&parser);
  gumbo_tokenizer_state_init(&parser, buffer, length);
  parser_state_init(&parser);

  if (options->fragment_context != GUMBO_TAG_LAST) {
    fragment_parser_init(
        &parser, options->fragment_context, options->fragment_namespace);
  }

  GumboParserState* state = parser._parser_state;
  gumbo_debug("Parsing %.*s.\n", (int)length, buffer);

  // Sanity check so that infinite loops die with an assertion failure instead
  // of hanging the process before we ever get an error.
  int loop_count = 0;

  const unsigned int max_tree_depth = options->max_tree_depth;
  GumboToken token;
  bool has_error = false;

  do {
    if (state->_reprocess_current_token) {
      state->_reprocess_current_token = false;
    } else {
      GumboNode* current_node = get_current_node(&parser);
      gumbo_tokenizer_set_is_current_node_foreign(&parser,
          current_node &&
              current_node->v.element.tag_namespace != GUMBO_NAMESPACE_HTML);
      has_error = !gumbo_lex(&parser, &token) || has_error;
    }
    const char* token_type = "text";
    switch (token.type) {
      case GUMBO_TOKEN_DOCTYPE:
        token_type = "doctype";
        break;
      case GUMBO_TOKEN_START_TAG:
        token_type = gumbo_normalized_tagname(token.v.start_tag.tag);
        break;
      case GUMBO_TOKEN_END_TAG:
        token_type = gumbo_normalized_tagname(token.v.end_tag);
        break;
      case GUMBO_TOKEN_COMMENT:
        token_type = "comment";
        break;
      default:
        break;
    }
    gumbo_debug("Handling %s token @%d:%d in state %d.\n", token_type,
        token.position.line, token.position.column, state->_insertion_mode);

    state->_current_token = &token;
    state->_self_closing_flag_acknowledged =
        !(token.type == GUMBO_TOKEN_START_TAG &&
            token.v.start_tag.is_self_closing);

    has_error = !handle_token(&parser, &token) || has_error;

    // Check for memory leaks when ownership is transferred from start tag
    // tokens to nodes.
    assert(state->_reprocess_current_token ||
           token.type != GUMBO_TOKEN_START_TAG ||
           token.v.start_tag.attributes.data == NULL);

    if (!state->_self_closing_flag_acknowledged) {
      GumboError* error = parser_add_parse_error(&parser, &token);
      if (error) {
        error->type = GUMBO_ERR_UNACKNOWLEDGED_SELF_CLOSING_TAG;
      }
    }

<<<<<<< HEAD
    if (timeout && *timeout) {
      parser._output->timed_out = true;
=======
    if (state->_open_elements.length > max_tree_depth) {
      parser._output->status = GUMBO_STATUS_TREE_TOO_DEEP;
      gumbo_debug("Tree depth limit exceeded.\n");
>>>>>>> 2e999ccd
      break;
    }

    ++loop_count;
    assert(loop_count < 1000000000);

  } while ((token.type != GUMBO_TOKEN_EOF || state->_reprocess_current_token) &&
           !(options->stop_on_first_error && has_error));

  finish_parsing(&parser);
  // For API uniformity reasons, if the doctype still has nulls, convert them to
  // empty strings.
  GumboDocument* doc_type = &parser._output->document->v.document;
  if (doc_type->name == NULL) {
    doc_type->name = gumbo_copy_stringz(&parser, "");
  }
  if (doc_type->public_identifier == NULL) {
    doc_type->public_identifier = gumbo_copy_stringz(&parser, "");
  }
  if (doc_type->system_identifier == NULL) {
    doc_type->system_identifier = gumbo_copy_stringz(&parser, "");
  }

  // Collect the parse errors in a user-usable form in the output struct:
  int err_count = gumbo_vector_size(&parser, &parser._output->errors);
  if (err_count) {
    parser._output->error_messages = gumbo_parser_allocate(
        &parser, (err_count + 1) * sizeof(parser._output->error_messages[0]));

    int i;
    for (i = 0; i < err_count; i++) {
      GumboError* error =
          gumbo_vector_get_at_index(&parser, &parser._output->errors, i);
      GumboStringBuffer errbuf;
      gumbo_string_buffer_init(&parser, &errbuf);
      gumbo_error_to_string(&parser, error, &errbuf);
      parser._output->error_messages[i] =
          gumbo_string_buffer_to_string(&parser, &errbuf);
      gumbo_string_buffer_destroy(&parser, &errbuf);
    }
    parser._output->error_messages[i] = NULL; // sentinel
  }

  parser_state_destroy(&parser);
  gumbo_tokenizer_state_destroy(&parser);
  return parser._output;
}

const char* gumbo_status_to_string(GumboOutputStatus status) {
  switch (status) {
    case GUMBO_STATUS_OK:
      return "OK";
    case GUMBO_STATUS_OUT_OF_MEMORY:
      return "System allocator returned NULL during parsing";
    case GUMBO_STATUS_TREE_TOO_DEEP:
      return "Document tree depth limit exceeded";
    default:
      return "Unknown GumboOutputStatus value";
  }
}

void gumbo_destroy_node(GumboOptions* options, GumboNode* node) {
  // Need a dummy GumboParser because the allocator comes along with the
  // options object.
  GumboParser parser;
  parser._options = options;
  destroy_node(&parser, node);
}

void gumbo_destroy_output(const GumboOptions* options, GumboOutput* output) {
  // Need a dummy GumboParser because the allocator comes along with the
  // options object.
  GumboParser parser;
  parser._options = options;
  destroy_node(&parser, output->document);
  for (unsigned int i = 0; i < output->errors.length; ++i) {
    gumbo_error_destroy(&parser, output->errors.data[i]);
  }
  gumbo_vector_destroy(&parser, &output->errors);

  if (output->error_messages) {
    const char* errmsg;
    int i = 0;
    do {
      errmsg = output->error_messages[i++];
      if (errmsg) gumbo_parser_deallocate(&parser, (void *)errmsg);
    } while (errmsg);
    gumbo_parser_deallocate(&parser, (void *)output->error_messages);
  }

  gumbo_parser_deallocate(&parser, output);
}<|MERGE_RESOLUTION|>--- conflicted
+++ resolved
@@ -87,7 +87,8 @@
   .max_tree_depth = 400,
   .max_errors = 50 /* -1 */,
   .fragment_context = GUMBO_TAG_LAST,
-  .fragment_namespace = GUMBO_NAMESPACE_HTML
+  .fragment_namespace = GUMBO_NAMESPACE_HTML,
+	.signal_timeout = true
 };
 
 static const GumboStringPiece kDoctypeHtml = GUMBO_STRING("html");
@@ -4101,16 +4102,10 @@
 
 GumboOutput* gumbo_parse(const char* buffer) {
   return gumbo_parse_with_options(
-      &kGumboDefaultOptions, NULL, buffer, strlen(buffer));
-}
-
-<<<<<<< HEAD
-GumboOutput* gumbo_parse_with_options(
-    const GumboOptions* options, bool *timeout,
-    const char* buffer, size_t length) {
-=======
+      &kGumboDefaultOptions, buffer, strlen(buffer));
+}
+
 GumboOutput* gumbo_parse_with_options(const GumboOptions* options, const char* buffer, size_t length) {
->>>>>>> 2e999ccd
   GumboParser parser;
   parser._options = options;
   output_init(&parser);
@@ -4183,14 +4178,14 @@
       }
     }
 
-<<<<<<< HEAD
-    if (timeout && *timeout) {
-      parser._output->timed_out = true;
-=======
     if (state->_open_elements.length > max_tree_depth) {
       parser._output->status = GUMBO_STATUS_TREE_TOO_DEEP;
       gumbo_debug("Tree depth limit exceeded.\n");
->>>>>>> 2e999ccd
+      break;
+    }
+
+    if (parser._options->signal_timeout) {
+      parser._output->timed_out = true;
       break;
     }
 
