--- conflicted
+++ resolved
@@ -135,14 +135,9 @@
     const char* original_text, const char* error_location) {
   assert(error_location >= original_text);
   const char* c = error_location;
-<<<<<<< HEAD
-  // Avoid overflow segfault
-  if (c != original_text && '\n' == *c) --c;
-=======
   // if the error location itself is a newline then start searching for 
-  // the preceding newline one character earlier see original PR #371
+  // the preceding newline one character earlier; see original PR #371": avoid overflow segfault
   if (*error_location == '\n' && c != original_text) --c;
->>>>>>> 2e999ccd
   for (; c != original_text && *c != '\n'; --c) {
     // There may be an error at EOF, which would be a nul byte.
     assert(*c || c == error_location);
