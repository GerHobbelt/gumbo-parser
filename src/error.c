// Copyright 2010 Google Inc. All Rights Reserved.
//
// Licensed under the Apache License, Version 2.0 (the "License");
// you may not use this file except in compliance with the License.
// You may obtain a copy of the License at
//
//     http://www.apache.org/licenses/LICENSE-2.0
//
// Unless required by applicable law or agreed to in writing, software
// distributed under the License is distributed on an "AS IS" BASIS,
// WITHOUT WARRANTIES OR CONDITIONS OF ANY KIND, either express or implied.
// See the License for the specific language governing permissions and
// limitations under the License.
//
// Author: jdtang@google.com (Jonathan Tang)

#include "error.h"

#include <assert.h>
#include <stdarg.h>
#include <stdio.h>
#include <string.h>

#include "gumbo.h"
#include "parser.h"
#include "string_buffer.h"
#include "util.h"
#include "vector.h"

// Prints a formatted message to a StringBuffer.  This automatically resizes the
// StringBuffer as necessary to fit the message.  Returns the number of bytes
// written.
static int print_message(
    GumboParser* parser, GumboStringBuffer* output, const char* format, ...) {
  va_list args;
  size_t remaining_capacity = output->capacity - output->length;
  va_start(args, format);
  int bytes_written = vsnprintf(
      output->data + output->length, remaining_capacity, format, args);
  va_end(args);
#ifdef _MSC_VER
  if (bytes_written == -1) {
    // vsnprintf returns -1 on MSVC++ if there's not enough capacity, instead of
    // returning the number of bytes that would've been written had there been
    // enough.  In this case, we'll double the buffer size and hope it fits when
    // we retry (letting it fail and returning 0 if it doesn't), since there's
    // no way to smartly resize the buffer.
    gumbo_string_buffer_reserve(parser, output->capacity * 2, output);
    va_start(args, format);
    int result = vsnprintf(
        output->data + output->length, remaining_capacity, format, args);
    va_end(args);
    return result == -1 ? 0 : result;
  }
#else
  // -1 in standard C99 indicates an encoding error.  Return 0 and do nothing.
  if (bytes_written == -1) {
    return 0;
  }
#endif

  if (bytes_written >= remaining_capacity) {
    gumbo_string_buffer_reserve(parser, output->capacity + bytes_written, output);
    remaining_capacity = output->capacity - output->length;
    va_start(args, format);
    bytes_written = vsnprintf(
        output->data + output->length, remaining_capacity, format, args);
    va_end(args);
  }
  output->length += bytes_written;
  return bytes_written;
}

static void print_tag_stack(GumboParser* parser, const GumboParserError* error,
    GumboStringBuffer* output) {
  print_message(parser, output, "  Currently open tags: ");
  for (unsigned int i = 0; i < error->tag_stack.length; ++i) {
    if (i) {
      print_message(parser, output, ", ");
    }
<<<<<<< HEAD
    GumboTag tag = (GumboTag)((intptr_t) error->tag_stack.data[i]);
=======
    GumboTag tag = (GumboTag) (intptr_t) error->tag_stack.data[i];
>>>>>>> 61bd4e73
    print_message(parser, output, gumbo_normalized_tagname(tag));
  }
  gumbo_string_buffer_append_codepoint(parser, '.', output);
}

static void handle_parser_error(GumboParser* parser,
    const GumboParserError* error, GumboStringBuffer* output) {
  if (error->parser_state == GUMBO_INSERTION_MODE_INITIAL &&
      error->input_type != GUMBO_TOKEN_DOCTYPE) {
    print_message(
        parser, output, "The doctype must be the first token in the document");
    return;
  }

  switch (error->input_type) {
    case GUMBO_TOKEN_DOCTYPE:
      print_message(parser, output, "This is not a legal doctype");
      return;
    case GUMBO_TOKEN_COMMENT:
      // Should never happen; comments are always legal.
      assert(0);
      // But just in case...
      print_message(parser, output, "Comments aren't legal here");
      return;
    case GUMBO_TOKEN_CDATA:
    case GUMBO_TOKEN_WHITESPACE:
    case GUMBO_TOKEN_CHARACTER:
      print_message(parser, output, "Character tokens aren't legal here");
      return;
    case GUMBO_TOKEN_NULL:
      print_message(parser, output, "Null bytes are not allowed in HTML5");
      return;
    case GUMBO_TOKEN_EOF:
      if (error->parser_state == GUMBO_INSERTION_MODE_INITIAL) {
        print_message(parser, output, "You must provide a doctype");
      } else {
        print_message(parser, output, "Premature end of file");
        print_tag_stack(parser, error, output);
      }
      return;
    case GUMBO_TOKEN_START_TAG:
    case GUMBO_TOKEN_END_TAG:
      print_message(parser, output, "That tag isn't allowed here");
      print_tag_stack(parser, error, output);
      // TODO(jdtang): Give more specific messaging.
      return;
  }
}

// Finds the preceding newline in an original source buffer from a given byte
// location.  Returns a character pointer to the character after that, or a
// pointer to the beginning of the string if this is the first line.
static const char* find_last_newline(
    const char* original_text, const char* error_location) {
  assert(error_location >= original_text);
  const char* c = error_location;
  // if the error location itself is a newline then start searching for 
  // the preceding newline one character earlier; see original PR #371: avoid overflow segfault
  if (*error_location == '\n' && c != original_text) --c;
  for (; c != original_text && *c != '\n'; --c) {
    // There may be an error at EOF, which would be a nul byte.
    assert(*c || c == error_location);
  }
  return c == original_text || c == error_location ? c : c + 1;
}

// Finds the next newline in the original source buffer from a given byte
// location.  Returns a character pointer to that newline, or a pointer to the
// terminating null byte if this is the last line.
static const char* find_next_newline(
    const char* original_text, const char* error_location) {
  const char* c = error_location;
  for (; *c && *c != '\n'; ++c)
    ;
  return c;
}

GumboError* gumbo_add_error(GumboParser* parser) {
  int max_errors = parser->_options->max_errors;
  if (max_errors >= 0 && parser->_output->errors.length >= (unsigned int) max_errors) {
    return NULL;
  }
  GumboError* error = gumbo_parser_allocate(parser, sizeof(GumboError));
  gumbo_vector_add(parser, error, &parser->_output->errors);
  return error;
}

void gumbo_error_to_string(
    GumboParser* parser, const GumboError* error, GumboStringBuffer* output) {
  print_message(
      parser, output, "@%d:%d: ", error->position.line, error->position.column);
  switch (error->type) {
    case GUMBO_ERR_UTF8_INVALID:
      print_message(
          parser, output, "Invalid UTF8 character 0x%x", error->v.codepoint);
      break;
    case GUMBO_ERR_UTF8_TRUNCATED:
      print_message(parser, output,
          "Input stream ends with a truncated UTF8 character 0x%x",
          error->v.codepoint);
      break;
    case GUMBO_ERR_UTF8_NULL:
      print_message (parser, output, 
        "Unexpected NULL character in the input stream"
      );
      break;
    case GUMBO_ERR_NUMERIC_CHAR_REF_NO_DIGITS:
      print_message(
          parser, output, "No digits after &# in numeric character reference");
      break;
    case GUMBO_ERR_NUMERIC_CHAR_REF_WITHOUT_SEMICOLON:
      print_message(parser, output,
          "The numeric character reference &#%d should be followed "
          "by a semicolon",
          error->v.codepoint);
      break;
    case GUMBO_ERR_NUMERIC_CHAR_REF_INVALID:
      print_message(parser, output,
          "The numeric character reference &#%d; encodes an invalid "
          "unicode codepoint",
          error->v.codepoint);
      break;
    case GUMBO_ERR_NAMED_CHAR_REF_WITHOUT_SEMICOLON:
      // The textual data came from one of the literal strings in the table, and
      // so it'll be null-terminated.
      print_message(parser, output,
          "The named character reference &%.*s should be followed by a "
          "semicolon",
          (int) error->v.text.length, error->v.text.data);
      break;
    case GUMBO_ERR_NAMED_CHAR_REF_INVALID:
      print_message(parser, output,
          "The named character reference &%.*s; is not a valid entity name",
          (int) error->v.text.length, error->v.text.data);
      break;
    case GUMBO_ERR_DUPLICATE_ATTR:
      print_message(parser, output,
          "Attribute %s occurs multiple times, at positions %d and %d",
          error->v.duplicate_attr.name, error->v.duplicate_attr.original_index,
          error->v.duplicate_attr.new_index);
      break;
    case GUMBO_ERR_DASHES_OR_DOCTYPE:
      print_message(parser, output, 
        "Incorrectly opened comment; expected '--', 'DOCTYPE', or '[CDATA['"
      );
      break;
    case GUMBO_ERR_PARSER:
    case GUMBO_ERR_UNACKNOWLEDGED_SELF_CLOSING_TAG:
      handle_parser_error(parser, &error->v.parser, output);
      break;
	case GUMBO_ERR_TAG_STARTS_WITH_QUESTION:
      print_message(parser, output,
          "Tag starts with a '?' question mark: are you perchance parsing XML instead of HTML?");
	  break;
	default:
      print_message(parser, output,
          "Tokenizer error with an unimplemented error message");
      break;
  }
  gumbo_string_buffer_append_codepoint(parser, '.', output);
}

void gumbo_caret_diagnostic_to_string(GumboParser* parser,
    const GumboError* error, const char* source_text,
    GumboStringBuffer* output) {
  gumbo_error_to_string(parser, error, output);

  const char* line_start = find_last_newline(source_text, error->original_text);
  const char* line_end = find_next_newline(source_text, error->original_text);
  GumboStringPiece original_line;
  original_line.data = line_start;
  original_line.length = line_end - line_start;

  gumbo_string_buffer_append_codepoint(parser, '\n', output);
  gumbo_string_buffer_append_string(parser, &original_line, output);
  gumbo_string_buffer_append_codepoint(parser, '\n', output);
  gumbo_string_buffer_reserve(parser, output->length + error->position.column, output);
  if (error->position.column >= 2) {
    int num_spaces = error->position.column - 1;
    memset(output->data + output->length, ' ', num_spaces);
    output->length += num_spaces;
  }
  gumbo_string_buffer_append_codepoint(parser, '^', output);
  gumbo_string_buffer_append_codepoint(parser, '\n', output);
}

void gumbo_print_caret_diagnostic(
    GumboParser* parser, const GumboError* error, const char* source_text) {
  GumboStringBuffer text;
  gumbo_string_buffer_init(parser, &text);
  gumbo_caret_diagnostic_to_string(parser, error, source_text, &text);
  printf("%.*s", (int) text.length, text.data);
  gumbo_string_buffer_destroy(parser, &text);
}

void gumbo_error_destroy(GumboParser* parser, GumboError* error) {
  if (NULL == error)
    return;
  if (error->type == GUMBO_ERR_PARSER ||
      error->type == GUMBO_ERR_UNACKNOWLEDGED_SELF_CLOSING_TAG) {
    gumbo_vector_destroy(parser, &error->v.parser.tag_stack);
  } else if (error->type == GUMBO_ERR_DUPLICATE_ATTR) {
    gumbo_parser_deallocate(parser, (void*) error->v.duplicate_attr.name);
  }
  gumbo_parser_deallocate(parser, error);
}

void gumbo_init_errors(GumboParser* parser) {
  gumbo_vector_init(parser, 5, &parser->_output->errors);
  parser->_output->error_messages = NULL;
}

void gumbo_destroy_errors(GumboParser* parser) {
  for (unsigned int i = 0; i < parser->_output->errors.length; ++i) {
    gumbo_error_destroy(parser, parser->_output->errors.data[i]);
  }
  gumbo_vector_destroy(parser, &parser->_output->errors);
}<|MERGE_RESOLUTION|>--- conflicted
+++ resolved
@@ -78,11 +78,7 @@
     if (i) {
       print_message(parser, output, ", ");
     }
-<<<<<<< HEAD
     GumboTag tag = (GumboTag)((intptr_t) error->tag_stack.data[i]);
-=======
-    GumboTag tag = (GumboTag) (intptr_t) error->tag_stack.data[i];
->>>>>>> 61bd4e73
     print_message(parser, output, gumbo_normalized_tagname(tag));
   }
   gumbo_string_buffer_append_codepoint(parser, '.', output);
