/*
 Copyright 2010 Google Inc.

 Licensed under the Apache License, Version 2.0 (the "License");
 you may not use this file except in compliance with the License.
 You may obtain a copy of the License at

    https://www.apache.org/licenses/LICENSE-2.0

 Unless required by applicable law or agreed to in writing, software
 distributed under the License is distributed on an "AS IS" BASIS,
 WITHOUT WARRANTIES OR CONDITIONS OF ANY KIND, either express or implied.
 See the License for the specific language governing permissions and
 limitations under the License.
*/

#include <assert.h>
#include <inttypes.h>
#include <stdarg.h>
#include <stdio.h>
#include <string.h>
#include "ascii.h"
#include "error.h"
#include "gumbo.h"
#include "macros.h"
#include "parser.h"
#include "string_buffer.h"
#include "util.h"
#include "vector.h"

// Prints a formatted message to a StringBuffer. This automatically resizes the
// StringBuffer as necessary to fit the message. Returns the number of bytes
// written.
static int PRINTF(2) print_message (
  GumboStringBuffer* output,
  const char* format,
  ...
) {
  va_list args;
  int remaining_capacity = output->capacity - output->length;
  va_start(args, format);
  int bytes_written = vsnprintf (
    output->data + output->length,
    remaining_capacity,
    format,
    args
  );
  va_end(args);
#if _MSC_VER && _MSC_VER < 1900
  if (bytes_written == -1) {
    // vsnprintf returns -1 on older MSVC++ if there's not enough capacity,
    // instead of returning the number of bytes that would've been written had
    // there been enough. In this case, we'll double the buffer size and hope
    // it fits when we retry (letting it fail and returning 0 if it doesn't),
    // since there's no way to smartly resize the buffer.
    gumbo_string_buffer_reserve(output->capacity * 2, output);
    va_start(args, format);
    int result = vsnprintf (
      output->data + output->length,
      remaining_capacity,
      format,
      args
    );
    va_end(args);
    return result == -1 ? 0 : result;
  }
#else
  // -1 in standard C99 indicates an encoding error. Return 0 and do nothing.
  if (bytes_written == -1) {
    return 0;
  }
#endif

  if (bytes_written >= remaining_capacity) {
    gumbo_string_buffer_reserve(output->capacity + bytes_written, output);
    remaining_capacity = output->capacity - output->length;
    va_start(args, format);
    bytes_written = vsnprintf (
      output->data + output->length,
      remaining_capacity,
      format,
      args
    );
    va_end(args);
  }
  output->length += bytes_written;
  return bytes_written;
}

static void print_tag_stack (
  const GumboParserError* error,
  GumboStringBuffer* output
) {
  print_message(output, "  Currently open tags: ");
  for (unsigned int i = 0; i < error->tag_stack.length; ++i) {
    if (i) {
      print_message(output, ", ");
    }
<<<<<<< HEAD
    GumboTag tag = (GumboTag)((intptr_t) error->tag_stack.data[i]);
    print_message(parser, output, gumbo_normalized_tagname(tag));
=======
    GumboTag tag = (GumboTag) error->tag_stack.data[i];
    print_message(output, "%s", gumbo_normalized_tagname(tag));
>>>>>>> 961f9c07
  }
  gumbo_string_buffer_append_codepoint('.', output);
}

static void handle_tokenizer_error (
  const GumboError* error,
  GumboStringBuffer* output
) {
  switch (error->type) {
  case GUMBO_ERR_ABRUPT_CLOSING_OF_EMPTY_COMMENT:
      print_message(output, "Empty comment abruptly closed by '%s', use '-->'.",
                    error->v.tokenizer.state == GUMBO_LEX_COMMENT_START? ">" : "->");
    break;
  case GUMBO_ERR_ABRUPT_DOCTYPE_PUBLIC_IDENTIFIER:
    print_message (
      output,
      "DOCTYPE public identifier missing closing %s.",
      error->v.tokenizer.state == GUMBO_LEX_DOCTYPE_PUBLIC_ID_DOUBLE_QUOTED?
        "quotation mark (\")" : "apostrophe (')"
    );
    break;
  case GUMBO_ERR_ABRUPT_DOCTYPE_SYSTEM_IDENTIFIER:
    print_message (
      output,
      "DOCTYPE system identifier missing closing %s.",
      error->v.tokenizer.state == GUMBO_LEX_DOCTYPE_SYSTEM_ID_DOUBLE_QUOTED?
        "quotation mark (\")" : "apostrophe (')"
    );
    break;
  case GUMBO_ERR_ABSENCE_OF_DIGITS_IN_NUMERIC_CHARACTER_REFERENCE:
    print_message (
      output,
      "Numeric character reference '%.*s' does not contain any %sdigits.",
      (int)error->original_text.length, error->original_text.data,
      error->v.tokenizer.state == GUMBO_LEX_HEXADECIMAL_CHARACTER_REFERENCE_START? "hexadecimal " : ""
    );
    break;
  case GUMBO_ERR_CDATA_IN_HTML_CONTENT:
    print_message(output, "CDATA section outside foreign (SVG or MathML) content.");
    break;
  case GUMBO_ERR_CHARACTER_REFERENCE_OUTSIDE_UNICODE_RANGE:
    print_message (
      output,
      "Numeric character reference '%.*s' references a code point that is outside the valid Unicode range.",
      (int)error->original_text.length, error->original_text.data
    );
    break;
  case GUMBO_ERR_CONTROL_CHARACTER_IN_INPUT_STREAM:
    print_message (
      output,
      "Input contains prohibited control code point U+%04X.",
      error->v.tokenizer.codepoint
    );
    break;
  case GUMBO_ERR_CONTROL_CHARACTER_REFERENCE:
    print_message (
      output,
      "Numeric character reference '%.*s' references prohibited control code point U+%04X.",
      (int)error->original_text.length, error->original_text.data,
      error->v.tokenizer.codepoint
    );
    break;
  case GUMBO_ERR_END_TAG_WITH_ATTRIBUTES:
    print_message(output, "End tag contains attributes.");
    break;
  case GUMBO_ERR_DUPLICATE_ATTRIBUTE:
    print_message(output, "Tag contains multiple attributes with the same name.");
    break;
  case GUMBO_ERR_END_TAG_WITH_TRAILING_SOLIDUS:
    print_message(output, "End tag ends with '/>', use '>'.");
    break;
  case GUMBO_ERR_EOF_BEFORE_TAG_NAME:
    print_message(output, "End of input where a tag name is expected.");
    break;
  case GUMBO_ERR_EOF_IN_CDATA:
    print_message(output, "End of input in CDATA section.");
    break;
  case GUMBO_ERR_EOF_IN_COMMENT:
    print_message(output, "End of input in comment.");
    break;
  case GUMBO_ERR_EOF_IN_DOCTYPE:
    print_message(output, "End of input in DOCTYPE.");
    break;
  case GUMBO_ERR_EOF_IN_SCRIPT_HTML_COMMENT_LIKE_TEXT:
    print_message(output, "End of input in text that resembles an HTML comment inside script element content.");
    break;
  case GUMBO_ERR_EOF_IN_TAG:
    print_message(output, "End of input in tag.");
    break;
  case GUMBO_ERR_INCORRECTLY_CLOSED_COMMENT:
    print_message(output, "Comment closed incorrectly by '--!>', use '-->'.");
    break;
  case GUMBO_ERR_INCORRECTLY_OPENED_COMMENT:
    print_message(output, "Comment, DOCTYPE, or CDATA opened incorrectly, use '<!--', '<!DOCTYPE', or '<![CDATA['.");
    break;
  case GUMBO_ERR_INVALID_CHARACTER_SEQUENCE_AFTER_DOCTYPE_NAME:
    print_message(output, "Invalid character sequence after DOCTYPE name, expected 'PUBLIC', 'SYSTEM', or '>'.");
    break;
  case GUMBO_ERR_INVALID_FIRST_CHARACTER_OF_TAG_NAME:
    if (gumbo_ascii_isascii(error->v.tokenizer.codepoint)
        && !gumbo_ascii_iscntrl(error->v.tokenizer.codepoint))
      print_message(output, "Invalid first character of tag name '%c'.", error->v.tokenizer.codepoint);
    else
      print_message(output, "Invalid first code point of tag name U+%04X.", error->v.tokenizer.codepoint);
    break;
  case GUMBO_ERR_MISSING_ATTRIBUTE_VALUE:
    print_message(output, "Missing attribute value.");
    break;
  case GUMBO_ERR_MISSING_DOCTYPE_NAME:
    print_message(output, "Missing DOCTYPE name.");
    break;
  case GUMBO_ERR_MISSING_DOCTYPE_PUBLIC_IDENTIFIER:
    print_message(output, "Missing DOCTYPE public identifier.");
    break;
  case GUMBO_ERR_MISSING_DOCTYPE_SYSTEM_IDENTIFIER:
    print_message(output, "Missing DOCTYPE system identifier.");
    break;
  case GUMBO_ERR_MISSING_END_TAG_NAME:
    print_message(output, "Missing end tag name.");
    break;
  case GUMBO_ERR_MISSING_QUOTE_BEFORE_DOCTYPE_PUBLIC_IDENTIFIER:
    print_message(output, "Missing quote before DOCTYPE public identifier.");
    break;
  case GUMBO_ERR_MISSING_QUOTE_BEFORE_DOCTYPE_SYSTEM_IDENTIFIER:
    print_message(output, "Missing quote before DOCTYPE system identifier.");
    break;
  case GUMBO_ERR_MISSING_SEMICOLON_AFTER_CHARACTER_REFERENCE:
    print_message(output, "Missing semicolon after character reference '%.*s'.",
                  (int)error->original_text.length, error->original_text.data);
    break;
  case GUMBO_ERR_MISSING_WHITESPACE_AFTER_DOCTYPE_PUBLIC_KEYWORD:
    print_message(output, "Missing whitespace after 'PUBLIC' keyword.");
    break;
  case GUMBO_ERR_MISSING_WHITESPACE_AFTER_DOCTYPE_SYSTEM_KEYWORD:
    print_message(output, "Missing whitespace after 'SYSTEM' keyword.");
    break;
  case GUMBO_ERR_MISSING_WHITESPACE_BEFORE_DOCTYPE_NAME:
    print_message(output, "Missing whitespace between 'DOCTYPE' keyword and DOCTYPE name.");
    break;
  case GUMBO_ERR_MISSING_WHITESPACE_BETWEEN_ATTRIBUTES:
    print_message(output, "Missing whitespace between attributes.");
    break;
  case GUMBO_ERR_MISSING_WHITESPACE_BETWEEN_DOCTYPE_PUBLIC_AND_SYSTEM_IDENTIFIERS:
    print_message(output, "Missing whitespace between DOCTYPE public and system identifiers.");
    break;
  case GUMBO_ERR_NESTED_COMMENT:
    print_message(output, "Nested comment.");
    break;
  case GUMBO_ERR_NONCHARACTER_CHARACTER_REFERENCE:
    print_message (
      output,
      "Numeric character reference '%.*s' references noncharacter U+%04X.",
      (int)error->original_text.length, error->original_text.data,
      error->v.tokenizer.codepoint
    );
    break;
  case GUMBO_ERR_NONCHARACTER_IN_INPUT_STREAM:
    print_message(output, "Input contains noncharacter U+%04X.", error->v.tokenizer.codepoint);
    break;
  case GUMBO_ERR_NON_VOID_HTML_ELEMENT_START_TAG_WITH_TRAILING_SOLIDUS:
    print_message(output, "Start tag of nonvoid HTML element ends with '/>', use '>'.");
    break;
  case GUMBO_ERR_NULL_CHARACTER_REFERENCE:
    print_message(output, "Numeric character reference '%.*s' references U+0000.",
                  (int)error->original_text.length, error->original_text.data);
    break;
  case GUMBO_ERR_SURROGATE_CHARACTER_REFERENCE:
    print_message (
      output,
      "Numeric character reference '%.*s' references surrogate U+%4X.",
      (int)error->original_text.length, error->original_text.data,
      error->v.tokenizer.codepoint
    );
    break;
  case GUMBO_ERR_SURROGATE_IN_INPUT_STREAM:
    print_message(output, "Input contains surrogate U+%04X.", error->v.tokenizer.codepoint);
    break;
  case GUMBO_ERR_UNEXPECTED_CHARACTER_AFTER_DOCTYPE_SYSTEM_IDENTIFIER:
    print_message(output, "Unexpected character after DOCTYPE system identifier.");
    break;
  case GUMBO_ERR_UNEXPECTED_CHARACTER_IN_ATTRIBUTE_NAME:
    print_message(output, "Unexpected character (%c) in attribute name.", error->v.tokenizer.codepoint);
    break;
  case GUMBO_ERR_UNEXPECTED_CHARACTER_IN_UNQUOTED_ATTRIBUTE_VALUE:
    print_message(output, "Unexpected character (%c) in unquoted attribute value.", error->v.tokenizer.codepoint);
    break;
  case GUMBO_ERR_UNEXPECTED_EQUALS_SIGN_BEFORE_ATTRIBUTE_NAME:
    print_message(output, "Unexpected '=' before an attribute name.");
    break;
  case GUMBO_ERR_UNEXPECTED_NULL_CHARACTER:
    print_message(output, "Input contains unexpected U+0000.");
    break;
  case GUMBO_ERR_UNEXPECTED_QUESTION_MARK_INSTEAD_OF_TAG_NAME:
    print_message(output, "Unexpected '?' where start tag name is expected.");
    break;
  case GUMBO_ERR_UNEXPECTED_SOLIDUS_IN_TAG:
    print_message(output, "Unexpected '/' in tag.");
    break;
  case GUMBO_ERR_UNKNOWN_NAMED_CHARACTER_REFERENCE:
    print_message(output, "Unknown named character reference '%.*s'.",
                  (int)error->original_text.length, error->original_text.data);
    break;
  case GUMBO_ERR_UTF8_INVALID:
    print_message(output, "Invalid UTF8 encoding.");
    break;
  case GUMBO_ERR_UTF8_TRUNCATED:
    print_message(output, "UTF8 character truncated.");
    break;
  case GUMBO_ERR_PARSER:
    assert(0 && "Unreachable.");
  }
}
static void handle_parser_error (
  const GumboParserError* error,
  GumboStringBuffer* output
) {
  if (
    error->parser_state == GUMBO_INSERTION_MODE_INITIAL
    && error->input_type != GUMBO_TOKEN_DOCTYPE
  ) {
    print_message (
      output,
      "Expected a doctype token"
    );
    return;
  }

  switch (error->input_type) {
    case GUMBO_TOKEN_DOCTYPE:
      print_message(output, "This is not a legal doctype");
      return;
    case GUMBO_TOKEN_COMMENT:
      // Should never happen; comments are always legal.
      assert(0);
      // But just in case...
      print_message(output, "Comments aren't legal here");
      return;
    case GUMBO_TOKEN_CDATA:
    case GUMBO_TOKEN_WHITESPACE:
    case GUMBO_TOKEN_CHARACTER:
      print_message(output, "Character tokens aren't legal here");
      return;
    case GUMBO_TOKEN_NULL:
      print_message(output, "Null bytes are not allowed in HTML5");
      return;
    case GUMBO_TOKEN_EOF:
      if (error->parser_state == GUMBO_INSERTION_MODE_INITIAL) {
        print_message(output, "You must provide a doctype");
      } else {
        print_message(output, "Premature end of file");
        print_tag_stack(error, output);
      }
      return;
    case GUMBO_TOKEN_START_TAG:
    case GUMBO_TOKEN_END_TAG:
      print_message(output, "That tag isn't allowed here");
      print_tag_stack(error, output);
      // TODO(jdtang): Give more specific messaging.
      return;
  }
}

// Finds the preceding newline in an original source buffer from a given byte
// location. Returns a character pointer to the character after that, or a
// pointer to the beginning of the string if this is the first line.
static const char* find_prev_newline (
  const char* source_text,
  const char* error_location
) {
  assert(error_location >= source_text);
  const char* c = error_location;
<<<<<<< HEAD
  // if the error location itself is a newline then start searching for 
  // the preceding newline one character earlier see original PR #371
  if (*error_location == '\n' && c != original_text) --c;
  for (; c != original_text && *c != '\n'; --c) {
    // There may be an error at EOF, which would be a nul byte.
    assert(*c || c == error_location);
  }
  return c == original_text || c == error_location ? c : c + 1;
=======
  if (*c == '\n' && c != source_text)
    --c;
  while (c != source_text && *c != '\n')
    --c;
  return c == source_text ? c : c + 1;
>>>>>>> 961f9c07
}

// Finds the next newline in the original source buffer from a given byte
// location. Returns a character pointer to that newline, or a pointer to the
// terminating null byte if this is the last line.
static const char* find_next_newline(
  const char* source_text_end,
  const char* error_location
) {
  assert(error_location <= source_text_end);
  const char* c = error_location;
  while (c != source_text_end && *c != '\n')
    ++c;
  return c;
}

GumboError* gumbo_add_error(GumboParser* parser) {
  int max_errors = parser->_options->max_errors;
  if (max_errors >= 0 && parser->_output->errors.length >= (unsigned int) max_errors) {
    return NULL;
  }
  GumboError* error = gumbo_alloc(sizeof(GumboError));
  gumbo_vector_add(error, &parser->_output->errors);
  return error;
}

GumboSourcePosition gumbo_error_position(const GumboError* error) {
  return error->position;
}

const char* gumbo_error_code(const GumboError* error) {
  switch (error->type) {
<<<<<<< HEAD
    case GUMBO_ERR_UTF8_INVALID:
      print_message(
          parser, output, "Invalid UTF8 character 0x%x", error->v.codepoint);
      break;
    case GUMBO_ERR_UTF8_TRUNCATED:
      print_message(parser, output,
          "Input stream ends with a truncated UTF8 character 0x%x",
          error->v.codepoint);
      break;
    case GUMBO_ERR_UTF8_NULL:
      print_message (parser, output, 
        "Unexpected NULL character in the input stream"
      );
      break;
    case GUMBO_ERR_NUMERIC_CHAR_REF_NO_DIGITS:
      print_message(
          parser, output, "No digits after &# in numeric character reference");
      break;
    case GUMBO_ERR_NUMERIC_CHAR_REF_WITHOUT_SEMICOLON:
      print_message(parser, output,
          "The numeric character reference &#%d should be followed "
          "by a semicolon",
          error->v.codepoint);
      break;
    case GUMBO_ERR_NUMERIC_CHAR_REF_INVALID:
      print_message(parser, output,
          "The numeric character reference &#%d; encodes an invalid "
          "unicode codepoint",
          error->v.codepoint);
      break;
    case GUMBO_ERR_NAMED_CHAR_REF_WITHOUT_SEMICOLON:
      // The textual data came from one of the literal strings in the table, and
      // so it'll be null-terminated.
      print_message(parser, output,
          "The named character reference &%.*s should be followed by a "
          "semicolon",
          (int) error->v.text.length, error->v.text.data);
      break;
    case GUMBO_ERR_NAMED_CHAR_REF_INVALID:
      print_message(parser, output,
          "The named character reference &%.*s; is not a valid entity name",
          (int) error->v.text.length, error->v.text.data);
      break;
    case GUMBO_ERR_DUPLICATE_ATTR:
      print_message(parser, output,
          "Attribute %s occurs multiple times, at positions %d and %d",
          error->v.duplicate_attr.name, error->v.duplicate_attr.original_index,
          error->v.duplicate_attr.new_index);
      break;
    case GUMBO_ERR_DASHES_OR_DOCTYPE:
      print_message(parser, output, 
        "Incorrectly opened comment; expected '--', 'DOCTYPE', or '[CDATA['"
      );
      break;
    case GUMBO_ERR_PARSER:
    case GUMBO_ERR_UNACKNOWLEDGED_SELF_CLOSING_TAG:
      handle_parser_error(parser, &error->v.parser, output);
      break;
	case GUMBO_ERR_TAG_STARTS_WITH_QUESTION:
      print_message(parser, output,
          "Tag starts with a '?' question mark: are you perchance parsing XML instead of HTML?");
	  break;
	default:
      print_message(parser, output,
          "Tokenizer error with an unimplemented error message");
      break;
=======
  // Defined tokenizer errors.
  case GUMBO_ERR_ABRUPT_CLOSING_OF_EMPTY_COMMENT:
    return "abrupt-closing-of-empty-comment";
  case GUMBO_ERR_ABRUPT_DOCTYPE_PUBLIC_IDENTIFIER:
    return "abrupt-doctype-public-identifier";
  case GUMBO_ERR_ABRUPT_DOCTYPE_SYSTEM_IDENTIFIER:
    return "abrupt-doctype-system-identifier";
  case GUMBO_ERR_ABSENCE_OF_DIGITS_IN_NUMERIC_CHARACTER_REFERENCE:
    return "absence-of-digits-in-numeric-character-reference";
  case GUMBO_ERR_CDATA_IN_HTML_CONTENT:
    return "cdata-in-html-content";
  case GUMBO_ERR_CHARACTER_REFERENCE_OUTSIDE_UNICODE_RANGE:
    return "character-reference-outside-unicode-range";
  case GUMBO_ERR_CONTROL_CHARACTER_IN_INPUT_STREAM:
    return "control-character-in-input-stream";
  case GUMBO_ERR_CONTROL_CHARACTER_REFERENCE:
    return "control-character-reference";
  case GUMBO_ERR_END_TAG_WITH_ATTRIBUTES:
    return "end-tag-with-attributes";
  case GUMBO_ERR_DUPLICATE_ATTRIBUTE:
    return "duplicate-attribute";
  case GUMBO_ERR_END_TAG_WITH_TRAILING_SOLIDUS:
    return "end-tag-with-trailing-solidus";
  case GUMBO_ERR_EOF_BEFORE_TAG_NAME:
    return "eof-before-tag-name";
  case GUMBO_ERR_EOF_IN_CDATA:
    return "eof-in-cdata";
  case GUMBO_ERR_EOF_IN_COMMENT:
    return "eof-in-comment";
  case GUMBO_ERR_EOF_IN_DOCTYPE:
    return "eof-in-doctype";
  case GUMBO_ERR_EOF_IN_SCRIPT_HTML_COMMENT_LIKE_TEXT:
    return "eof-in-script-html-comment-like-text";
  case GUMBO_ERR_EOF_IN_TAG:
    return "eof-in-tag";
  case GUMBO_ERR_INCORRECTLY_CLOSED_COMMENT:
    return "incorrectly-closed-comment";
  case GUMBO_ERR_INCORRECTLY_OPENED_COMMENT:
    return "incorrectly-opened-comment";
  case GUMBO_ERR_INVALID_CHARACTER_SEQUENCE_AFTER_DOCTYPE_NAME:
    return "invalid-character-sequence-after-doctype-name";
  case GUMBO_ERR_INVALID_FIRST_CHARACTER_OF_TAG_NAME:
    return "invalid-first-character-of-tag-name";
  case GUMBO_ERR_MISSING_ATTRIBUTE_VALUE:
    return "missing-attribute-value";
  case GUMBO_ERR_MISSING_DOCTYPE_NAME:
    return "missing-doctype-name";
  case GUMBO_ERR_MISSING_DOCTYPE_PUBLIC_IDENTIFIER:
    return "missing-doctype-public-identifier";
  case GUMBO_ERR_MISSING_DOCTYPE_SYSTEM_IDENTIFIER:
    return "missing-doctype-system-identifier";
  case GUMBO_ERR_MISSING_END_TAG_NAME:
    return "missing-end-tag-name";
  case GUMBO_ERR_MISSING_QUOTE_BEFORE_DOCTYPE_PUBLIC_IDENTIFIER:
    return "missing-quote-before-doctype-public-identifier";
  case GUMBO_ERR_MISSING_QUOTE_BEFORE_DOCTYPE_SYSTEM_IDENTIFIER:
    return "missing-quote-before-doctype-system-identifier";
  case GUMBO_ERR_MISSING_SEMICOLON_AFTER_CHARACTER_REFERENCE:
    return "missing-semicolon-after-character-reference";
  case GUMBO_ERR_MISSING_WHITESPACE_AFTER_DOCTYPE_PUBLIC_KEYWORD:
    return "missing-whitespace-after-doctype-public-keyword";
  case GUMBO_ERR_MISSING_WHITESPACE_AFTER_DOCTYPE_SYSTEM_KEYWORD:
    return "missing-whitespace-after-doctype-system-keyword";
  case GUMBO_ERR_MISSING_WHITESPACE_BEFORE_DOCTYPE_NAME:
    return "missing-whitespace-before-doctype-name";
  case GUMBO_ERR_MISSING_WHITESPACE_BETWEEN_ATTRIBUTES:
    return "missing-whitespace-between-attributes";
  case GUMBO_ERR_MISSING_WHITESPACE_BETWEEN_DOCTYPE_PUBLIC_AND_SYSTEM_IDENTIFIERS:
    return "missing-whitespace-between-doctype-public-and-system-identifiers";
  case GUMBO_ERR_NESTED_COMMENT:
    return "nested-comment";
  case GUMBO_ERR_NONCHARACTER_CHARACTER_REFERENCE:
    return "noncharacter-character-reference";
  case GUMBO_ERR_NONCHARACTER_IN_INPUT_STREAM:
    return "noncharacter-in-input-stream";
  case GUMBO_ERR_NON_VOID_HTML_ELEMENT_START_TAG_WITH_TRAILING_SOLIDUS:
    return "non-void-html-element-start-tag-with-trailing-solidus";
  case GUMBO_ERR_NULL_CHARACTER_REFERENCE:
    return "null-character-reference";
  case GUMBO_ERR_SURROGATE_CHARACTER_REFERENCE:
    return "surrogate-character-reference";
  case GUMBO_ERR_SURROGATE_IN_INPUT_STREAM:
    return "surrogate-in-input-stream";
  case GUMBO_ERR_UNEXPECTED_CHARACTER_AFTER_DOCTYPE_SYSTEM_IDENTIFIER:
    return "unexpected-character-after-doctype-system-identifier";
  case GUMBO_ERR_UNEXPECTED_CHARACTER_IN_ATTRIBUTE_NAME:
    return "unexpected-character-in-attribute-name";
  case GUMBO_ERR_UNEXPECTED_CHARACTER_IN_UNQUOTED_ATTRIBUTE_VALUE:
    return "unexpected-character-in-unquoted-attribute-value";
  case GUMBO_ERR_UNEXPECTED_EQUALS_SIGN_BEFORE_ATTRIBUTE_NAME:
    return "unexpected-equals-sign-before-attribute-name";
  case GUMBO_ERR_UNEXPECTED_NULL_CHARACTER:
    return "unexpected-null-character";
  case GUMBO_ERR_UNEXPECTED_QUESTION_MARK_INSTEAD_OF_TAG_NAME:
    return "unexpected-question-mark-instead-of-tag-name";
  case GUMBO_ERR_UNEXPECTED_SOLIDUS_IN_TAG:
    return "unexpected-solidus-in-tag";
  case GUMBO_ERR_UNKNOWN_NAMED_CHARACTER_REFERENCE:
    return "unknown-named-character-reference";

  // Encoding errors.
  case GUMBO_ERR_UTF8_INVALID:
    return "utf8-invalid";
  case GUMBO_ERR_UTF8_TRUNCATED:
    return "utf8-truncated";

  // Generic parser error.
  case GUMBO_ERR_PARSER:
    return "generic-parser";
>>>>>>> 961f9c07
  }
  // Silence warning about control reaching end of non-void function.
  // All errors _should_ be handled in the switch statement.
  return "generic-parser";
}

static void error_to_string (
  const GumboError* error,
  GumboStringBuffer* output
) {
  if (error->type < GUMBO_ERR_PARSER)
    handle_tokenizer_error(error, output);
  else
    handle_parser_error(&error->v.parser, output);
}

size_t gumbo_error_to_string(const GumboError* error, char** output) {
  GumboStringBuffer sb;
  gumbo_string_buffer_init(&sb);
  error_to_string(error, &sb);
  *output = sb.data;
  return sb.length;
}

void caret_diagnostic_to_string (
  const GumboError* error,
  const char* source_text,
  size_t source_length,
  GumboStringBuffer* output
) {
  error_to_string(error, output);

  const char* line_start = find_prev_newline(source_text, error->original_text.data);
  const char* line_end = find_next_newline(source_text + source_length, error->original_text.data);
  GumboStringPiece original_line;
  original_line.data = line_start;
  original_line.length = line_end - line_start;

<<<<<<< HEAD
  gumbo_string_buffer_append_codepoint(parser, '\n', output);
  gumbo_string_buffer_append_string(parser, &original_line, output);
  gumbo_string_buffer_append_codepoint(parser, '\n', output);
  gumbo_string_buffer_reserve(
      parser, output->length + error->position.column, output);
  if (error->position.column >= 2) {
    int num_spaces = error->position.column - 1;
    memset(output->data + output->length, ' ', num_spaces);
    output->length += num_spaces;
  }
  gumbo_string_buffer_append_codepoint(parser, '^', output);
  gumbo_string_buffer_append_codepoint(parser, '\n', output);
=======
  gumbo_string_buffer_append_codepoint('\n', output);
  gumbo_string_buffer_append_string(&original_line, output);
  gumbo_string_buffer_append_codepoint('\n', output);
  gumbo_string_buffer_reserve(output->length + error->position.column, output);
  if (error->position.column >= 2) {
    size_t num_spaces = error->position.column - 1;
    memset(output->data + output->length, ' ', num_spaces);
    output->length += num_spaces;
  }
  gumbo_string_buffer_append_codepoint('^', output);
  gumbo_string_buffer_append_codepoint('\n', output);
>>>>>>> 961f9c07
}

size_t gumbo_caret_diagnostic_to_string (
  const GumboError* error,
  const char* source_text,
  size_t source_length,
  char **output
) {
  GumboStringBuffer sb;
  gumbo_string_buffer_init(&sb);
  caret_diagnostic_to_string(error, source_text, source_length, &sb);
  *output = sb.data;
  return sb.length;
}

void gumbo_print_caret_diagnostic (
  const GumboError* error,
  const char* source_text,
  size_t source_length
) {
  GumboStringBuffer text;
  gumbo_string_buffer_init(&text);
  print_message (
    &text,
    "%lu:%lu: ",
    (unsigned long)error->position.line,
    (unsigned long)error->position.column
  );

  caret_diagnostic_to_string(error, source_text, source_length, &text);
  printf("%.*s", (int) text.length, text.data);
  gumbo_string_buffer_destroy(&text);
}

void gumbo_error_destroy(GumboError* error) {
  if (error->type == GUMBO_ERR_PARSER) {
    gumbo_vector_destroy(&error->v.parser.tag_stack);
  }
  gumbo_free(error);
}

void gumbo_init_errors(GumboParser* parser) {
<<<<<<< HEAD
  gumbo_vector_init(parser, 5, &parser->_output->errors);
  parser->_output->error_messages = NULL;
=======
  gumbo_vector_init(5, &parser->_output->errors);
>>>>>>> 961f9c07
}

void gumbo_destroy_errors(GumboParser* parser) {
  for (unsigned int i = 0; i < parser->_output->errors.length; ++i) {
    gumbo_error_destroy(parser->_output->errors.data[i]);
  }
  gumbo_vector_destroy(&parser->_output->errors);
}<|MERGE_RESOLUTION|>--- conflicted
+++ resolved
@@ -96,13 +96,8 @@
     if (i) {
       print_message(output, ", ");
     }
-<<<<<<< HEAD
     GumboTag tag = (GumboTag)((intptr_t) error->tag_stack.data[i]);
-    print_message(parser, output, gumbo_normalized_tagname(tag));
-=======
-    GumboTag tag = (GumboTag) error->tag_stack.data[i];
     print_message(output, "%s", gumbo_normalized_tagname(tag));
->>>>>>> 961f9c07
   }
   gumbo_string_buffer_append_codepoint('.', output);
 }
@@ -374,22 +369,13 @@
 ) {
   assert(error_location >= source_text);
   const char* c = error_location;
-<<<<<<< HEAD
   // if the error location itself is a newline then start searching for 
   // the preceding newline one character earlier see original PR #371
-  if (*error_location == '\n' && c != original_text) --c;
-  for (; c != original_text && *c != '\n'; --c) {
-    // There may be an error at EOF, which would be a nul byte.
-    assert(*c || c == error_location);
-  }
-  return c == original_text || c == error_location ? c : c + 1;
-=======
   if (*c == '\n' && c != source_text)
     --c;
   while (c != source_text && *c != '\n')
     --c;
-  return c == source_text ? c : c + 1;
->>>>>>> 961f9c07
+  return c == source_text || c == error_location ? c : c + 1;
 }
 
 // Finds the next newline in the original source buffer from a given byte
@@ -422,74 +408,6 @@
 
 const char* gumbo_error_code(const GumboError* error) {
   switch (error->type) {
-<<<<<<< HEAD
-    case GUMBO_ERR_UTF8_INVALID:
-      print_message(
-          parser, output, "Invalid UTF8 character 0x%x", error->v.codepoint);
-      break;
-    case GUMBO_ERR_UTF8_TRUNCATED:
-      print_message(parser, output,
-          "Input stream ends with a truncated UTF8 character 0x%x",
-          error->v.codepoint);
-      break;
-    case GUMBO_ERR_UTF8_NULL:
-      print_message (parser, output, 
-        "Unexpected NULL character in the input stream"
-      );
-      break;
-    case GUMBO_ERR_NUMERIC_CHAR_REF_NO_DIGITS:
-      print_message(
-          parser, output, "No digits after &# in numeric character reference");
-      break;
-    case GUMBO_ERR_NUMERIC_CHAR_REF_WITHOUT_SEMICOLON:
-      print_message(parser, output,
-          "The numeric character reference &#%d should be followed "
-          "by a semicolon",
-          error->v.codepoint);
-      break;
-    case GUMBO_ERR_NUMERIC_CHAR_REF_INVALID:
-      print_message(parser, output,
-          "The numeric character reference &#%d; encodes an invalid "
-          "unicode codepoint",
-          error->v.codepoint);
-      break;
-    case GUMBO_ERR_NAMED_CHAR_REF_WITHOUT_SEMICOLON:
-      // The textual data came from one of the literal strings in the table, and
-      // so it'll be null-terminated.
-      print_message(parser, output,
-          "The named character reference &%.*s should be followed by a "
-          "semicolon",
-          (int) error->v.text.length, error->v.text.data);
-      break;
-    case GUMBO_ERR_NAMED_CHAR_REF_INVALID:
-      print_message(parser, output,
-          "The named character reference &%.*s; is not a valid entity name",
-          (int) error->v.text.length, error->v.text.data);
-      break;
-    case GUMBO_ERR_DUPLICATE_ATTR:
-      print_message(parser, output,
-          "Attribute %s occurs multiple times, at positions %d and %d",
-          error->v.duplicate_attr.name, error->v.duplicate_attr.original_index,
-          error->v.duplicate_attr.new_index);
-      break;
-    case GUMBO_ERR_DASHES_OR_DOCTYPE:
-      print_message(parser, output, 
-        "Incorrectly opened comment; expected '--', 'DOCTYPE', or '[CDATA['"
-      );
-      break;
-    case GUMBO_ERR_PARSER:
-    case GUMBO_ERR_UNACKNOWLEDGED_SELF_CLOSING_TAG:
-      handle_parser_error(parser, &error->v.parser, output);
-      break;
-	case GUMBO_ERR_TAG_STARTS_WITH_QUESTION:
-      print_message(parser, output,
-          "Tag starts with a '?' question mark: are you perchance parsing XML instead of HTML?");
-	  break;
-	default:
-      print_message(parser, output,
-          "Tokenizer error with an unimplemented error message");
-      break;
-=======
   // Defined tokenizer errors.
   case GUMBO_ERR_ABRUPT_CLOSING_OF_EMPTY_COMMENT:
     return "abrupt-closing-of-empty-comment";
@@ -599,7 +517,6 @@
   // Generic parser error.
   case GUMBO_ERR_PARSER:
     return "generic-parser";
->>>>>>> 961f9c07
   }
   // Silence warning about control reaching end of non-void function.
   // All errors _should_ be handled in the switch statement.
@@ -638,20 +555,6 @@
   original_line.data = line_start;
   original_line.length = line_end - line_start;
 
-<<<<<<< HEAD
-  gumbo_string_buffer_append_codepoint(parser, '\n', output);
-  gumbo_string_buffer_append_string(parser, &original_line, output);
-  gumbo_string_buffer_append_codepoint(parser, '\n', output);
-  gumbo_string_buffer_reserve(
-      parser, output->length + error->position.column, output);
-  if (error->position.column >= 2) {
-    int num_spaces = error->position.column - 1;
-    memset(output->data + output->length, ' ', num_spaces);
-    output->length += num_spaces;
-  }
-  gumbo_string_buffer_append_codepoint(parser, '^', output);
-  gumbo_string_buffer_append_codepoint(parser, '\n', output);
-=======
   gumbo_string_buffer_append_codepoint('\n', output);
   gumbo_string_buffer_append_string(&original_line, output);
   gumbo_string_buffer_append_codepoint('\n', output);
@@ -663,7 +566,6 @@
   }
   gumbo_string_buffer_append_codepoint('^', output);
   gumbo_string_buffer_append_codepoint('\n', output);
->>>>>>> 961f9c07
 }
 
 size_t gumbo_caret_diagnostic_to_string (
@@ -706,12 +608,8 @@
 }
 
 void gumbo_init_errors(GumboParser* parser) {
-<<<<<<< HEAD
-  gumbo_vector_init(parser, 5, &parser->_output->errors);
+  gumbo_vector_init(5, &parser->_output->errors);
   parser->_output->error_messages = NULL;
-=======
-  gumbo_vector_init(5, &parser->_output->errors);
->>>>>>> 961f9c07
 }
 
 void gumbo_destroy_errors(GumboParser* parser) {
