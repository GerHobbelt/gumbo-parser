--- conflicted
+++ resolved
@@ -136,11 +136,7 @@
   assert(error_location >= original_text);
   const char* c = error_location;
   // if the error location itself is a newline then start searching for 
-<<<<<<< HEAD
-  // the preceding newline one character earlier; see original PR #371": avoid overflow segfault
-=======
   // the preceding newline one character earlier; see original PR #371: avoid overflow segfault
->>>>>>> 3f86c877
   if (*error_location == '\n' && c != original_text) --c;
   for (; c != original_text && *c != '\n'; --c) {
     // There may be an error at EOF, which would be a nul byte.
