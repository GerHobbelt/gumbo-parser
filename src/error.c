--- conflicted
+++ resolved
@@ -135,15 +135,9 @@
     const char* original_text, const char* error_location) {
   assert(error_location >= original_text);
   const char* c = error_location;
-<<<<<<< HEAD
   // if the error location itself is a newline then start searching for
-  // the preceding newline one character earlier, (if possible)
+  // the preceding newline one character earlier; see original PR #371: avoid overflow segfault
   if ((*c == '\n') && (c != original_text)) --c;
-=======
-  // if the error location itself is a newline then start searching for 
-  // the preceding newline one character earlier; see original PR #371: avoid overflow segfault
-  if (*error_location == '\n' && c != original_text) --c;
->>>>>>> 3f86c877
   for (; c != original_text && *c != '\n'; --c) {
     // There may be an error at EOF, which would be a nul byte.
     assert(*c || c == error_location);
@@ -261,13 +255,9 @@
   gumbo_string_buffer_destroy(&text);
 }
 
-<<<<<<< HEAD
 void gumbo_error_destroy(GumboError* error) {
-=======
-void gumbo_error_destroy(GumboParser* parser, GumboError* error) {
   if (NULL == error)
     return;
->>>>>>> 3f86c877
   if (error->type == GUMBO_ERR_PARSER ||
       error->type == GUMBO_ERR_UNACKNOWLEDGED_SELF_CLOSING_TAG) {
     gumbo_vector_destroy(&error->v.parser.tag_stack);
