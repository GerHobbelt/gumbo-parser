--- conflicted
+++ resolved
@@ -347,11 +347,7 @@
 
   GumboOutput* output = gumbo_parse_with_options(&options, contents.data(), contents.length());
   std::cout << serialize(output->document) << std::endl;
-<<<<<<< HEAD
-  gumbo_destroy_output(&options, output);
+  gumbo_destroy_output(output);
 
   return EXIT_SUCCESS;
-=======
-  gumbo_destroy_output(output);
->>>>>>> 961f9c07
 }