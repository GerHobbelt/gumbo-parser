--- conflicted
+++ resolved
@@ -307,12 +307,6 @@
   return results;
 }
 
-<<<<<<< HEAD
-int main(int argc, char** argv) {
-  if (argc != 2) {
-    std::cout << "prettyprint <html filename>\n";
-    exit(EXIT_FAILURE);
-=======
 
 #if defined(BUILD_MONOLITHIC)
 #define main		gumbo_prettyprint_main
@@ -320,9 +314,8 @@
 
 int main(int argc, const char** argv) {
   if (argc != 2) {
-      std::cout << "prettyprint <html filename>\n";
+    std::cout << "prettyprint <html filename>\n";
       return EXIT_FAILURE;
->>>>>>> 2e999ccd
   }
   const char* filename = argv[1];
 
